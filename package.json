{
  "name": "hc-webapp-next",
  "version": "1.0.0",
  "description": "Human Connection GraphQL UI Prototype",
  "author": "Grzegorz Leoniec",
  "private": true,
  "scripts": {
    "dev": "cross-env NODE_ENV=development nodemon server/index.js --watch server",
    "dev:styleguide": "cross-env STYLEGUIDE_DEV=true yarn dev",
    "build": "nuxt build",
    "start": "cross-env node server/index.js",
    "generate": "nuxt generate",
    "lint": "eslint --ext .js,.vue .",
    "test": "jest",
    "precommit": "yarn lint"
  },
  "cypress-cucumber-preprocessor": {
    "nonGlobalStepDefinitions": true
  },
  "jest": {
    "verbose": true,
    "moduleFileExtensions": [
      "js",
      "json",
      "vue"
    ],
    "transform": {
      ".*\\.(vue)$": "vue-jest",
      "^.+\\.js$": "<rootDir>/node_modules/babel-jest"
    },
    "moduleNameMapper": {
      "^@/(.*)$": "<rootDir>/src/$1",
      "^~/(.*)$": "<rootDir>/$1"
    }
  },
  "dependencies": {
<<<<<<< HEAD
    "@human-connection/styleguide": "~0.5.11",
=======
    "@human-connection/styleguide": "~0.5.2",
>>>>>>> 6e003d42
    "@nuxtjs/apollo": "4.0.0-rc4",
    "@nuxtjs/axios": "~5.4.1",
    "@nuxtjs/dotenv": "~1.3.0",
    "@nuxtjs/style-resources": "~0.1.2",
    "accounting": "~0.4.1",
    "apollo-cache-inmemory": "~1.5.1",
    "apollo-client": "~2.5.1",
    "cookie-universal-nuxt": "~2.0.14",
    "cross-env": "~5.2.0",
    "cypress": "^3.1.5",
    "date-fns": "2.0.0-alpha.27",
    "express": "~4.16.4",
    "graphql": "~14.1.1",
    "jsonwebtoken": "~8.5.0",
    "linkify-it": "~2.1.0",
    "nuxt": "~2.4.5",
    "nuxt-env": "~0.1.0",
<<<<<<< HEAD
=======
    "portal-vue": "~1.5.1",
>>>>>>> 6e003d42
    "string-hash": "^1.1.3",
    "tiptap": "^1.14.0",
    "tiptap-extensions": "^1.14.0",
    "v-tooltip": "~2.0.0-rc.33",
    "vue-count-to": "~1.0.13",
    "vue-izitoast": "1.1.2",
    "vue-sweetalert-icons": "~3.2.0",
    "vuex-i18n": "~1.11.0"
  },
  "devDependencies": {
    "@babel/core": "~7.3.4",
    "@babel/preset-env": "~7.3.4",
    "@vue/cli-shared-utils": "~3.4.1",
    "@vue/eslint-config-prettier": "~4.0.1",
    "@vue/server-test-utils": "~1.0.0-beta.29",
    "@vue/test-utils": "~1.0.0-beta.29",
    "babel-core": "~7.0.0-bridge.0",
    "babel-eslint": "~10.0.1",
    "babel-jest": "~24.3.1",
    "cypress": "^3.1.5",
    "cypress-cucumber-preprocessor": "~1.11.0",
    "eslint": "~5.15.1",
    "eslint-config-prettier": "~3.6.0",
    "eslint-loader": "~2.1.2",
    "eslint-plugin-prettier": "~3.0.1",
    "eslint-plugin-vue": "~5.2.2",
    "jest": "~24.1.0",
    "node-sass": "~4.11.0",
    "nodemon": "~1.18.10",
    "prettier": "~1.14.3",
    "sass-loader": "~7.1.0",
    "vue-jest": "~3.0.4",
    "vue-svg-loader": "~0.11.0"
  }
}<|MERGE_RESOLUTION|>--- conflicted
+++ resolved
@@ -34,11 +34,7 @@
     }
   },
   "dependencies": {
-<<<<<<< HEAD
-    "@human-connection/styleguide": "~0.5.11",
-=======
-    "@human-connection/styleguide": "~0.5.2",
->>>>>>> 6e003d42
+    "@human-connection/styleguide": "0.5.15",
     "@nuxtjs/apollo": "4.0.0-rc4",
     "@nuxtjs/axios": "~5.4.1",
     "@nuxtjs/dotenv": "~1.3.0",
@@ -48,7 +44,6 @@
     "apollo-client": "~2.5.1",
     "cookie-universal-nuxt": "~2.0.14",
     "cross-env": "~5.2.0",
-    "cypress": "^3.1.5",
     "date-fns": "2.0.0-alpha.27",
     "express": "~4.16.4",
     "graphql": "~14.1.1",
@@ -56,10 +51,6 @@
     "linkify-it": "~2.1.0",
     "nuxt": "~2.4.5",
     "nuxt-env": "~0.1.0",
-<<<<<<< HEAD
-=======
-    "portal-vue": "~1.5.1",
->>>>>>> 6e003d42
     "string-hash": "^1.1.3",
     "tiptap": "^1.14.0",
     "tiptap-extensions": "^1.14.0",
