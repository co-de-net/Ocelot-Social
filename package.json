{
  "name": "hc-webapp-next",
  "version": "1.0.0",
  "description": "Human Connection GraphQL UI Prototype",
  "author": "Grzegorz Leoniec",
  "private": true,
  "scripts": {
    "dev": "cross-env NODE_ENV=development nodemon server/index.js --watch server",
    "dev:styleguide": "cross-env STYLEGUIDE_DEV=true yarn dev",
    "build": "nuxt build",
    "start": "cross-env node server/index.js",
    "generate": "nuxt generate",
    "lint": "eslint --ext .js,.vue .",
    "test": "jest",
    "precommit": "yarn lint"
  },
  "cypress-cucumber-preprocessor": {
    "nonGlobalStepDefinitions": true
  },
  "jest": {
    "verbose": true,
    "moduleFileExtensions": [
      "js",
      "json",
      "vue"
    ],
    "transform": {
      ".*\\.(vue)$": "vue-jest",
      "^.+\\.js$": "<rootDir>/node_modules/babel-jest"
    },
    "moduleNameMapper": {
      "^@/(.*)$": "<rootDir>/src/$1",
      "^~/(.*)$": "<rootDir>/$1"
    }
  },
  "dependencies": {
    "@human-connection/styleguide": "~0.5.2",
    "@nuxtjs/apollo": "4.0.0-rc4",
    "@nuxtjs/axios": "~5.4.1",
    "@nuxtjs/dotenv": "~1.3.0",
    "@nuxtjs/style-resources": "~0.1.2",
    "accounting": "~0.4.1",
    "apollo-cache-inmemory": "~1.5.1",
    "apollo-client": "~2.5.1",
    "cookie-universal-nuxt": "~2.0.14",
    "cross-env": "~5.2.0",
    "cypress": "^3.1.5",
    "date-fns": "2.0.0-alpha.27",
    "express": "~4.16.4",
    "graphql": "~14.1.1",
    "jsonwebtoken": "~8.5.0",
    "linkify-it": "~2.1.0",
    "nuxt": "~2.4.5",
    "nuxt-env": "~0.1.0",
    "portal-vue": "~1.5.1",
    "string-hash": "^1.1.3",
<<<<<<< HEAD
    "tiptap": "^1.13.0",
    "tiptap-extensions": "^1.13.0",
    "v-tooltip": "~2.0.0-rc.33",
    "vue-count-to": "~1.0.13",
=======
    "tiptap": "^1.14.0",
    "tiptap-extensions": "^1.14.0",
>>>>>>> 610aa470
    "vue-izitoast": "1.1.2",
    "vue-sweetalert-icons": "~3.2.0",
    "vuex-i18n": "~1.11.0"
  },
  "devDependencies": {
    "@babel/core": "~7.3.4",
    "@babel/preset-env": "~7.3.4",
    "@vue/cli-shared-utils": "~3.4.1",
    "@vue/eslint-config-prettier": "~4.0.1",
    "@vue/server-test-utils": "~1.0.0-beta.29",
    "@vue/test-utils": "~1.0.0-beta.29",
    "babel-core": "~7.0.0-bridge.0",
    "babel-eslint": "~10.0.1",
    "babel-jest": "~24.3.1",
    "cypress-cucumber-preprocessor": "~1.11.0",
    "eslint": "~5.15.1",
    "eslint-config-prettier": "~3.6.0",
    "eslint-loader": "~2.1.2",
    "eslint-plugin-prettier": "~3.0.1",
    "eslint-plugin-vue": "~5.2.2",
    "jest": "~24.1.0",
    "node-sass": "~4.11.0",
    "nodemon": "~1.18.10",
    "prettier": "~1.14.3",
    "sass-loader": "~7.1.0",
    "vue-jest": "~3.0.4",
    "vue-svg-loader": "~0.11.0"
  }
}<|MERGE_RESOLUTION|>--- conflicted
+++ resolved
@@ -54,15 +54,10 @@
     "nuxt-env": "~0.1.0",
     "portal-vue": "~1.5.1",
     "string-hash": "^1.1.3",
-<<<<<<< HEAD
-    "tiptap": "^1.13.0",
-    "tiptap-extensions": "^1.13.0",
+    "tiptap": "^1.14.0",
+    "tiptap-extensions": "^1.14.0",
     "v-tooltip": "~2.0.0-rc.33",
     "vue-count-to": "~1.0.13",
-=======
-    "tiptap": "^1.14.0",
-    "tiptap-extensions": "^1.14.0",
->>>>>>> 610aa470
     "vue-izitoast": "1.1.2",
     "vue-sweetalert-icons": "~3.2.0",
     "vuex-i18n": "~1.11.0"
