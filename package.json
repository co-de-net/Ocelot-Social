--- conflicted
+++ resolved
@@ -69,12 +69,7 @@
     "@vue/test-utils": "~1.0.0-beta.29",
     "babel-core": "~7.0.0-bridge.0",
     "babel-eslint": "~10.0.1",
-<<<<<<< HEAD
-    "babel-jest": "~24.3.1",
-    "cypress": "^3.1.5",
-=======
     "babel-jest": "~24.5.0",
->>>>>>> 0fae7a26
     "cypress-cucumber-preprocessor": "~1.11.0",
     "eslint": "~5.15.1",
     "eslint-config-prettier": "~3.6.0",
