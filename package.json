--- conflicted
+++ resolved
@@ -15,16 +15,8 @@
   "scripts": {
     "db:seed": "cd backend && yarn run db:seed",
     "db:reset": "cd backend && yarn run db:reset",
-<<<<<<< HEAD
-    "cypress:backend": "cd backend && yarn run dev",
-    "cypress:webapp": "cd webapp && yarn run dev",
-    "cypress:setup": "run-p cypress:backend cypress:webapp",
-    "cypress:run": "cross-env cypress run --browser electron",
-    "cypress:open": "cross-env cypress open --browser electron",
-=======
     "cypress:run": "cypress run --browser electron --config-file ./cypress/cypress.json",
     "cypress:open": "cypress open --browser electron --config-file ./cypress/cypress.json",
->>>>>>> b5aaaa4e
     "cucumber:setup": "cd backend && yarn run dev",
     "cucumber": "wait-on tcp:4000 && cucumber-js --require-module @babel/register --exit",
     "release": "yarn version --no-git-tag-version --no-commit-hooks --no-commit && auto-changelog --latest-version $(node -p -e \"require('./package.json').version\") && cd backend && yarn version --no-git-tag-version --no-commit-hooks --no-commit --new-version $(node -p -e \"require('./../package.json').version\") && cd ../webapp && yarn version --no-git-tag-version --no-commit-hooks --no-commit --new-version $(node -p -e \"require('./../package.json').version\")"
