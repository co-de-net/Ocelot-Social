--- conflicted
+++ resolved
@@ -56,20 +56,13 @@
   },
   "devDependencies": {
     "@vue/eslint-config-prettier": "^4.0.1",
-<<<<<<< HEAD
     "@vue/server-test-utils": "^1.0.0-beta.27",
-=======
->>>>>>> 40e1ab34
     "@vue/test-utils": "^1.0.0-beta.27",
     "babel-eslint": "^10.0.1",
     "babel-jest": "^23.6.0",
     "babel-preset-env": "^1.7.0",
-<<<<<<< HEAD
     "cypress-cucumber-preprocessor": "^1.9.1",
-    "eslint": "^5.0.1",
-=======
     "eslint": "^5.10.0",
->>>>>>> 40e1ab34
     "eslint-config-prettier": "^3.1.0",
     "eslint-loader": "^2.0.0",
     "eslint-plugin-prettier": "3.0.0",
