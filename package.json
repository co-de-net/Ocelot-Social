--- conflicted
+++ resolved
@@ -23,12 +23,8 @@
     "cross-env": "^5.2.0",
     "cypress": "^3.2.0",
     "cypress-cucumber-preprocessor": "^1.11.0",
-<<<<<<< HEAD
     "cypress-plugin-retries": "^1.2.0",
-    "dotenv": "^7.0.0",
-=======
     "dotenv": "^8.0.0",
->>>>>>> beb075af
     "faker": "^4.1.0",
     "graphql-request": "^1.8.2",
     "neo4j-driver": "^1.7.4",
