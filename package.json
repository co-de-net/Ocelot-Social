{
  "name": "ocelot-social",
  "version": "3.1.2",
  "description": "Free and open source software program code available to run social networks.",
  "author": "ocelot.social Community",
  "license": "MIT",
  "repository": {
    "type": "git",
    "url": "https://github.com/Ocelot-Social-Community/Ocelot-Social.git"
  },
  "cypress-cucumber-preprocessor": {
    "stepDefinitions": "cypress/support/step_definitions/**/*.js",
    "json": {
      "enabled": true,
      "output": "cypress/reports/json_logs/cucumber_log.json",
      "formatter": "cucumber-json-formatter"
    },
    "messages": {
      "enabled": true,
      "output": "cypress/reports/json_logs/messages.ndjson"
    },
    "html": {
      "enabled": false
    }
  },
  "scripts": {
    "db:seed": "cd backend && yarn run db:seed",
    "db:reset": "cd backend && yarn run db:reset",
<<<<<<< HEAD
    "docs:build": "NODE_OPTIONS=--openssl-legacy-provider vuepress build docs",
=======
    "docs:build": "NODE_OPTIONS=--openssl-legacy-provider vuepress build .",
    "docs:dev": "NODE_OPTIONS=--openssl-legacy-provider vuepress dev .",
>>>>>>> 5359f4a8
    "cypress:run": "cypress run --e2e --browser electron --config-file ./cypress/cypress.config.js",
    "cypress:open": "cypress open --e2e --browser electron --config-file ./cypress/cypress.config.js",
    "release": "yarn version --no-git-tag-version --no-commit-hooks --no-commit && auto-changelog --latest-version $(node -p -e \"require('./package.json').version\") && cd backend && yarn version --no-git-tag-version --no-commit-hooks --no-commit --new-version $(node -p -e \"require('./../package.json').version\") && cd ../webapp && yarn version --no-git-tag-version --no-commit-hooks --no-commit --new-version $(node -p -e \"require('./../package.json').version\") && cd ../webapp/maintenance/source && yarn version --no-git-tag-version --no-commit-hooks --no-commit --new-version $(node -p -e \"require('./../../../package.json').version\")"
  },
  "devDependencies": {
    "@babel/core": "^7.23.7",
    "@babel/preset-env": "^7.23.6",
    "@babel/register": "^7.22.15",
    "@badeball/cypress-cucumber-preprocessor": "^20.0.1",
    "@cypress/browserify-preprocessor": "^3.0.2",
    "@cucumber/cucumber": "10.3.1",
    "@faker-js/faker": "8.3.1",
    "auto-changelog": "^2.3.0",
    "bcryptjs": "^2.4.3",
    "cross-env": "^7.0.3",
    "cypress": "^13.6.2",
    "cypress-network-idle": "^1.14.2",
    "date-fns": "^2.25.0",
    "dotenv": "^16.3.1",
    "expect": "^29.6.4",
    "graphql-request": "^2.0.0",
    "import": "^0.0.6",
    "jsonwebtoken": "^9.0.2",
    "mock-socket": "^9.0.3",
    "multiple-cucumber-html-reporter": "^3.6.0",
    "neo4j-driver": "^4.3.4",
    "neode": "^0.4.8",
    "rosie": "^2.1.0",
    "slug": "^8.2.3",
    "wait-on": "^7.2.0"
  },
  "optionalDependencies": {
    "vuepress": "^2.0.0-rc.0",
    "vuepress-plugin-search-pro": "^2.0.0-rc.6",
    "vuepress-theme-hope": "^2.0.0-rc.11"
  },
  "resolutions": {
    "set-value": "^2.0.1",
    "nan": "2.17.0"
  }
}<|MERGE_RESOLUTION|>--- conflicted
+++ resolved
@@ -26,12 +26,8 @@
   "scripts": {
     "db:seed": "cd backend && yarn run db:seed",
     "db:reset": "cd backend && yarn run db:reset",
-<<<<<<< HEAD
-    "docs:build": "NODE_OPTIONS=--openssl-legacy-provider vuepress build docs",
-=======
     "docs:build": "NODE_OPTIONS=--openssl-legacy-provider vuepress build .",
     "docs:dev": "NODE_OPTIONS=--openssl-legacy-provider vuepress dev .",
->>>>>>> 5359f4a8
     "cypress:run": "cypress run --e2e --browser electron --config-file ./cypress/cypress.config.js",
     "cypress:open": "cypress open --e2e --browser electron --config-file ./cypress/cypress.config.js",
     "release": "yarn version --no-git-tag-version --no-commit-hooks --no-commit && auto-changelog --latest-version $(node -p -e \"require('./package.json').version\") && cd backend && yarn version --no-git-tag-version --no-commit-hooks --no-commit --new-version $(node -p -e \"require('./../package.json').version\") && cd ../webapp && yarn version --no-git-tag-version --no-commit-hooks --no-commit --new-version $(node -p -e \"require('./../package.json').version\") && cd ../webapp/maintenance/source && yarn version --no-git-tag-version --no-commit-hooks --no-commit --new-version $(node -p -e \"require('./../../../package.json').version\")"
