{
  "name": "ocelot-social",
  "version": "3.0.2",
  "description": "Free and open source software program code available to run social networks.",
  "author": "ocelot.social Community",
  "license": "MIT",
  "private": false,
  "repository": {
    "type": "git",
    "url": "https://github.com/Ocelot-Social-Community/Ocelot-Social.git"
  },
  "cypress-cucumber-preprocessor": {
    "stepDefinitions": "cypress/support/step_definitions/**/*.js",
    "json": {
      "enabled": true,
      "output": "cypress/reports/json_logs/cucumber_log.json",
      "formatter": "cucumber-json-formatter"
    },
    "messages": {
      "enabled": true,
      "output": "cypress/reports/json_logs/messages.ndjson"
    },
    "html": {
      "enabled": false
    }
  },
  "scripts": {
    "db:seed": "cd backend && yarn run db:seed",
    "db:reset": "cd backend && yarn run db:reset",
    "cypress:run": "cypress run --e2e --browser electron --config-file ./cypress/cypress.config.js",
    "cypress:open": "cypress open --e2e --browser electron --config-file ./cypress/cypress.config.js",
    "cucumber:setup": "cd backend && yarn run dev",
    "cucumber": "wait-on tcp:4000 && cucumber-js --require-module @babel/register --exit",
    "release": "yarn version --no-git-tag-version --no-commit-hooks --no-commit && auto-changelog --latest-version $(node -p -e \"require('./package.json').version\") && cd backend && yarn version --no-git-tag-version --no-commit-hooks --no-commit --new-version $(node -p -e \"require('./../package.json').version\") && cd ../webapp && yarn version --no-git-tag-version --no-commit-hooks --no-commit --new-version $(node -p -e \"require('./../package.json').version\") && cd ../webapp/maintenance/source && yarn version --no-git-tag-version --no-commit-hooks --no-commit --new-version $(node -p -e \"require('./../../../package.json').version\")"
  },
  "devDependencies": {
<<<<<<< HEAD
    "@babel/core": "^7.22.5",
    "@babel/preset-env": "^7.22.9",
=======
    "@babel/core": "^7.22.9",
    "@babel/preset-env": "^7.22.4",
>>>>>>> 84ff6c15
    "@babel/register": "^7.12.10",
    "@badeball/cypress-cucumber-preprocessor": "^15.1.4",
    "@cypress/browserify-preprocessor": "^3.0.2",
    "@faker-js/faker": "8.0.2",
    "auto-changelog": "^2.3.0",
    "bcryptjs": "^2.4.3",
    "cross-env": "^7.0.3",
    "cucumber": "^6.0.5",
    "cypress": "^12.17.0",
    "cypress-network-idle": "^1.14.2",
    "date-fns": "^2.25.0",
    "dotenv": "^8.2.0",
    "expect": "^29.5.0",
    "graphql-request": "^2.0.0",
    "import": "^0.0.6",
    "jsonwebtoken": "^8.5.1",
    "mock-socket": "^9.0.3",
    "multiple-cucumber-html-reporter": "^3.4.0",
    "neo4j-driver": "^4.3.4",
    "neode": "^0.4.8",
    "rosie": "^2.1.0",
    "slug": "^6.0.0",
    "wait-on": "^7.0.1"
  },
  "resolutions": {
    "set-value": "^2.0.1",
    "nan": "2.17.0"
  }
}<|MERGE_RESOLUTION|>--- conflicted
+++ resolved
@@ -34,13 +34,8 @@
     "release": "yarn version --no-git-tag-version --no-commit-hooks --no-commit && auto-changelog --latest-version $(node -p -e \"require('./package.json').version\") && cd backend && yarn version --no-git-tag-version --no-commit-hooks --no-commit --new-version $(node -p -e \"require('./../package.json').version\") && cd ../webapp && yarn version --no-git-tag-version --no-commit-hooks --no-commit --new-version $(node -p -e \"require('./../package.json').version\") && cd ../webapp/maintenance/source && yarn version --no-git-tag-version --no-commit-hooks --no-commit --new-version $(node -p -e \"require('./../../../package.json').version\")"
   },
   "devDependencies": {
-<<<<<<< HEAD
-    "@babel/core": "^7.22.5",
+    "@babel/core": "^7.22.9",
     "@babel/preset-env": "^7.22.9",
-=======
-    "@babel/core": "^7.22.9",
-    "@babel/preset-env": "^7.22.4",
->>>>>>> 84ff6c15
     "@babel/register": "^7.12.10",
     "@badeball/cypress-cucumber-preprocessor": "^15.1.4",
     "@cypress/browserify-preprocessor": "^3.0.2",
