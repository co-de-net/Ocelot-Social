{
<<<<<<< HEAD
  "name": "yunite.net",
  "version": "1.0.8",
  "ocelotDockerVersionTag": "1.0.8-182",
  "dockerOrganisation": "tirokk",
  "description": "yunite.net Branded",
  "author": "yunite.net Community",
=======
  "name": "ocelot-social-branded",
  "version": "1.1.0",
  "ocelotDockerVersionTag": "1.1.0-225",
  "dockerOrganisation": "ocelotsocialnetwork",
  "description": "ocelot.social Branded",
  "author": "ocelot.social Community",
>>>>>>> 13545545
  "license": "MIT",
  "private": false,
  "repository": {
    "type": "git",
    "url": "https://github.com/Yunite-Net/Yunite-Net-Ocelot-Social-Deploy-Rebranding"
  }
}<|MERGE_RESOLUTION|>--- conflicted
+++ resolved
@@ -1,19 +1,10 @@
 {
-<<<<<<< HEAD
   "name": "yunite.net",
-  "version": "1.0.8",
-  "ocelotDockerVersionTag": "1.0.8-182",
+  "version": "1.1.0",
+  "ocelotDockerVersionTag": "1.1.0-225",
   "dockerOrganisation": "tirokk",
   "description": "yunite.net Branded",
   "author": "yunite.net Community",
-=======
-  "name": "ocelot-social-branded",
-  "version": "1.1.0",
-  "ocelotDockerVersionTag": "1.1.0-225",
-  "dockerOrganisation": "ocelotsocialnetwork",
-  "description": "ocelot.social Branded",
-  "author": "ocelot.social Community",
->>>>>>> 13545545
   "license": "MIT",
   "private": false,
   "repository": {
