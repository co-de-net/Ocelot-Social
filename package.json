--- conflicted
+++ resolved
@@ -37,11 +37,7 @@
     }
   },
   "dependencies": {
-<<<<<<< HEAD
-    "@human-connection/styleguide": "0.5.10",
-=======
     "@human-connection/styleguide": "0.5.15",
->>>>>>> a05b438b
     "@nuxtjs/apollo": "4.0.0-rc4",
     "@nuxtjs/axios": "~5.4.1",
     "@nuxtjs/dotenv": "~1.3.0",
