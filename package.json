--- conflicted
+++ resolved
@@ -47,13 +47,8 @@
     "cypress": "^12.17.0",
     "cypress-network-idle": "^1.14.2",
     "date-fns": "^2.25.0",
-<<<<<<< HEAD
-    "dotenv": "^8.2.0",
+    "dotenv": "^16.3.1",
     "expect": "^29.6.4",
-=======
-    "dotenv": "^16.3.1",
-    "expect": "^29.5.0",
->>>>>>> ae52228d
     "graphql-request": "^2.0.0",
     "import": "^0.0.6",
     "jsonwebtoken": "^8.5.1",
