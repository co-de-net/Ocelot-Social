--- conflicted
+++ resolved
@@ -1,19 +1,10 @@
 {
-<<<<<<< HEAD
   "name": "yunite.net",
-  "version": "2.0.0",
-  "ocelotDockerVersionTag": "2.0.0-250",
+  "version": "2.1.0",
+  "ocelotDockerVersionTag": "2.1.0-253",
   "dockerOrganisation": "tirokk",
   "description": "yunite.net Branded",
   "author": "yunite.net Community",
-=======
-  "name": "ocelot-social-branded",
-  "version": "2.1.0",
-  "ocelotDockerVersionTag": "2.1.0-253",
-  "dockerOrganisation": "ocelotsocialnetwork",
-  "description": "ocelot.social Branded",
-  "author": "ocelot.social Community",
->>>>>>> 22aa91f2
   "license": "MIT",
   "private": false,
   "repository": {
