--- conflicted
+++ resolved
@@ -39,24 +39,16 @@
     "activitystrea.ms": "~2.1.3",
     "apollo-cache-inmemory": "~1.5.1",
     "apollo-client": "~2.5.1",
-<<<<<<< HEAD
     "apollo-link-context": "~1.0.14",
-    "apollo-link-http": "~1.5.12",
-=======
     "apollo-link-http": "~1.5.13",
->>>>>>> fd8cc3f7
     "apollo-server": "~2.4.8",
     "bcryptjs": "~2.4.3",
     "cheerio": "~1.0.0-rc.2",
     "cors": "~2.8.5",
     "cross-env": "~5.2.0",
     "date-fns": "2.0.0-alpha.27",
-<<<<<<< HEAD
-    "dotenv": "~6.2.0",
+    "dotenv": "~7.0.0",
     "express": "~4.16.4",
-=======
-    "dotenv": "~7.0.0",
->>>>>>> fd8cc3f7
     "faker": "~4.1.0",
     "graphql": "~14.1.1",
     "graphql-custom-directives": "~0.2.14",
