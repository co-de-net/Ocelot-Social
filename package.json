{
  "name": "ocelot-social",
  "version": "2.7.0",
  "description": "Free and open source software program code available to run social networks.",
  "author": "ocelot.social Community",
  "license": "MIT",
  "private": false,
  "repository": {
    "type": "git",
    "url": "https://github.com/Ocelot-Social-Community/Ocelot-Social.git"
  },
  "cypress-cucumber-preprocessor": {
    "stepDefinitions": "cypress/support/step_definitions/**/*.js",
    "json": {
      "enabled": true,
      "output": "cypress/reports/json_logs/cucumber_log.json",
      "formatter": "cucumber-json-formatter"
    },
    "messages": {
      "enabled": true,
      "output": "cypress/reports/json_logs/messages.ndjson"
    },
    "html": {
      "enabled": false
    }
  },
  "scripts": {
    "db:seed": "cd backend && yarn run db:seed",
    "db:reset": "cd backend && yarn run db:reset",
    "cypress:run": "cypress run --e2e --browser electron --config-file ./cypress/cypress.config.js",
    "cypress:open": "cypress open --e2e --browser electron --config-file ./cypress/cypress.config.js",
    "cucumber:setup": "cd backend && yarn run dev",
    "cucumber": "wait-on tcp:4000 && cucumber-js --require-module @babel/register --exit",
    "release": "yarn version --no-git-tag-version --no-commit-hooks --no-commit && auto-changelog --latest-version $(node -p -e \"require('./package.json').version\") && cd backend && yarn version --no-git-tag-version --no-commit-hooks --no-commit --new-version $(node -p -e \"require('./../package.json').version\") && cd ../webapp && yarn version --no-git-tag-version --no-commit-hooks --no-commit --new-version $(node -p -e \"require('./../package.json').version\") && cd ../webapp/maintenance/source && yarn version --no-git-tag-version --no-commit-hooks --no-commit --new-version $(node -p -e \"require('./../../../package.json').version\")"
  },
  "devDependencies": {
    "@babel/core": "^7.22.5",
    "@babel/preset-env": "^7.22.4",
    "@babel/register": "^7.12.10",
    "@badeball/cypress-cucumber-preprocessor": "^18.0.1",
    "@cypress/browserify-preprocessor": "^3.0.2",
    "@faker-js/faker": "8.0.2",
    "auto-changelog": "^2.3.0",
    "bcryptjs": "^2.4.3",
    "cross-env": "^7.0.3",
    "cucumber": "^6.0.5",
<<<<<<< HEAD
    "cypress": "^12.17.1",
=======
    "cypress": "^12.17.0",
>>>>>>> d584efa7
    "cypress-network-idle": "^1.14.2",
    "date-fns": "^2.25.0",
    "dotenv": "^8.2.0",
    "expect": "^29.5.0",
    "graphql-request": "^2.0.0",
    "import": "^0.0.6",
    "jsonwebtoken": "^8.5.1",
    "mock-socket": "^9.0.3",
    "multiple-cucumber-html-reporter": "^3.4.0",
    "neo4j-driver": "^4.3.4",
    "neode": "^0.4.8",
    "rosie": "^2.1.0",
    "slug": "^6.0.0",
    "wait-on": "^7.0.1"
  },
  "resolutions": {
    "set-value": "^2.0.1",
    "nan": "2.17.0"
  }
}<|MERGE_RESOLUTION|>--- conflicted
+++ resolved
@@ -44,11 +44,7 @@
     "bcryptjs": "^2.4.3",
     "cross-env": "^7.0.3",
     "cucumber": "^6.0.5",
-<<<<<<< HEAD
     "cypress": "^12.17.1",
-=======
-    "cypress": "^12.17.0",
->>>>>>> d584efa7
     "cypress-network-idle": "^1.14.2",
     "date-fns": "^2.25.0",
     "dotenv": "^8.2.0",
