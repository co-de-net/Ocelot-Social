import {
  Given,
  When,
  Then
} from "cypress-cucumber-preprocessor/steps";
import helpers from "../../support/helpers";
import { VERSION } from '../../constants/terms-and-conditions-version.js'
import locales from '../../../webapp/locales'
import orderBy from 'lodash/orderBy'

/* global cy  */

const languages = orderBy(locales, 'name')
let lastPost = {};

let loginCredentials = {
  email: "peterpan@example.org",
  password: "1234"
};
const termsAndConditionsAgreedVersion = {
  termsAndConditionsAgreedVersion: VERSION
};
const narratorParams = {
  id: 'id-of-peter-pan',
  name: "Peter Pan",
  slug: "peter-pan",
  avatar: "https://s3.amazonaws.com/uifaces/faces/twitter/nerrsoft/128.jpg",
  ...termsAndConditionsAgreedVersion,
};

const annoyingParams = {
  email: "spammy-spammer@example.org",
  slug: 'spammy-spammer',
  password: "1234",
};

Given("I am logged in", () => {
  cy.login(loginCredentials);
});

Given("the {string} user searches for {string}", (_, postTitle) => {
  cy.logout()
    .login({ email: annoyingParams.email, password: '1234' })
    .get(".searchable-input .ds-select-search")
    .focus()
    .type(postTitle);
});

Given("we have a selection of categories", () => {
  cy.factory().build('category', { id: "cat0", slug: "just-for-fun" });
});

Given("we have a selection of tags and categories as well as posts", () => {
  cy.factory()
    .build('category', { id: 'cat12', name: "Just For Fun", icon: "smile", })
    .build('category', { id: 'cat121', name: "Happiness & Values", icon: "heart-o"})
    .build('category', { id: 'cat122', name: "Health & Wellbeing", icon: "medkit"})
    .build("tag", { id: "Ecology" })
    .build("tag", { id: "Nature" })
    .build("tag", { id: "Democracy" })
    .build("user", { id: 'a1' })
    .build("post", {}, {
      authorId: 'a1',
      tagIds: ["Ecology", "Nature", "Democracy"],
      categoryIds: ["cat12"]
    })
    .build("post", {}, {
      authorId: 'a1',
      tagIds: ["Nature", "Democracy"],
      categoryIds: ["cat121"]
    })
    .build("user", { id: 'a2' })
    .build("post", {}, {
      authorId: 'a2',
      tagIds: ['Nature', 'Democracy'],
      categoryIds: ["cat12"]
    })
    .build("post", {}, {
      tagIds: ['Democracy'],
      categoryIds: ["cat122"]
    })
});

Given("we have the following user accounts:", table => {
  table.hashes().forEach(params => {
    cy.factory().build("user", {
      ...params,
      ...termsAndConditionsAgreedVersion
    }, params);
  });
});

Given("I have a user account", () => {
  cy.factory().build("user", narratorParams, loginCredentials);
});

Given("my user account has the role {string}", role => {
  cy.factory().build("user", {
    role,
    ...termsAndConditionsAgreedVersion,
  }, loginCredentials);
});

When("I log out", cy.logout);

When("I visit {string}", page => {
  cy.openPage(page);
});

When("I visit the {string} page", page => {
  cy.openPage(page);
});

When("a blocked user visits the post page of one of my authored posts", () => {
  cy.logout()
    .login({ email: annoyingParams.email, password: annoyingParams.password })
    .openPage('/post/previously-created-post')
})

Given("I am on the {string} page", page => {
  cy.openPage(page);
});

When("I fill in my email and password combination and click submit", () => {
  cy.login(loginCredentials);
});

When(/(?:when )?I refresh the page/, () => {
  cy.reload();
});

When("I log out through the menu in the top right corner", () => {
  cy.get(".avatar-menu").click();
  cy.get(".avatar-menu-popover")
    .find('a[href="/logout"]')
    .click();
});

Then("I can see my name {string} in the dropdown menu", () => {
  cy.get(".avatar-menu-popover").should("contain", narratorParams.name);
});

Then("I see the login screen again", () => {
  cy.location("pathname").should("contain", "/login");
});

Then("I can click on my profile picture in the top right corner", () => {
  cy.get(".avatar-menu").click();
  cy.get(".avatar-menu-popover");
});

Then("I am still logged in", () => {
  cy.get(".avatar-menu").click();
  cy.get(".avatar-menu-popover").contains(narratorParams.name);
});

When("I select {string} in the language menu", name => {
  cy.switchLanguage(name, true);
});

Given("I previously switched the language to {string}", name => {
  cy.switchLanguage(name, true);
});

Then("the whole user interface appears in {string}", name => {
  const {
    code
  } = helpers.getLangByName(name);
  cy.get(`html[lang=${code}]`);
  cy.getCookie("locale").should("have.property", "value", code);
});

Then("I see a button with the label {string}", label => {
  cy.contains("button", label);
});

When(`I click on {string}`, linkOrButton => {
  cy.contains(linkOrButton).click();
});

When(`I click on the menu item {string}`, linkOrButton => {
  cy.contains(".ds-menu-item", linkOrButton).click();
});

When("I press {string}", label => {
  cy.contains(label).click();
});

Given("we have the following posts in our database:", table => {
  cy.factory().build('category', {
    id: `cat-456`,
    name: "Just For Fun",
    slug: `just-for-fun`,
    icon: "smile"
  })

  table.hashes().forEach((attributesOrOptions, i) => {
    cy.factory().build("post", {
      ...attributesOrOptions,
      deleted: Boolean(attributesOrOptions.deleted),
      disabled: Boolean(attributesOrOptions.disabled),
      pinned: Boolean(attributesOrOptions.pinned),
    }, {
      ...attributesOrOptions,
      categoryIds: ['cat-456']
    });
  })
});

Then("I see a success message:", message => {
  cy.contains(message);
});

When("I click on the avatar menu in the top right corner", () => {
  cy.get(".avatar-menu").click();
});

When(
  "I click on the big plus icon in the bottom right corner to create post",
  () => {
    cy.get(".post-add-button").click();
  }
);

Given("I previously created a post", () => {
  lastPost.authorId = narratorParams.id
  lastPost.title = "previously created post";
  lastPost.content = "with some content";
  cy.factory()
    .build("post", lastPost);
});

When("I choose {string} as the title of the post", title => {
  lastPost.title = title.replace("\n", " ");
  cy.get('input[name="title"]').type(lastPost.title);
});

When("I type in the following text:", text => {
  lastPost.content = text.replace("\n", " ");
  cy.get(".editor .ProseMirror").type(lastPost.content);
});

Then("I select a category", () => {
  cy.get(".base-button")
    .contains("Just for Fun")
    .click();
});

When("I choose {string} as the language for the post", (languageCode) => {
  cy.get('.ds-flex-item > .ds-form-item .ds-select ')
    .click().get('.ds-select-option')
    .eq(languages.findIndex(l => l.code === languageCode)).click()
})

Then("the post shows up on the landing page at position {int}", index => {
  cy.openPage("landing");
  const selector = `.post-card:nth-child(${index}) > .ds-card-content`;
  cy.get(selector).should("contain", lastPost.title);
  cy.get(selector).should("contain", lastPost.content);
});

Then("I get redirected to {string}", route => {
  cy.location("pathname").should("contain", route.replace("...", ""));
});

Then("the post was saved successfully", () => {
  cy.get(".ds-card-content > .ds-heading").should("contain", lastPost.title);
  cy.get(".content").should("contain", lastPost.content);
});

Then(/^I should see only ([0-9]+) posts? on the landing page/, postCount => {
  cy.get(".post-card").should("have.length", postCount);
});

Then("the first post on the landing page has the title:", title => {
  cy.get(".post-card:first").should("contain", title);
});

Then(
  "the page {string} returns a 404 error with a message:",
  (route, message) => {
    cy.request({
        url: route,
        failOnStatusCode: false
      })
      .its("status")
      .should("eq", 404);
    cy.visit(route, {
      failOnStatusCode: false
    });
    cy.get(".error").should("contain", message);
  }
);

Given("my user account has the following login credentials:", table => {
  loginCredentials = table.hashes()[0];
  cy.debug();
  cy.factory().build("user", {
    ...termsAndConditionsAgreedVersion,
  }, loginCredentials);
});

When("I fill the password form with:", table => {
  table = table.rowsHash();
  cy.get("input[id=oldPassword]")
    .type(table["Your old password"])
    .get("input[id=password]")
    .type(table["Your new passsword"])
    .get("input[id=passwordConfirmation]")
    .type(table["Confirm new password"]);
});

When("submit the form", () => {
  cy.get("form").submit();
});

Then("I cannot login anymore with password {string}", password => {
  cy.reload();
  const {
    email
  } = loginCredentials;
  cy.visit(`/login`);
  cy.get("input[name=email]")
    .trigger("focus")
    .type(email);
  cy.get("input[name=password]")
    .trigger("focus")
    .type(password);
  cy.get("button[name=submit]")
    .as("submitButton")
    .click();
  cy.get(".iziToast-wrapper").should(
    "contain",
    "Incorrect email address or password."
  );
});

Then("I can login successfully with password {string}", password => {
  cy.reload();
  cy.login({
    ...loginCredentials,
    ...{
      password
    }
  });
  cy.get(".iziToast-wrapper").should("contain", "You are logged in!");
});

When("I log in with the following credentials:", table => {
  const {
    email,
    password
  } = table.hashes()[0];
  cy.login({
    email,
    password
  });
});

When("open the notification menu and click on the first item", () => {
  cy.get(".notifications-menu").invoke('show').click(); // "invoke('show')" because of the delay for show the menu
  cy.get(".notification-mention-post")
    .first()
    .click({
      force: true
    });
});

Then("see {int} unread notifications in the top menu", count => {
  cy.get(".notifications-menu").should("contain", count);
});

Then("I get to the post page of {string}", path => {
  path = path.replace("...", "");
  cy.url().should("contain", "/post/");
  cy.url().should("contain", path);
});

When(
  "I start to write a new post with the title {string} beginning with:",
  (title, intro) => {
    cy.get(".post-add-button").click();
    cy.get('input[name="title"]').type(title);
    cy.get(".ProseMirror").type(intro);
  }
);

When("mention {string} in the text", mention => {
  cy.get(".ProseMirror").type(" @");
  cy.get(".suggestion-list__item")
    .contains(mention)
    .click();
  cy.debug();
});

Then("the notification gets marked as read", () => {
  cy.get(".notifications-menu-popover .notification")
    .first()
    .should("have.class", "read");
});

Then("there are no notifications in the top menu", () => {
  cy.get(".notifications-menu").should("contain", "0");
});

Given("there is an annoying user called {string}", name => {
  cy.factory().build("user", {
    id: "annoying-user",
    name,
    ...termsAndConditionsAgreedVersion,
  }, annoyingParams);
});

Given("there is an annoying user who has muted me", () => {
  cy.neode()
    .first("User", {
      role: 'moderator'
    })
    .then(mutedUser => {
      cy.neode()
        .first("User", {
          id: 'annoying-user'
        })
        .relateTo(mutedUser, "muted");
    });
});

Given("I am on the profile page of the annoying user", name => {
  cy.openPage("/profile/annoying-user/spammy-spammer");
});

When("I visit the profile page of the annoying user", name => {
  cy.openPage("/profile/annoying-user");
});

When("I ", name => {
  cy.openPage("/profile/annoying-user");
});

When(
  "I click on {string} from the content menu in the user info box",
  button => {
    cy.get(".user-content-menu .base-button").click();
    cy.get(".popover .ds-menu-item-link")
      .contains(button)
      .click({
        force: true
      });
  }
);

When("I navigate to my {string} settings page", settingsPage => {
  cy.get(".avatar-menu-trigger").click();
  cy.get(".avatar-menu-popover")
    .find("a[href]")
    .contains("Settings")
    .click();
  cy.contains(".ds-menu-item-link", settingsPage).click();
});

Given("I follow the user {string}", name => {
  cy.neode()
    .first("User", {
      name
    })
    .then(followed => {
      cy.neode()
        .first("User", {
          name: narratorParams.name
        })
        .relateTo(followed, "following");
    });
});

<<<<<<< HEAD
Given('"Spammy Spammer" wrote a post {string}', title => {
  cy.factory()
    .build("post", {
=======
Given('{string} wrote a post {string}', (_, title) => {
  cy.createCategories("cat21")
    .factory()
    .create("Post", {
      authorId: 'annoying-user',
>>>>>>> 36708415
      title,
    }, {
      authorId: 'annoying-user',
    });
});

Then("the list of posts of this user is empty", () => {
  cy.get(".ds-card-content").not(".post-link");
  cy.get(".main-container").find(".ds-space.hc-empty");
});

Then("I get removed from his follower collection", () => {
  cy.get(".ds-card-content").not(".post-link");
  cy.get(".main-container").contains(
    ".ds-card-content",
    "is not followed by anyone"
  );
});

Given("I wrote a post {string}", title => {
  cy.factory()
    .build("post", {
      title,
    }, {
      authorId: narratorParams.id,
    });
});

When("I mute the user {string}", name => {
  cy.neode()
    .first("User", {
      name
    })
    .then(mutedUser => {
      cy.neode()
        .first("User", {
          name: narratorParams.name
        })
        .relateTo(mutedUser, "muted");
    });
});

When("I block the user {string}", name => {
  cy.neode()
    .first("User", {
      name
    })
    .then(blockedUser => {
      cy.neode()
        .first("User", {
          name: narratorParams.name
        })
        .relateTo(blockedUser, "blocked");
    });
});

When("I log in with:", table => {
  const [firstRow] = table.hashes();
  const {
    Email,
    Password
  } = firstRow;
  cy.login({
    email: Email,
    password: Password
  });
});

Then("I see only one post with the title {string}", title => {
  cy.get(".main-container")
    .find(".post-link")
    .should("have.length", 1);
  cy.get(".main-container").contains(".post-link", title);
});

Then("they should not see the comment from", () => {
  cy.get(".ds-card-footer").children().should('not.have.class', 'comment-form')
})

Then("they should see a text explaining commenting is not possible", () => {
  cy.get('.ds-placeholder').should('contain', "Commenting is not possible at this time on this post.")
})<|MERGE_RESOLUTION|>--- conflicted
+++ resolved
@@ -186,6 +186,16 @@
   cy.contains(label).click();
 });
 
+Given("we have the following comments in our database:", table => {
+  table.hashes().forEach((attributesOrOptions, i) => {
+    cy.factory().build("comment", {
+      ...attributesOrOptions,
+    }, {
+      ...attributesOrOptions,
+    });
+  })
+});
+
 Given("we have the following posts in our database:", table => {
   cy.factory().build('category', {
     id: `cat-456`,
@@ -223,11 +233,15 @@
 );
 
 Given("I previously created a post", () => {
-  lastPost.authorId = narratorParams.id
-  lastPost.title = "previously created post";
-  lastPost.content = "with some content";
+  lastPost = {
+    lastPost,
+    title:  "previously created post",
+    content: "with some content",
+  };
   cy.factory()
-    .build("post", lastPost);
+    .build("post", lastPost, {
+      authorId: narratorParams.id
+    });
 });
 
 When("I choose {string} as the title of the post", title => {
@@ -472,17 +486,9 @@
     });
 });
 
-<<<<<<< HEAD
-Given('"Spammy Spammer" wrote a post {string}', title => {
+Given('{string} wrote a post {string}', (_, title) => {
   cy.factory()
     .build("post", {
-=======
-Given('{string} wrote a post {string}', (_, title) => {
-  cy.createCategories("cat21")
-    .factory()
-    .create("Post", {
-      authorId: 'annoying-user',
->>>>>>> 36708415
       title,
     }, {
       authorId: 'annoying-user',
@@ -533,7 +539,7 @@
     .then(blockedUser => {
       cy.neode()
         .first("User", {
-          name: narratorParams.name
+          id: narratorParams.id
         })
         .relateTo(blockedUser, "blocked");
     });
@@ -558,10 +564,10 @@
   cy.get(".main-container").contains(".post-link", title);
 });
 
-Then("they should not see the comment from", () => {
+Then("they should not see the comment form", () => {
   cy.get(".ds-card-footer").children().should('not.have.class', 'comment-form')
 })
 
-Then("they should see a text explaining commenting is not possible", () => {
+Then("they should see a text explaining why commenting is not possible", () => {
   cy.get('.ds-placeholder').should('contain', "Commenting is not possible at this time on this post.")
 })