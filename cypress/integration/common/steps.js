--- conflicted
+++ resolved
@@ -135,21 +135,12 @@
 
 When('I navigate to the administration dashboard', () => {
   cy.get('.avatar-menu').click()
-<<<<<<< HEAD
-  cy.get('a')
-    .contains('Systemverwaltung')
-    .click()
-})
-
-When(`I click on {string}`, linkOrButton => {
-=======
   cy.get('.avatar-menu-popover')
     .contains('Admin')
     .click()
 })
 
-When('I click on {string}', linkOrButton => {
->>>>>>> cb256bdf
+When(`I click on {string}`, linkOrButton => {
   cy.contains(linkOrButton).click()
 })
 
