<template>
  <dropdown
    :disabled="!hasAuthor || !showAuthorPopover"
    placement="top-start"
    offset="0"
  >
    <template
      slot="default"
      slot-scope="{openMenu, closeMenu, isOpen}"
    >
      <a
        v-router-link
        :href="author.slug ? $router.resolve({ name: 'profile-slug', params: { slug: author.slug } }).href : null"
        :class="['author', isOpen && 'active']"
        @mouseover="openMenu(true)"
        @mouseleave="closeMenu(true)"
      >
        <div style="display: inline-block; float: left; margin-right: 4px;  height: 100%; vertical-align: middle;">
          <ds-avatar
            :image="author.avatar"
            :name="author.name"
            style="display: inline-block; vertical-align: middle;"
            size="32px"
          />
        </div>
        <div style="display: inline-block; height: 100%; vertical-align: middle;">
          <b
            class="username"
            style="vertical-align: middle;"
          >
            {{ author.name | truncate(trunc, 18) }}
          </b>
          <template v-if="post.createdAt">
            <br>
            <ds-text
              size="small"
              color="soft"
            >
              {{ post.createdAt | dateTime('dd. MMMM yyyy HH:mm') }}
            </ds-text>
          </template>
        </div>
      </a>
    </template>
    <template
      slot="popover"
    >
<<<<<<< HEAD
      <!--<ds-avatar
        :image="author.avatar"
        :name="author.name || 'Anonymus'"
        class="profile-avatar"
        size="90px" />-->
      <hc-badges
        v-if="author.badges && author.badges.length"
        :badges="author.badges"
      />
      <ds-text
        v-if="author.location"
        align="center"
        color="soft"
        size="small"
        style="margin-top: 5px"
        bold
      >
        <ds-icon name="map-marker" /> {{ author.location.name }}
      </ds-text>
      <ds-flex
        style="margin-top: -10px"
      >
        <ds-flex-item class="ds-tab-nav-item">
          <ds-space margin="small">
            <ds-number
              :count="fanCount"
              :label="$t('profile.followers')"
              size="x-large"
            />
          </ds-space>
        </ds-flex-item>
        <ds-flex-item class="ds-tab-nav-item ds-tab-nav-item-active">
          <ds-space margin="small">
            <ds-number
              :count="author.contributionsCount"
              :label="$t('common.post', null, author.contributionsCount)"
            />
          </ds-space>
        </ds-flex-item>
        <ds-flex-item class="ds-tab-nav-item">
          <ds-space margin="small">
            <ds-number
              :count="author.commentsCount"
              :label="$t('common.comment', null, author.commentsCount)"
=======
      <div style="min-width: 250px">
        <!--<ds-avatar
          :image="author.avatar"
          :name="author.name || 'Anonymus'"
          class="profile-avatar"
          size="90px" />-->
        <hc-badges
          v-if="author.badges && author.badges.length"
          :badges="author.badges"
          style="margin-bottom: -10px"
        />
        <ds-flex>
          <ds-flex-item class="ds-tab-nav-item">
            <ds-space margin="small">
              <ds-number
                :count="fanCount"
                :label="$t('profile.followers')"
                size="x-large"
              />
            </ds-space>
          </ds-flex-item>
          <ds-flex-item class="ds-tab-nav-item ds-tab-nav-item-active">
            <ds-space margin="small">
              <ds-number
                :count="author.contributionsCount"
                :label="$t('common.post', null, author.contributionsCount)"
              />
            </ds-space>
          </ds-flex-item>
          <ds-flex-item class="ds-tab-nav-item">
            <ds-space margin="small">
              <ds-number
                :count="author.commentsCount"
                :label="$t('common.comment', null, author.commentsCount)"
              />
            </ds-space>
          </ds-flex-item>
        </ds-flex>
        <!--<ds-text
          color="soft"
          size="small">
          <ds-icon name="map-marker" /> Hamburg, Deutschland
        </ds-text>-->
        <ds-flex
          v-if="!itsMe"
          gutter="x-small"
          style="margin-bottom: 0;"
        >
          <ds-flex-item :width="{base: 3}">
            <hc-follow-button
              :follow-id="author.id"
              @update="voted = true"
>>>>>>> c124602c
            />
          </ds-flex-item>
          <ds-flex-item :width="{base: 1}">
            <ds-button full-width>
              <ds-icon name="user-times" />
            </ds-button>
          </ds-flex-item>
        </ds-flex>
        <!--<ds-space margin-bottom="x-small" />-->
      </div>
    </template>
  </dropdown>
</template>

<script>
import HcFollowButton from '~/components/FollowButton.vue'
import HcBadges from '~/components/Badges.vue'
import Dropdown from '~/components/Dropdown'

export default {
  name: 'HcAuthor',
  components: {
    HcFollowButton,
    HcBadges,
    Dropdown
  },
  props: {
    post: { type: Object, default: null },
    trunc: { type: Number, default: null },
    showAuthorPopover: { type: Boolean, default: true }
  },
  data() {
    return {
      voted: false
    }
  },
  computed: {
    itsMe() {
      return this.author.slug === this.$store.getters['auth/user'].slug
    },
    fanCount() {
      let count = Number(this.author.followedByCount) || 0
      if (this.voted) {
        // NOTE: this is used for presentation
        count += 1
      }
      return count
    },
    author() {
      return this.hasAuthor
        ? this.post.author
        : {
            name: 'Anonymus'
          }
    },
    hasAuthor() {
      return Boolean(this.post && this.post.author)
    }
  }
}
</script>

<style lang="scss">
.profile-avatar {
  display: block;
  margin: auto;
  margin-top: -45px;
  border: #fff 5px solid;
}
.author {
  white-space: nowrap;
  position: relative;
  display: flex;
  align-items: center;

  &:hover,
  &.active {
    z-index: 999;
  }
}
</style><|MERGE_RESOLUTION|>--- conflicted
+++ resolved
@@ -45,52 +45,6 @@
     <template
       slot="popover"
     >
-<<<<<<< HEAD
-      <!--<ds-avatar
-        :image="author.avatar"
-        :name="author.name || 'Anonymus'"
-        class="profile-avatar"
-        size="90px" />-->
-      <hc-badges
-        v-if="author.badges && author.badges.length"
-        :badges="author.badges"
-      />
-      <ds-text
-        v-if="author.location"
-        align="center"
-        color="soft"
-        size="small"
-        style="margin-top: 5px"
-        bold
-      >
-        <ds-icon name="map-marker" /> {{ author.location.name }}
-      </ds-text>
-      <ds-flex
-        style="margin-top: -10px"
-      >
-        <ds-flex-item class="ds-tab-nav-item">
-          <ds-space margin="small">
-            <ds-number
-              :count="fanCount"
-              :label="$t('profile.followers')"
-              size="x-large"
-            />
-          </ds-space>
-        </ds-flex-item>
-        <ds-flex-item class="ds-tab-nav-item ds-tab-nav-item-active">
-          <ds-space margin="small">
-            <ds-number
-              :count="author.contributionsCount"
-              :label="$t('common.post', null, author.contributionsCount)"
-            />
-          </ds-space>
-        </ds-flex-item>
-        <ds-flex-item class="ds-tab-nav-item">
-          <ds-space margin="small">
-            <ds-number
-              :count="author.commentsCount"
-              :label="$t('common.comment', null, author.commentsCount)"
-=======
       <div style="min-width: 250px">
         <!--<ds-avatar
           :image="author.avatar"
@@ -100,9 +54,20 @@
         <hc-badges
           v-if="author.badges && author.badges.length"
           :badges="author.badges"
-          style="margin-bottom: -10px"
         />
-        <ds-flex>
+        <ds-text
+          v-if="author.location"
+          align="center"
+          color="soft"
+          size="small"
+          style="margin-top: 5px"
+          bold
+        >
+          <ds-icon name="map-marker" /> {{ author.location.name }}
+        </ds-text>
+        <ds-flex
+          style="margin-top: -10px"
+        >
           <ds-flex-item class="ds-tab-nav-item">
             <ds-space margin="small">
               <ds-number
@@ -143,7 +108,6 @@
             <hc-follow-button
               :follow-id="author.id"
               @update="voted = true"
->>>>>>> c124602c
             />
           </ds-flex-item>
           <ds-flex-item :width="{base: 1}">
