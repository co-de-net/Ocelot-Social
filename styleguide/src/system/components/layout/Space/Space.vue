<template>
  <component
    :is="tag"
    :style="styles"
    class="ds-space"
    :class="[
<<<<<<< HEAD
      centered && `ds-space-centered`
=======
      centered && 'ds-space-centered'
>>>>>>> c88534e2
    ]"
  >
    <slot />
  </component>
</template>

<script>
import { getSpace } from '@@/utils'
import { mediaQuery } from '@@/mixins'

/**
 * Use this component for grouping and separation.
 * @version 1.0.0
 */
export default {
  name: 'DsSpace',
  mixins: [mediaQuery],
  inject: {
    $parentRow: {
      default: null
    }
  },
  props: {
    /**
     * The top margin of this space.
     */
    marginTop: {
      type: [String, Object],
      default: null
    },
    /**
     * The bottom margin of this space.
     */
    marginBottom: {
      type: [String, Object],
      default: 'large'
    },
    /**
     * The bottom and top margin of this space.
     */
    margin: {
      type: [String, Object],
      default: null
    },

    /**
     * Center content vertacally and horizontally
     */
    centered: {
      type: Boolean,
      default: false
    },
    /**
     * The html element name used for this space.
     */
    tag: {
      type: String,
      default: 'div'
    }
  },
  computed: {
    styles() {
      const top = this.margin ? this.margin : this.marginTop
      const bottom = this.margin ? this.margin : this.marginBottom

      const marginTop = this.mediaQuery(top)
      const marginBottom = this.mediaQuery(bottom)
      const marginTopStyle = this.parseMargin('Top')(marginTop)
      const marginBottomStyle = this.parseMargin('Bottom')(marginBottom)
      const centerStyle = this.center
        ? {
            'text-align': 'center',
            flex: 1,
            'align-content': 'center',
            'jusify-content': 'center'
          }
        : {}

      return {
        ...marginTopStyle,
        ...marginBottomStyle,
        ...centerStyle
      }
    }
  },
  methods: {
    parseMargin(direction) {
      return margin => {
        const styles = {}
        if (!margin) {
          return styles
        }
        const realMargin = getSpace(margin)
        if (realMargin !== 0) {
          styles[`margin${direction}`] = `${realMargin}px`
        }
        return styles
      }
    }
  }
}
</script>

<style lang="scss" src="./style.scss">
</style>

<docs src="./demo.md"></docs><|MERGE_RESOLUTION|>--- conflicted
+++ resolved
@@ -4,11 +4,7 @@
     :style="styles"
     class="ds-space"
     :class="[
-<<<<<<< HEAD
-      centered && `ds-space-centered`
-=======
       centered && 'ds-space-centered'
->>>>>>> c88534e2
     ]"
   >
     <slot />
