@mixin input ($class) {
  .#{$class}-wrap {
    position: relative;
  }
  
  .#{$class} {
    appearance: none;
    box-sizing: border-box;
    font-size: $input-font-size-base;
    line-height: $line-height-base;
    font-family: $font-family-text;
    width: 100%;
    padding: $input-padding-vertical $space-x-small;
    height: $input-height;
  
    color: $text-color-base;
    background: $background-color-base;
<<<<<<< HEAD
  
=======

>>>>>>> 165d41c4
    border: $input-border-size solid $border-color-base;
    border-radius: $border-radius-base;
    outline: none;
    transition: all $duration-short $ease-out;
  
    &::placeholder {
      color: $text-color-disabled;
    }
<<<<<<< HEAD
  
=======

>>>>>>> 165d41c4
    .ds-input-has-focus &,
    &:focus {
      border-color: $border-color-active;
      background: $background-color-base;
    }
<<<<<<< HEAD
  
=======

>>>>>>> 165d41c4
    .ds-input-is-disabled &,
    &:disabled {
      color: $text-color-disabled;
      opacity: $opacity-disabled;
      cursor: not-allowed;
    }
<<<<<<< HEAD
  
=======

>>>>>>> 165d41c4
    .ds-input-has-error & {
      border-color: $border-color-danger;
    }
  }
<<<<<<< HEAD
  
=======

>>>>>>> 165d41c4
  .ds-input-size-small {
    font-size: $font-size-small;
  
    .#{$class} {
      font-size: $input-font-size-small;
      height: $input-height-small;
      padding: $input-padding-vertical-small $space-x-small;
    }
  }
<<<<<<< HEAD
  
=======

>>>>>>> 165d41c4
  .ds-input-size-large {
    font-size: $font-size-large;
  
    .#{$class} {
      font-size: $input-font-size-large;
      height: $input-height-large;
      padding: $input-padding-vertical-large $space-x-small;
    }
  }
  
  .#{$class}-icon,
  .#{$class}-icon-right {
    position: absolute;
    top: 0;
    bottom: 0;
    left: 0;
    display: flex;
    align-items: center;
    justify-content: center;
    width: $input-height;
    color: $text-color-softer;
    transition: color $duration-short $ease-out;
    pointer-events: none;
<<<<<<< HEAD
  
    .ds-input-has-focus & {
      color: $text-color-base;
    }
=======

    .ds-input-has-focus & {
      color: $text-color-base;
    }

    .ds-input-size-small & {
      width: $input-height-small;
    }

    .ds-input-size-large & {
      width: $input-height-large;
    }
  }
>>>>>>> 165d41c4

    .ds-input-size-small & {
      width: $input-height-small;
    }

    .ds-input-size-large & {
      width: $input-height-large;
    }
  }
  
  .#{$class}-icon-right {
    right: 0;
    left: auto;
  }
  
  .#{$class}-has-icon {
    padding-left: $input-height;
  
    .ds-input-size-small & {
      padding-left: $input-height-small;
    }

<<<<<<< HEAD
=======
    .ds-input-size-small & {
      padding-left: $input-height-small;
    }

>>>>>>> 165d41c4
    .ds-input-size-large & {
      padding-left: $input-height-large;
    }
  }
  
  .#{$class}-has-icon-right {
    padding-right: $input-height;

    .ds-input-size-small & {
      padding-right: $input-height-small;
<<<<<<< HEAD
=======
    }

    .ds-input-size-large & {
      padding-right: $input-height-large;
>>>>>>> 165d41c4
    }

    .ds-input-size-large & {
      padding-right: $input-height-large;
    }
  }         
}<|MERGE_RESOLUTION|>--- conflicted
+++ resolved
@@ -2,7 +2,7 @@
   .#{$class}-wrap {
     position: relative;
   }
-  
+
   .#{$class} {
     appearance: none;
     box-sizing: border-box;
@@ -12,81 +12,51 @@
     width: 100%;
     padding: $input-padding-vertical $space-x-small;
     height: $input-height;
-  
+
     color: $text-color-base;
     background: $background-color-base;
-<<<<<<< HEAD
-  
-=======
-
->>>>>>> 165d41c4
     border: $input-border-size solid $border-color-base;
     border-radius: $border-radius-base;
     outline: none;
     transition: all $duration-short $ease-out;
-  
+
     &::placeholder {
       color: $text-color-disabled;
     }
-<<<<<<< HEAD
-  
-=======
-
->>>>>>> 165d41c4
     .ds-input-has-focus &,
     &:focus {
       border-color: $border-color-active;
       background: $background-color-base;
     }
-<<<<<<< HEAD
-  
-=======
-
->>>>>>> 165d41c4
     .ds-input-is-disabled &,
     &:disabled {
       color: $text-color-disabled;
       opacity: $opacity-disabled;
       cursor: not-allowed;
     }
-<<<<<<< HEAD
-  
-=======
-
->>>>>>> 165d41c4
     .ds-input-has-error & {
       border-color: $border-color-danger;
     }
   }
-<<<<<<< HEAD
-  
-=======
-
->>>>>>> 165d41c4
   .ds-input-size-small {
     font-size: $font-size-small;
-  
+
     .#{$class} {
       font-size: $input-font-size-small;
       height: $input-height-small;
       padding: $input-padding-vertical-small $space-x-small;
     }
   }
-<<<<<<< HEAD
-  
-=======
-
->>>>>>> 165d41c4
   .ds-input-size-large {
     font-size: $font-size-large;
-  
+
     .#{$class} {
       font-size: $input-font-size-large;
       height: $input-height-large;
       padding: $input-padding-vertical-large $space-x-small;
     }
   }
-  
+
   .#{$class}-icon,
   .#{$class}-icon-right {
     position: absolute;
@@ -100,12 +70,6 @@
     color: $text-color-softer;
     transition: color $duration-short $ease-out;
     pointer-events: none;
-<<<<<<< HEAD
-  
-    .ds-input-has-focus & {
-      color: $text-color-base;
-    }
-=======
 
     .ds-input-has-focus & {
       color: $text-color-base;
@@ -119,7 +83,6 @@
       width: $input-height-large;
     }
   }
->>>>>>> 165d41c4
 
     .ds-input-size-small & {
       width: $input-height-small;
@@ -129,47 +92,41 @@
       width: $input-height-large;
     }
   }
-  
+
   .#{$class}-icon-right {
     right: 0;
     left: auto;
   }
-  
+
   .#{$class}-has-icon {
     padding-left: $input-height;
-  
+
     .ds-input-size-small & {
       padding-left: $input-height-small;
     }
 
-<<<<<<< HEAD
-=======
     .ds-input-size-small & {
       padding-left: $input-height-small;
     }
 
->>>>>>> 165d41c4
     .ds-input-size-large & {
       padding-left: $input-height-large;
     }
   }
-  
+
   .#{$class}-has-icon-right {
     padding-right: $input-height;
 
     .ds-input-size-small & {
       padding-right: $input-height-small;
-<<<<<<< HEAD
-=======
-    }
-
-    .ds-input-size-large & {
-      padding-right: $input-height-large;
->>>>>>> 165d41c4
     }
 
     .ds-input-size-large & {
       padding-right: $input-height-large;
     }
-  }         
+
+    .ds-input-size-large & {
+      padding-right: $input-height-large;
+    }
+  }
 }