export default {
  MENU: [
<<<<<<< HEAD
    {
      nameIdent: 'yuniteRebranding.header.newsFeed',
      path: '/',
    },
    {
      nameIdent: 'yuniteRebranding.header.myGroups',
      path: '/my-groups',
    },
    {
      nameIdent: 'yuniteRebranding.header.topics',
      url: 'https://yunite.org/themen/',
    },
    {
      nameIdent: 'yuniteRebranding.header.about',
      url: 'https://yunite.org',
    },
=======
    // {
    //   nameIdent: 'nameIdent',
    //   path: '/',
    // },
    // {
    //   nameIdent: 'nameIdent',
    //   url: 'https://ocelot.social',
    //   target: '_blank',
    // },
>>>>>>> daeef5f6
  ],
}<|MERGE_RESOLUTION|>--- conflicted
+++ resolved
@@ -1,6 +1,5 @@
 export default {
   MENU: [
-<<<<<<< HEAD
     {
       nameIdent: 'yuniteRebranding.header.newsFeed',
       path: '/',
@@ -12,21 +11,12 @@
     {
       nameIdent: 'yuniteRebranding.header.topics',
       url: 'https://yunite.org/themen/',
+      target: '',
     },
     {
       nameIdent: 'yuniteRebranding.header.about',
       url: 'https://yunite.org',
+      target: '',
     },
-=======
-    // {
-    //   nameIdent: 'nameIdent',
-    //   path: '/',
-    // },
-    // {
-    //   nameIdent: 'nameIdent',
-    //   url: 'https://ocelot.social',
-    //   target: '_blank',
-    // },
->>>>>>> daeef5f6
   ],
 }