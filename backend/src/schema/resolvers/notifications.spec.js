import {
  GraphQLClient
} from 'graphql-request'
import Factory from '../../seed/factories'
import {
  host,
  login
} from '../../jest/helpers'

const factory = Factory()
let client
const userParams = {
  id: 'you',
  email: 'test@example.org',
  password: '1234',
}

beforeEach(async () => {
  await factory.create('User', userParams)
})

afterEach(async () => {
  await factory.cleanDatabase()
})

describe('Notification', () => {
  const query = `{
    Notification {
      id
    }
  }`

  describe('unauthenticated', () => {
    it('throws authorization error', async () => {
      client = new GraphQLClient(host)
      await expect(client.request(query)).rejects.toThrow('Not Authorised')
    })
  })
})

describe('currentUser { notifications }', () => {
  const variables = {}

  describe('authenticated', () => {
    let headers
    beforeEach(async () => {
      headers = await login({
        email: 'test@example.org',
        password: '1234'
      })
      client = new GraphQLClient(host, {
        headers
      })
    })

    describe('given some notifications', () => {
      beforeEach(async () => {
        const neighborParams = {
          email: 'neighbor@example.org',
          password: '1234',
          id: 'neighbor',
        }
        await Promise.all([
          factory.create('User', neighborParams),
          factory.create('Notification', {
            id: 'not-for-you'
          }),
          factory.create('Notification', {
            id: 'already-seen',
            read: true
          }),
        ])
        await factory.create('Notification', {
          id: 'unseen'
        })
        await factory.authenticateAs(neighborParams)
        await factory.create('Post', {
          id: 'p1'
        })
        await Promise.all([
          factory.relate('Notification', 'User', {
            from: 'not-for-you',
            to: 'neighbor'
          }),
          factory.relate('Notification', 'Post', {
            from: 'p1',
            to: 'not-for-you'
          }),
          factory.relate('Notification', 'User', {
            from: 'unseen',
            to: 'you'
          }),
          factory.relate('Notification', 'Post', {
            from: 'p1',
            to: 'unseen'
          }),
          factory.relate('Notification', 'User', {
            from: 'already-seen',
            to: 'you'
          }),
          factory.relate('Notification', 'Post', {
            from: 'p1',
            to: 'already-seen'
          }),
        ])
      })

      describe('filter for read: false', () => {
        const query = `query($read: Boolean) {
          currentUser {
            notifications(read: $read, orderBy: createdAt_desc) {
              id
              post {
                id
              }
            }
          }
        }`
<<<<<<< HEAD
        let variables = {
          read: false
        }
=======
        const variables = { read: false }
>>>>>>> 51e7c255
        it('returns only unread notifications of current user', async () => {
          const expected = {
            currentUser: {
              notifications: [{
                id: 'unseen',
                post: {
                  id: 'p1'
                }
              }],
            },
          }
          await expect(client.request(query, variables)).resolves.toEqual(expected)
        })
      })

      describe('no filters', () => {
        const query = `{
          currentUser {
            notifications(orderBy: createdAt_desc) {
              id
              post {
                id
              }
            }
          }
        }`
        it('returns all notifications of current user', async () => {
          const expected = {
            currentUser: {
              notifications: [{
                  id: 'unseen',
                  post: {
                    id: 'p1'
                  }
                },
                {
                  id: 'already-seen',
                  post: {
                    id: 'p1'
                  }
                },
              ],
            },
          }
          await expect(client.request(query, variables)).resolves.toEqual(expected)
        })
      })
    })
  })
})

describe('UpdateNotification', () => {
  const mutation = `mutation($id: ID!, $read: Boolean){
    UpdateNotification(id: $id, read: $read) {
      id read
    }
  }`
  const variables = {
    id: 'to-be-updated',
    read: true
  }

  describe('given a notifications', () => {
    let headers

    beforeEach(async () => {
      const mentionedParams = {
        id: 'mentioned-1',
        email: 'mentioned@example.org',
        password: '1234',
        slug: 'mentioned',
      }
      await factory.create('User', mentionedParams)
      await factory.create('Notification', {
        id: 'to-be-updated'
      })
      await factory.authenticateAs(userParams)
      await factory.create('Post', {
        id: 'p1'
      })
      await Promise.all([
        factory.relate('Notification', 'User', {
          from: 'to-be-updated',
          to: 'mentioned-1'
        }),
        factory.relate('Notification', 'Post', {
          from: 'p1',
          to: 'to-be-updated'
        }),
      ])
    })

    describe('unauthenticated', () => {
      it('throws authorization error', async () => {
        client = new GraphQLClient(host)
        await expect(client.request(mutation, variables)).rejects.toThrow('Not Authorised')
      })
    })

    describe('authenticated', () => {
      beforeEach(async () => {
        headers = await login({
          email: 'test@example.org',
          password: '1234'
        })
        client = new GraphQLClient(host, {
          headers
        })
      })

      it('throws authorization error', async () => {
        await expect(client.request(mutation, variables)).rejects.toThrow('Not Authorised')
      })

      describe('and owner', () => {
        beforeEach(async () => {
          headers = await login({
            email: 'mentioned@example.org',
            password: '1234'
          })
          client = new GraphQLClient(host, {
            headers
          })
        })

        it('updates notification', async () => {
          const expected = {
            UpdateNotification: {
              id: 'to-be-updated',
              read: true
            }
          }
          await expect(client.request(mutation, variables)).resolves.toEqual(expected)
        })
      })
    })
  })
})<|MERGE_RESOLUTION|>--- conflicted
+++ resolved
@@ -116,13 +116,7 @@
             }
           }
         }`
-<<<<<<< HEAD
-        let variables = {
-          read: false
-        }
-=======
         const variables = { read: false }
->>>>>>> 51e7c255
         it('returns only unread notifications of current user', async () => {
           const expected = {
             currentUser: {
