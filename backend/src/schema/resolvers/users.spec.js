--- conflicted
+++ resolved
@@ -74,7 +74,6 @@
   })
 })
 
-<<<<<<< HEAD
   describe('UpdateUser', () => {
     let userParams
     let variables
@@ -101,39 +100,15 @@
           name
           termsAndConditionsAgreedVersion
         }
-=======
-describe('UpdateUser', () => {
-  const userParams = {
-    email: 'user@example.org',
-    password: '1234',
-    id: 'u47',
-    name: 'John Doe',
-  }
-  const variables = {
-    id: 'u47',
-    name: 'John Doughnut',
-  }
-
-  const updateUserMutation = gql`
-    mutation($id: ID!, $name: String) {
-      UpdateUser(id: $id, name: $name) {
-        id
-        name
->>>>>>> e6e4a6d6
+
       }
     }
   `
 
-<<<<<<< HEAD
-    
     beforeEach(async () => {
       await factory.create('User', userParams)
     })
-=======
-  beforeEach(async () => {
-    user = await factory.create('User', userParams)
-  })
->>>>>>> e6e4a6d6
+
 
   describe('as another user', () => {
     beforeEach(async () => {
@@ -147,15 +122,10 @@
       authenticatedUser = await someoneElse.toJson()
     })
 
-<<<<<<< HEAD
+
       it('is not allowed to change other user accounts', async () => {
         await expect(client.request(UpdateUserMutation, variables)).rejects.toThrow('Not Authorised')
       })
-=======
-    it('is not allowed to change other user accounts', async () => {
-      const { errors } = await mutate({ mutation: updateUserMutation, variables })
-      expect(errors[0]).toHaveProperty('message', 'Not Authorised!')
->>>>>>> e6e4a6d6
     })
   })
 
@@ -164,7 +134,6 @@
       authenticatedUser = await user.toJson()
     })
 
-<<<<<<< HEAD
       it('name within specifications', async () => {
         const expected = {
           UpdateUser: expect.objectContaining({
@@ -212,46 +181,6 @@
               'Invalid version format!',
             )
           })
-
-          
-=======
-    it('name within specifications', async () => {
-      const expected = {
-        data: {
-          UpdateUser: {
-            id: 'u47',
-            name: 'John Doughnut',
-          },
-        },
-      }
-      await expect(mutate({ mutation: updateUserMutation, variables })).resolves.toMatchObject(
-        expected,
-      )
-    })
-
-    it('with `null` as name', async () => {
-      const variables = {
-        id: 'u47',
-        name: null,
-      }
-      const { errors } = await mutate({ mutation: updateUserMutation, variables })
-      expect(errors[0]).toHaveProperty(
-        'message',
-        'child "name" fails because ["name" contains an invalid value, "name" must be a string]',
-      )
-    })
-
-    it('with too short name', async () => {
-      const variables = {
-        id: 'u47',
-        name: '  ',
-      }
-      const { errors } = await mutate({ mutation: updateUserMutation, variables })
-      expect(errors[0]).toHaveProperty(
-        'message',
-        'child "name" fails because ["name" length must be at least 3 characters long]',
-      )
->>>>>>> e6e4a6d6
     })
   })
 })
@@ -323,8 +252,6 @@
       })
     })
 
-<<<<<<< HEAD
- 
 
       describe("attempting to delete another user's account", () => {
         it('throws an authorization error', async () => {
@@ -333,11 +260,7 @@
             'Not Authorised',
           )
         })
-=======
-    describe('attempting to delete my own account', () => {
-      beforeEach(() => {
-        variables = { ...variables, id: 'u343' }
->>>>>>> e6e4a6d6
+
       })
 
       describe('given posts and comments', () => {
