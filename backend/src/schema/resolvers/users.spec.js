--- conflicted
+++ resolved
@@ -1,9 +1,5 @@
 import { GraphQLClient } from 'graphql-request'
-<<<<<<< HEAD
-import { host, login } from '../../jest/helpers'
-=======
 import { login, host } from '../../jest/helpers'
->>>>>>> aee0403c
 import Factory from '../../seed/factories'
 import gql from 'graphql-tag'
 
