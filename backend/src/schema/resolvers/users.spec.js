--- conflicted
+++ resolved
@@ -6,14 +6,10 @@
 
 const categoryIds = ['cat9']
 let user
-<<<<<<< HEAD
-let admin
-=======
 let anotherUser
 let moderator
 let admin
 let authenticatedUser
->>>>>>> 907b3214
 
 let query
 let mutate
@@ -84,14 +80,8 @@
       variables = {
         email: 'any-email-address@example.org',
       }
-<<<<<<< HEAD
-    `
-    variables = { email: 'any-email-address@example.org' }
-=======
-
       await Factory.build('user', { name: 'Johnny' }, { email: 'any-email-address@example.org' })
     })
->>>>>>> 907b3214
 
     it('is forbidden', async () => {
       await expect(query({ query: userQuery, variables })).resolves.toMatchObject({
@@ -286,43 +276,8 @@
   })
 })
 
-<<<<<<< HEAD
 describe('Delete a User as admin', () => {
   beforeEach(async () => {
-    variables = { id: ' u343', resource: [] }
-=======
-describe('Delete a user', () => {
-  let deleteUserMutation
-
-  beforeEach(async () => {
-    deleteUserMutation = gql`
-      mutation($id: ID!, $resource: [Deletable]) {
-        DeleteUser(id: $id, resource: $resource) {
-          id
-          name
-          about
-          deleted
-          contributions {
-            id
-            content
-            contentExcerpt
-            deleted
-            comments {
-              id
-              content
-              contentExcerpt
-              deleted
-            }
-          }
-          comments {
-            id
-            content
-            contentExcerpt
-            deleted
-          }
-        }
-      }
-    `
     variables = { id: ' u343', resource: [] }
 
     user = await Factory.build('user', {
@@ -332,39 +287,11 @@
     })
   })
 
-  describe('as another user', () => {
-    beforeEach(async () => {
-      anotherUser = await Factory.build(
-        'user',
-        {
-          role: 'user',
-        },
-        {
-          email: 'user@example.org',
-          password: '1234',
-        },
-      )
-
-      authenticatedUser = await anotherUser.toJson()
-    })
->>>>>>> 907b3214
-
-    user = await Factory.build('user', {
-      name: 'My name should be deleted',
-      about: 'along with my about',
-      id: 'u343',
-    })
-  })
-
-<<<<<<< HEAD
   describe('authenticated as Admin', () => {
     beforeEach(async () => {
       admin = await Factory.build(
-=======
-  describe('as moderator', () => {
-    beforeEach(async () => {
-      moderator = await Factory.build(
->>>>>>> 907b3214
+
+
         'user',
         {
           role: 'admin',
@@ -376,7 +303,6 @@
       )
       authenticatedUser = await admin.toJson()
     })
-<<<<<<< HEAD
 
     describe('deleting a user account', () => {
       beforeEach(() => {
@@ -531,280 +457,7 @@
           await expect(neode.all('SocialMedia')).resolves.toHaveLength(1)
           await mutate({ mutation: deleteUserMutation, variables })
           await expect(neode.all('SocialMedia')).resolves.toHaveLength(0)
-=======
-  })
-
-  describe('as admin', () => {
-    describe('authenticated as Admin', () => {
-      beforeEach(async () => {
-        admin = await Factory.build(
-          'user',
-          {
-            role: 'admin',
-          },
-          {
-            email: 'admin@example.org',
-            password: '1234',
-          },
-        )
-        authenticatedUser = await admin.toJson()
-      })
-
-      describe('deleting a user account', () => {
-        beforeEach(() => {
-          variables = { id: 'u343' }
-        })
-
-        describe('given posts and comments', () => {
-          beforeEach(async () => {
-            await Factory.build('category', {
-              id: 'cat9',
-              name: 'Democracy & Politics',
-              icon: 'university',
-            })
-            await Factory.build(
-              'post',
-              {
-                id: 'p139',
-                content: 'Post by user u343',
-              },
-              {
-                author: user,
-                categoryIds,
-              },
-            )
-            await Factory.build(
-              'comment',
-              {
-                id: 'c155',
-                content: 'Comment by user u343',
-              },
-              {
-                author: user,
-              },
-            )
-            await Factory.build(
-              'comment',
-              {
-                id: 'c156',
-                content: "A comment by someone else on user u343's post",
-              },
-              {
-                postId: 'p139',
-              },
-            )
-          })
-
-          it("deletes account, but doesn't delete posts or comments by default", async () => {
-            const expectedResponse = {
-              data: {
-                DeleteUser: {
-                  id: 'u343',
-                  name: 'UNAVAILABLE',
-                  about: 'UNAVAILABLE',
-                  deleted: true,
-                  contributions: [
-                    {
-                      id: 'p139',
-                      content: 'Post by user u343',
-                      contentExcerpt: 'Post by user u343',
-                      deleted: false,
-                      comments: [
-                        {
-                          id: 'c156',
-                          content: "A comment by someone else on user u343's post",
-                          contentExcerpt: "A comment by someone else on user u343's post",
-                          deleted: false,
-                        },
-                      ],
-                    },
-                  ],
-                  comments: [
-                    {
-                      id: 'c155',
-                      content: 'Comment by user u343',
-                      contentExcerpt: 'Comment by user u343',
-                      deleted: false,
-                    },
-                  ],
-                },
-              },
-              errors: undefined,
-            }
-            await expect(
-              mutate({ mutation: deleteUserMutation, variables }),
-            ).resolves.toMatchObject(expectedResponse)
-          })
-
-          describe('deletion of all post requested', () => {
-            beforeEach(() => {
-              variables = { ...variables, resource: ['Post'] }
-            })
-
-            it('on request', async () => {
-              const expectedResponse = {
-                data: {
-                  DeleteUser: {
-                    id: 'u343',
-                    name: 'UNAVAILABLE',
-                    about: 'UNAVAILABLE',
-                    deleted: true,
-                    contributions: [
-                      {
-                        id: 'p139',
-                        content: 'UNAVAILABLE',
-                        contentExcerpt: 'UNAVAILABLE',
-                        deleted: true,
-                        comments: [
-                          {
-                            id: 'c156',
-                            content: 'UNAVAILABLE',
-                            contentExcerpt: 'UNAVAILABLE',
-                            deleted: true,
-                          },
-                        ],
-                      },
-                    ],
-                    comments: [
-                      {
-                        id: 'c155',
-                        content: 'Comment by user u343',
-                        contentExcerpt: 'Comment by user u343',
-                        deleted: false,
-                      },
-                    ],
-                  },
-                },
-                errors: undefined,
-              }
-              await expect(
-                mutate({ mutation: deleteUserMutation, variables }),
-              ).resolves.toMatchObject(expectedResponse)
-            })
-
-            it('deletes user avatar and post hero images', async () => {
-              await expect(neode.all('Image')).resolves.toHaveLength(22)
-              await mutate({ mutation: deleteUserMutation, variables })
-              await expect(neode.all('Image')).resolves.toHaveLength(20)
-            })
-          })
-
-          describe('deletion of all comments requested', () => {
-            beforeEach(() => {
-              variables = { ...variables, resource: ['Comment'] }
-            })
-
-            it('marks comments as deleted', async () => {
-              const expectedResponse = {
-                data: {
-                  DeleteUser: {
-                    id: 'u343',
-                    name: 'UNAVAILABLE',
-                    about: 'UNAVAILABLE',
-                    deleted: true,
-                    contributions: [
-                      {
-                        id: 'p139',
-                        content: 'Post by user u343',
-                        contentExcerpt: 'Post by user u343',
-                        deleted: false,
-                        comments: [
-                          {
-                            id: 'c156',
-                            content: "A comment by someone else on user u343's post",
-                            contentExcerpt: "A comment by someone else on user u343's post",
-                            deleted: false,
-                          },
-                        ],
-                      },
-                    ],
-                    comments: [
-                      {
-                        id: 'c155',
-                        content: 'UNAVAILABLE',
-                        contentExcerpt: 'UNAVAILABLE',
-                        deleted: true,
-                      },
-                    ],
-                  },
-                },
-                errors: undefined,
-              }
-              await expect(
-                mutate({ mutation: deleteUserMutation, variables }),
-              ).resolves.toMatchObject(expectedResponse)
-            })
-          })
-
-          describe('deletion of all posts and comments requested', () => {
-            beforeEach(() => {
-              variables = { ...variables, resource: ['Comment', 'Post'] }
-            })
-
-            it('marks posts and comments as deleted', async () => {
-              const expectedResponse = {
-                data: {
-                  DeleteUser: {
-                    id: 'u343',
-                    name: 'UNAVAILABLE',
-                    about: 'UNAVAILABLE',
-                    deleted: true,
-                    contributions: [
-                      {
-                        id: 'p139',
-                        content: 'UNAVAILABLE',
-                        contentExcerpt: 'UNAVAILABLE',
-                        deleted: true,
-                        comments: [
-                          {
-                            id: 'c156',
-                            content: 'UNAVAILABLE',
-                            contentExcerpt: 'UNAVAILABLE',
-                            deleted: true,
-                          },
-                        ],
-                      },
-                    ],
-                    comments: [
-                      {
-                        id: 'c155',
-                        content: 'UNAVAILABLE',
-                        contentExcerpt: 'UNAVAILABLE',
-                        deleted: true,
-                      },
-                    ],
-                  },
-                },
-                errors: undefined,
-              }
-              await expect(
-                mutate({ mutation: deleteUserMutation, variables }),
-              ).resolves.toMatchObject(expectedResponse)
-            })
-          })
-        })
-
-        describe('connected `EmailAddress` nodes', () => {
-          it('will be removed completely', async () => {
-            await expect(neode.all('EmailAddress')).resolves.toHaveLength(2)
-            await mutate({ mutation: deleteUserMutation, variables })
-
-            await expect(neode.all('EmailAddress')).resolves.toHaveLength(1)
-          })
-        })
-
-        describe('connected `SocialMedia` nodes', () => {
-          beforeEach(async () => {
-            const socialMedia = await Factory.build('socialMedia')
-            await socialMedia.relateTo(user, 'ownedBy')
-          })
-
-          it('will be removed completely', async () => {
-            await expect(neode.all('SocialMedia')).resolves.toHaveLength(1)
-            await mutate({ mutation: deleteUserMutation, variables })
-            await expect(neode.all('SocialMedia')).resolves.toHaveLength(0)
-          })
->>>>>>> 907b3214
+
         })
       })
     })
