import { createTestClient } from 'apollo-server-testing'
import Factory, { cleanDatabase } from '../../db/factories'
import { getNeode, getDriver } from '../../db/neo4j'
import { createRoomMutation, roomQuery } from '../../graphql/rooms'
import createServer from '../../server'

const driver = getDriver()
const neode = getNeode()

let query
let mutate
let authenticatedUser
let chattingUser, otherChattingUser, notChattingUser

beforeAll(async () => {
  await cleanDatabase()

  const { server } = createServer({
    context: () => {
      return {
        driver,
        neode,
        user: authenticatedUser,
      }
    },
  })
  query = createTestClient(server).query
  mutate = createTestClient(server).mutate
})

afterAll(async () => {
  await cleanDatabase()
  driver.close()
})

describe('Room', () => {
  beforeAll(async () => {
    [chattingUser, otherChattingUser, notChattingUser] = await Promise.all([
      Factory.build(
        'user',
        {
          id: 'chatting-user',
          name: 'Chatting User',
        },
      ),
      Factory.build(
        'user',
        {
          id: 'other-chatting-user',
          name: 'Other Chatting User',
        },
      ),
      Factory.build(
        'user',
        {
          id: 'not-chatting-user',
          name: 'Not Chatting User',
        },
      ),
    ])
  })

  describe('create room', () => {
    describe('unauthenticated', () => {
      it('throws authorization error', async () => {
        await expect(mutate({ mutation: createRoomMutation(), variables: {
          userId: 'some-id' } })).resolves.toMatchObject({
            errors: [{ message: 'Not Authorized!' }],
          })
      })
    })

    describe('authenticated', () => {
      let roomId: string
      
      beforeAll(async () => {
        authenticatedUser = await chattingUser.toJson()
      })

      describe('user id does not exist', () => {
        it('returns null', async () => {
          await expect(mutate({
            mutation: createRoomMutation(),
            variables: {
              userId: 'not-existing-user',
            },
          })).resolves.toMatchObject({
            errors: undefined,
            data: {
              CreateRoom: null,
            },
          })
        })
      })
      
      describe('user id exists', () => {
        it('returns the id of the room', async () => {
          const result = await mutate({
            mutation: createRoomMutation(),
            variables: {
              userId: 'other-chatting-user',
            },
          })
<<<<<<< HEAD
          expect(result).toMatchObject({
=======
          roomId = result.data.CreateRoom.id
          await expect(result).toMatchObject({
>>>>>>> 5567ae47
            errors: undefined,
            data: {
              CreateRoom: {
                id: expect.any(String),
                roomId: result.data.CreateRoom.id,
              },
            },
          })
        })
      })

      describe('create room with same user id', () => {
        it('returns the id of the room', async () => {
          await expect(mutate({
            mutation: createRoomMutation(),
            variables: {
              userId: 'other-chatting-user',
            },
          })).resolves.toMatchObject({
            errors: undefined,
            data: {
              CreateRoom: {
                id: roomId,
              },
            },
          })
        })
      })      
    })
  })

  describe('query room', () => {
    describe('unauthenticated', () => {
      beforeAll(() => {
        authenticatedUser = null
      })
      
      it('throws authorization error', async () => {
        await expect(query({ query: roomQuery() })).resolves.toMatchObject({
            errors: [{ message: 'Not Authorized!' }],
          })
      })
    })

    describe('authenticated', () => {
      describe('as creator of room', () => {
        beforeAll(async () => {
          authenticatedUser = await chattingUser.toJson()
        })

        it('returns the room', async () => {
          const result = await query({ query: roomQuery() })
          expect(result).toMatchObject({
            errors: undefined,
            data: {
              Room: [
                {
                  id: expect.any(String),
                  roomId: result.data.Room[0].id,
                  roomName: 'Other Chatting User',
                  users: expect.arrayContaining([
                    {
                      _id: 'chatting-user',
                      id: 'chatting-user',
                      name: 'Chatting User',
                      avatar: {
                        url: expect.any(String),
                      },
                    },
                    {
                      _id: 'other-chatting-user',
                      id: 'other-chatting-user',
                      name: 'Other Chatting User',
                      avatar: {
                        url: expect.any(String),
                      },
                    },
                  ]),
                },
              ],
            },
          })
        })
      })

      describe('as chatter of room', () => {
        beforeAll(async () => {
          authenticatedUser = await otherChattingUser.toJson()
        })

        it('returns the room', async () => {
          const result = await query({ query: roomQuery() }) 
          expect(result).toMatchObject({
            errors: undefined,
            data: {
              Room: [
                {
                  id: expect.any(String),
                  roomId: result.data.Room[0].id,
                  roomName: 'Chatting User',
                  users: expect.arrayContaining([
                    {
                      _id: 'chatting-user',
                      id: 'chatting-user',
                      name: 'Chatting User',
                      avatar: {
                        url: expect.any(String),
                      },
                    },
                    {
                      _id: 'other-chatting-user',
                      id: 'other-chatting-user',
                      name: 'Other Chatting User',
                      avatar: {
                        url: expect.any(String),
                      },
                    },
                  ]),
                },
              ],
            },
          })
        })
      })

      describe('as not chatter of room', () => {
        beforeAll(async () => {
          authenticatedUser = await notChattingUser.toJson()
        })

        it('returns no rooms', async () => {
          await expect(query({ query: roomQuery() })).resolves.toMatchObject({
            errors: undefined,
            data: {
              Room: [],
            },
          })
        })
      })      
    })
  })
})<|MERGE_RESOLUTION|>--- conflicted
+++ resolved
@@ -101,12 +101,8 @@
               userId: 'other-chatting-user',
             },
           })
-<<<<<<< HEAD
+          roomId = result.data.CreateRoom.id
           expect(result).toMatchObject({
-=======
-          roomId = result.data.CreateRoom.id
-          await expect(result).toMatchObject({
->>>>>>> 5567ae47
             errors: undefined,
             data: {
               CreateRoom: {
