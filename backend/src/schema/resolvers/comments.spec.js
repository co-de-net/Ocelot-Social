import { GraphQLClient } from 'graphql-request'
import Factory from '../../seed/factories'
import { host, login, gql } from '../../jest/helpers'

const factory = Factory()
let client
let createCommentVariables
let createPostVariables
let createCommentVariablesSansPostId
let createCommentVariablesWithNonExistentPost
let userParams
let headers

const createPostMutation = gql`
  mutation($id: ID!, $title: String!, $content: String!) {
    CreatePost(id: $id, title: $title, content: $content) {
      id
    }
  }
`
const createCommentMutation = gql`
  mutation($id: ID, $postId: ID!, $content: String!) {
    CreateComment(id: $id, postId: $postId, content: $content) {
      id
      content
    }
  }
`
createPostVariables = {
  id: 'p1',
  title: 'post to comment on',
  content: 'please comment on me',
}

beforeEach(async () => {
  userParams = {
    name: 'TestUser',
    email: 'test@example.org',
    password: '1234',
  }
  await factory.create('User', userParams)
})

afterEach(async () => {
  await factory.cleanDatabase()
})

describe('CreateComment', () => {
  describe('unauthenticated', () => {
    it('throws authorization error', async () => {
      createCommentVariables = {
        postId: 'p1',
        content: "I'm not authorised to comment",
      }
      client = new GraphQLClient(host)
      await expect(client.request(createCommentMutation, createCommentVariables)).rejects.toThrow(
        'Not Authorised',
      )
    })
  })

  describe('authenticated', () => {
    beforeEach(async () => {
      headers = await login(userParams)
      client = new GraphQLClient(host, {
        headers,
      })
      createCommentVariables = {
        postId: 'p1',
        content: "I'm authorised to comment",
      }
      await client.request(createPostMutation, createPostVariables)
    })

    it('creates a comment', async () => {
      const expected = {
        CreateComment: {
          content: "I'm authorised to comment",
        },
      }

      await expect(
        client.request(createCommentMutation, createCommentVariables),
      ).resolves.toMatchObject(expected)
    })

    it('assigns the authenticated user as author', async () => {
      await client.request(createCommentMutation, createCommentVariables)

      const { User } = await client.request(gql`
        {
          User(name: "TestUser") {
            comments {
              content
            }
          }
        }
      `)

      expect(User).toEqual([
        {
          comments: [
            {
              content: "I'm authorised to comment",
            },
          ],
        },
      ])
    })

    it('throw an error if an empty string is sent from the editor as content', async () => {
      createCommentVariables = {
        postId: 'p1',
        content: '<p></p>',
      }

      await expect(client.request(createCommentMutation, createCommentVariables)).rejects.toThrow(
        'Comment must be at least 1 character long!',
      )
    })

    it('throws an error if a comment sent from the editor does not contain a single character', async () => {
      createCommentVariables = {
        postId: 'p1',
        content: '<p> </p>',
      }

      await expect(client.request(createCommentMutation, createCommentVariables)).rejects.toThrow(
        'Comment must be at least 1 character long!',
      )
    })

    it('throws an error if postId is sent as an empty string', async () => {
      createCommentVariables = {
        postId: 'p1',
        content: '',
      }

      await expect(client.request(createCommentMutation, createCommentVariables)).rejects.toThrow(
        'Comment must be at least 1 character long!',
      )
    })

    it('throws an error if content is sent as an string of empty characters', async () => {
      createCommentVariables = {
        postId: 'p1',
        content: '    ',
      }

      await expect(client.request(createCommentMutation, createCommentVariables)).rejects.toThrow(
        'Comment must be at least 1 character long!',
      )
    })

    it('throws an error if postId is sent as an empty string', async () => {
      createCommentVariablesSansPostId = {
        postId: '',
        content: 'this comment should not be created',
      }

      await expect(
        client.request(createCommentMutation, createCommentVariablesSansPostId),
      ).rejects.toThrow('Comment cannot be created without a post!')
    })

    it('throws an error if postId is sent as an string of empty characters', async () => {
      createCommentVariablesSansPostId = {
        postId: '   ',
        content: 'this comment should not be created',
      }

      await expect(
        client.request(createCommentMutation, createCommentVariablesSansPostId),
      ).rejects.toThrow('Comment cannot be created without a post!')
    })

    it('throws an error if the post does not exist in the database', async () => {
      createCommentVariablesWithNonExistentPost = {
        postId: 'p2',
        content: "comment should not be created cause the post doesn't exist",
      }

      await expect(
        client.request(createCommentMutation, createCommentVariablesWithNonExistentPost),
      ).rejects.toThrow('Comment cannot be created without a post!')
    })
  })
})

describe('ManageComments', () => {
<<<<<<< HEAD
  let manageCommentsUserParams
=======
  let authorParams
>>>>>>> a019c8c3
  beforeEach(async () => {
    manageCommentsUserParams = {
      email: 'author@example.org',
      password: '1234',
    }
<<<<<<< HEAD
    createCommentVariables = {
=======
    const asAuthor = Factory()
    await asAuthor.create('User', authorParams)
    await asAuthor.authenticateAs(authorParams)
    await asAuthor.create('Post', {
      id: 'p1',
      content: 'Post to be commented',
    })
    await asAuthor.create('Comment', {
>>>>>>> a019c8c3
      id: 'c456',
      postId: 'p1',
      content: "I'm authorised to comment",
    }
    await factory.create('User', manageCommentsUserParams)
    headers = await login(manageCommentsUserParams)
    client = new GraphQLClient(host, { headers })
    await client.request(createPostMutation, createPostVariables)
    await client.request(createCommentMutation, createCommentVariables)
  })

  describe('UpdateComment', () => {
    const updateCommentMutation = gql`
      mutation($content: String!, $id: ID!) {
        UpdateComment(content: $content, id: $id) {
          id
          content
        }
      }
    `

    let updateCommentVariables = {
      id: 'c456',
      content: 'The comment is updated',
    }

    describe('unauthenticated', () => {
      it('throws authorization error', async () => {
        client = new GraphQLClient(host)
        await expect(client.request(updateCommentMutation, updateCommentVariables)).rejects.toThrow(
          'Not Authorised',
        )
      })
    })

    describe('authenticated but not the author', () => {
      beforeEach(async () => {
        headers = await login({
          email: 'test@example.org',
          password: '1234',
        })
        client = new GraphQLClient(host, {
          headers,
        })
      })

      it('throws authorization error', async () => {
        await expect(client.request(updateCommentMutation, updateCommentVariables)).rejects.toThrow(
          'Not Authorised',
        )
      })
    })

    describe('authenticated as author', () => {
<<<<<<< HEAD
=======
      beforeEach(async () => {
        headers = await login(authorParams)
        client = new GraphQLClient(host, { headers })
      })

>>>>>>> a019c8c3
      it('updates the comment', async () => {
        const expected = {
          UpdateComment: {
            id: 'c456',
            content: 'The comment is updated',
          },
        }
        await expect(
          client.request(updateCommentMutation, updateCommentVariables),
        ).resolves.toEqual(expected)
      })
    })
  })

  describe('DeleteComment', () => {
    const deleteCommentMutation = gql`
      mutation($id: ID!) {
        DeleteComment(id: $id) {
          id
        }
      }
    `

    let deleteCommentVariables = {
      id: 'c456',
    }

    describe('unauthenticated', () => {
      it('throws authorization error', async () => {
        client = new GraphQLClient(host)
        await expect(client.request(deleteCommentMutation, deleteCommentVariables)).rejects.toThrow(
          'Not Authorised',
        )
      })
    })

    describe('authenticated but not the author', () => {
      beforeEach(async () => {
        headers = await login({
          email: 'test@example.org',
          password: '1234',
        })
        client = new GraphQLClient(host, {
          headers,
        })
      })

      it('throws authorization error', async () => {
        await expect(client.request(deleteCommentMutation, deleteCommentVariables)).rejects.toThrow(
          'Not Authorised',
        )
      })
    })

    describe('authenticated as author', () => {
<<<<<<< HEAD
=======
      beforeEach(async () => {
        headers = await login(authorParams)
        client = new GraphQLClient(host, { headers })
      })

>>>>>>> a019c8c3
      it('deletes the comment', async () => {
        const expected = {
          DeleteComment: {
            id: 'c456',
          },
        }
        await expect(
          client.request(deleteCommentMutation, deleteCommentVariables),
        ).resolves.toEqual(expected)
      })
    })
  })
})<|MERGE_RESOLUTION|>--- conflicted
+++ resolved
@@ -188,19 +188,12 @@
 })
 
 describe('ManageComments', () => {
-<<<<<<< HEAD
-  let manageCommentsUserParams
-=======
   let authorParams
->>>>>>> a019c8c3
   beforeEach(async () => {
-    manageCommentsUserParams = {
+    authorParams = {
       email: 'author@example.org',
       password: '1234',
     }
-<<<<<<< HEAD
-    createCommentVariables = {
-=======
     const asAuthor = Factory()
     await asAuthor.create('User', authorParams)
     await asAuthor.authenticateAs(authorParams)
@@ -209,16 +202,10 @@
       content: 'Post to be commented',
     })
     await asAuthor.create('Comment', {
->>>>>>> a019c8c3
       id: 'c456',
       postId: 'p1',
-      content: "I'm authorised to comment",
-    }
-    await factory.create('User', manageCommentsUserParams)
-    headers = await login(manageCommentsUserParams)
-    client = new GraphQLClient(host, { headers })
-    await client.request(createPostMutation, createPostVariables)
-    await client.request(createCommentMutation, createCommentVariables)
+      content: 'Comment to be deleted',
+    })
   })
 
   describe('UpdateComment', () => {
@@ -264,14 +251,11 @@
     })
 
     describe('authenticated as author', () => {
-<<<<<<< HEAD
-=======
       beforeEach(async () => {
         headers = await login(authorParams)
         client = new GraphQLClient(host, { headers })
       })
 
->>>>>>> a019c8c3
       it('updates the comment', async () => {
         const expected = {
           UpdateComment: {
@@ -327,14 +311,11 @@
     })
 
     describe('authenticated as author', () => {
-<<<<<<< HEAD
-=======
       beforeEach(async () => {
         headers = await login(authorParams)
         client = new GraphQLClient(host, { headers })
       })
 
->>>>>>> a019c8c3
       it('deletes the comment', async () => {
         const expected = {
           DeleteComment: {
