--- conflicted
+++ resolved
@@ -178,11 +178,7 @@
       }
     },
     DeleteUser: async (object, params, context, resolveInfo) => {
-<<<<<<< HEAD
-      const { resource, id } = params
-=======
       const { resource, id: userId } = params
->>>>>>> 0f471235
       const session = context.driver.session()
 
       const deleteUserTxResultPromise = session.writeTransaction(async transaction => {
@@ -191,18 +187,6 @@
             resource.map(async node => {
               const txResult = await transaction.run(
                 `
-<<<<<<< HEAD
-                  MATCH (resource:${node})<-[:WROTE]-(author:User {id: $userId})
-                  OPTIONAL MATCH (resource)<-[:COMMENTS]-(comment:Comment)
-                  SET resource.deleted = true
-                  SET resource.content = 'UNAVAILABLE'
-                  SET resource.contentExcerpt = 'UNAVAILABLE'
-                  SET comment.deleted = true
-                  RETURN author
-                `,
-                {
-                  userId: id,
-=======
                 MATCH (resource:${node})<-[:WROTE]-(author:User {id: $userId})
                 OPTIONAL MATCH (resource)<-[:COMMENTS]-(comment:Comment)
                 SET resource.deleted = true
@@ -216,7 +200,6 @@
               `,
                 {
                   userId,
->>>>>>> 0f471235
                 },
               )
               return Promise.all(
@@ -247,14 +230,6 @@
               DETACH DELETE socialMedia
               RETURN user {.*}
             `,
-<<<<<<< HEAD
-            { userId: id },
-          )
-          log(deleteUserTransactionResponse)
-          return deleteUserTransactionResponse.records.map(record => record.get('user').properties)
-        })
-        const [user] = await deleteUserTxResultPromise
-=======
           { userId },
         )
         log(deleteUserTransactionResponse)
@@ -264,7 +239,6 @@
       })
       try {
         const user = await deleteUserTxResultPromise
->>>>>>> 0f471235
         return user
       } finally {
         session.close()
