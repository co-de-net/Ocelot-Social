type Query {
  isLoggedIn: Boolean!
  # Get the currently logged in User based on the given JWT Token
  currentUser: User
  # Get the latest Network Statistics
  statistics: Statistics!
  findPosts(filter: String!, limit: Int = 10): [Post]!
    @cypher(
      statement: """
      CALL db.index.fulltext.queryNodes('full_text_search', $filter)
      YIELD node as post, score
      MATCH (post)<-[:WROTE]-(user:User)
      WHERE score >= 0.2
      AND NOT user.deleted = true AND NOT user.disabled = true
      AND NOT post.deleted = true AND NOT post.disabled = true
      RETURN post
      LIMIT $limit
      """
    )
  CommentByPost(postId: ID!): [Comment]!
}

type Mutation {
  # Get a JWT Token for the given Email and password
  login(email: String!, password: String!): String!
  signup(email: String!, password: String!): Boolean!
  changePassword(oldPassword: String!, newPassword: String!): String!
  requestPasswordReset(email: String!): Boolean!
  resetPassword(email: String!, code: String!, newPassword: String!): Boolean!
  report(id: ID!, description: String): Report
  disable(id: ID!): ID
  enable(id: ID!): ID
  reward(fromBadgeId: ID!, toUserId: ID!): ID
  unreward(fromBadgeId: ID!, toUserId: ID!): ID
  # Shout the given Type and ID
  shout(id: ID!, type: ShoutTypeEnum): Boolean!
  # Unshout the given Type and ID
  unshout(id: ID!, type: ShoutTypeEnum): Boolean!
  # Follow the given Type and ID
  follow(id: ID!, type: FollowTypeEnum): Boolean!
  # Unfollow the given Type and ID
  unfollow(id: ID!, type: FollowTypeEnum): Boolean!
<<<<<<< HEAD
  DeleteUser(id: ID!, resource: [String]): User
  CreatePost(
    id: ID
    activityId: String
    objectId: String
    title: String!
    slug: String
    content: String!
    image: String
    imageUpload: Upload
    visibility: Visibility
    deleted: Boolean
    disabled: Boolean
    createdAt: String
    updatedAt: String
    language: String
    categoryIds: [ID]
    contentExcerpt: String
  ): Post
=======
  DeleteUser(id: ID!, resource: [Deletable]): User
>>>>>>> 730c18fa
}

type Statistics {
  countUsers: Int!
  countPosts: Int!
  countComments: Int!
  countNotifications: Int!
  countOrganizations: Int!
  countProjects: Int!
  countInvites: Int!
  countFollows: Int!
  countShouts: Int!
}

type Notification {
  id: ID!
  read: Boolean
  user: User @relation(name: "NOTIFIED", direction: "OUT")
  post: Post @relation(name: "NOTIFIED", direction: "IN")
  createdAt: String
}

type Location {
  id: ID!
  name: String!
  nameEN: String
  nameDE: String
  nameFR: String
  nameNL: String
  nameIT: String
  nameES: String
  namePT: String
  namePL: String
  type: String!
  lat: Float
  lng: Float
  parent: Location @cypher(statement: "MATCH (this)-[:IS_IN]->(l:Location) RETURN l")
}

type Report {
  id: ID!
  submitter: User @relation(name: "REPORTED", direction: "IN")
  description: String
  type: String!
    @cypher(statement: "MATCH (resource)<-[:REPORTED]-(this) RETURN labels(resource)[0]")
  createdAt: String
  comment: Comment @relation(name: "REPORTED", direction: "OUT")
  post: Post @relation(name: "REPORTED", direction: "OUT")
  user: User @relation(name: "REPORTED", direction: "OUT")
}

enum Deletable {
  Post
  Comment
}

enum ShoutTypeEnum {
  Post
  Organization
  Project
}
enum FollowTypeEnum {
  User
  Organization
  Project
}

type Reward {
  id: ID!
  user: User @relation(name: "REWARDED", direction: "IN")
  rewarderId: ID
  createdAt: String
  badge: Badge @relation(name: "REWARDED", direction: "OUT")
}

type Organization {
  id: ID!
  createdBy: User @relation(name: "CREATED_ORGA", direction: "IN")
  ownedBy: [User] @relation(name: "OWNING_ORGA", direction: "IN")
  name: String!
  slug: String
  description: String!
  descriptionExcerpt: String
  deleted: Boolean
  disabled: Boolean

  tags: [Tag]! @relation(name: "TAGGED", direction: "OUT")
  categories: [Category]! @relation(name: "CATEGORIZED", direction: "OUT")
}

type SharedInboxEndpoint {
  id: ID!
  uri: String
}

type SocialMedia {
  id: ID!
  url: String
  ownedBy: [User]! @relation(name: "OWNED", direction: "IN")
}<|MERGE_RESOLUTION|>--- conflicted
+++ resolved
@@ -40,8 +40,6 @@
   follow(id: ID!, type: FollowTypeEnum): Boolean!
   # Unfollow the given Type and ID
   unfollow(id: ID!, type: FollowTypeEnum): Boolean!
-<<<<<<< HEAD
-  DeleteUser(id: ID!, resource: [String]): User
   CreatePost(
     id: ID
     activityId: String
@@ -60,9 +58,7 @@
     categoryIds: [ID]
     contentExcerpt: String
   ): Post
-=======
   DeleteUser(id: ID!, resource: [Deletable]): User
->>>>>>> 730c18fa
 }
 
 type Statistics {
