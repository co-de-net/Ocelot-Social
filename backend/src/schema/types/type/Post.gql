--- conflicted
+++ resolved
@@ -184,11 +184,8 @@
     language: String
     categoryIds: [ID]
     contentExcerpt: String
-<<<<<<< HEAD
     blurImage: Boolean
-=======
     imageAspectRatio: Float
->>>>>>> 942e7416
   ): Post
   UpdatePost(
     id: ID!
@@ -201,11 +198,8 @@
     visibility: Visibility
     language: String
     categoryIds: [ID]
-<<<<<<< HEAD
     blurImage: Boolean
-=======
     imageAspectRatio: Float
->>>>>>> 942e7416
   ): Post
   DeletePost(id: ID!): Post
   AddPostEmotions(to: _PostInput!, data: _EMOTEDInput!): EMOTED
