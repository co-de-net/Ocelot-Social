type Post {
  id: ID!
  activityId: String
  objectId: String
  author: User @relation(name: "WROTE", direction: "IN")
  title: String!
  slug: String
  content: String!
  contentExcerpt: String
  image: String
  imageUpload: Upload
  visibility: Visibility
  deleted: Boolean
  disabled: Boolean
  disabledBy: User @relation(name: "DISABLED", direction: "IN")
  createdAt: String
  updatedAt: String
  language: String
  relatedContributions: [Post]!
    @cypher(
      statement: """
      MATCH (this)-[:TAGGED|CATEGORIZED]->(categoryOrTag)<-[:TAGGED|CATEGORIZED]-(post:Post)
      RETURN DISTINCT post
      LIMIT 10
      """
    )

  tags: [Tag]! @relation(name: "TAGGED", direction: "OUT")
  categories: [Category]! @relation(name: "CATEGORIZED", direction: "OUT")

  comments: [Comment]! @relation(name: "COMMENTS", direction: "IN")
  commentsCount: Int!
    @cypher(
      statement: "MATCH (this)<-[:COMMENTS]-(r:Comment) WHERE NOT r.deleted = true AND NOT r.disabled = true  RETURN COUNT(r)"
    )

  shoutedBy: [User]! @relation(name: "SHOUTED", direction: "IN")
  shoutedCount: Int!
    @cypher(
      statement: "MATCH (this)<-[:SHOUTED]-(r:User) WHERE NOT r.deleted = true AND NOT r.disabled = true RETURN COUNT(DISTINCT r)"
    )

  # Has the currently logged in user shouted that post?
  shoutedByCurrentUser: Boolean!
    @cypher(
      statement: """
      MATCH (this)<-[:SHOUTED]-(u:User {id: $cypherParams.currentUserId})
      RETURN COUNT(u) >= 1
      """
    )
<<<<<<< HEAD
}

type Mutation {
  CreatePost(
    id: ID
    activityId: String
    objectId: String
    title: String!
    slug: String
    content: String!
    image: String
    imageUpload: Upload
    visibility: Visibility
    deleted: Boolean
    disabled: Boolean
    createdAt: String
    updatedAt: String
    language: String
    categoryIds: [ID]
    contentExcerpt: String
  ): Post
  UpdatePost(
    id: ID!
    activityId: String
    objectId: String
    title: String!
    slug: String
    content: String!
    contentExcerpt: String
    image: String
    imageUpload: Upload
    visibility: Visibility
    deleted: Boolean
    disabled: Boolean
    createdAt: String
    updatedAt: String
    language: String
    categoryIds: [ID]
  ): Post
=======

  emotions: [EMOTED]
>>>>>>> 0c181758
}<|MERGE_RESOLUTION|>--- conflicted
+++ resolved
@@ -48,7 +48,8 @@
       RETURN COUNT(u) >= 1
       """
     )
-<<<<<<< HEAD
+
+  emotions: [EMOTED]
 }
 
 type Mutation {
@@ -88,8 +89,4 @@
     language: String
     categoryIds: [ID]
   ): Post
-=======
-
-  emotions: [EMOTED]
->>>>>>> 0c181758
 }