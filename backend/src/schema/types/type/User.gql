--- conflicted
+++ resolved
@@ -167,12 +167,9 @@
   filter: _UserFilter
   ): [User]
 
-<<<<<<< HEAD
   mutedUsers: [User]
-=======
   blockedUsers: [User]
   isLoggedIn: Boolean!
->>>>>>> 3e7414eb
   currentUser: User
   findUsers(query: String!,limit: Int = 10, filter: _UserFilter): [User]!
     @cypher(
