--- conflicted
+++ resolved
@@ -1,5 +1,4 @@
 type User {
-<<<<<<< HEAD
   id: ID!
   actorId: String
   name: String
@@ -79,89 +78,6 @@
   badgesCount: Int! @cypher(statement: "MATCH (this)<-[: REWARDED]-(r: Badge) RETURN COUNT(r)")
 
   emotions: [EMOTED]
-=======
-	id: ID!
-	actorId: String
-	name: String
-	email: String! @cypher(statement: "MATCH (this)-[: PRIMARY_EMAIL]->(e: EmailAddress) RETURN e.email")
-	slug: String!
-	avatar: String
-	coverImg: String
-	deleted: Boolean
-	disabled: Boolean
-	disabledBy: User @relation(name: "DISABLED", direction: "IN")
-	role: UserGroup!
-	publicKey: String
-	invitedBy: User @relation(name: "INVITED", direction: "IN")
-	invited: [User] @relation(name: "INVITED", direction: "OUT")
-
-	location: Location @cypher(statement: "MATCH (this)-[: IS_IN]->(l: Location) RETURN l")
-	locationName: String
-	about: String
-	socialMedia: [SocialMedia]! @relation(name: "OWNED_BY", direction: "IN")
-
-	# createdAt: DateTime
-	# updatedAt: DateTime
-	createdAt: String
-	updatedAt: String
-
-	termsAndConditionsAgreedVersion: String
-	termsAndConditionsAgreedAt: String
-
-	allowEmbedIframes: Boolean
-
-	locale: String
-
-	friends: [User]! @relation(name: "FRIENDS", direction: "BOTH")
-	friendsCount: Int! @cypher(statement: "MATCH (this)<-[: FRIENDS]->(r: User) RETURN COUNT(DISTINCT r)")
-
-	following: [User]! @relation(name: "FOLLOWS", direction: "OUT")
-	followingCount: Int! @cypher(statement: "MATCH (this)-[: FOLLOWS]->(r: User) RETURN COUNT(DISTINCT r)")
-
-	followedBy: [User]! @relation(name: "FOLLOWS", direction: "IN")
-	followedByCount: Int! @cypher(statement: "MATCH (this)<-[: FOLLOWS]-(r: User) RETURN COUNT(DISTINCT r)")
-
-	# Is the currently logged in user following that user?
-	followedByCurrentUser: Boolean! @cypher(
-	statement: """
-	MATCH (this)<-[: FOLLOWS]-(u: User { id: $cypherParams.currentUserId})
-	RETURN COUNT(u) >= 1
-	"""
-	)
-	isBlocked: Boolean! @cypher(
-	statement: """
-	MATCH (this)<-[: BLOCKED]-(u: User { id: $cypherParams.currentUserId})
-	RETURN COUNT(u) >= 1
-	"""
-	)
-
-	# contributions: [WrittenPost]!
-	# contributions2(first: Int = 10, offset: Int = 0): [WrittenPost2]!
-	# @cypher(
-	# statement: "MATCH (this)-[w:WROTE]->(p:Post) RETURN p as Post, w.timestamp as timestamp"
-	# )
-	contributions: [Post]! @relation(name: "WROTE", direction: "OUT")
-	contributionsCount: Int! @cypher(
-	statement: """
-	MATCH (this)-[: WROTE]->(r: Post)
-	WHERE NOT r.deleted = true AND NOT r.disabled = true
-	RETURN COUNT(r)
-	"""
-	)
-
-	comments: [Comment]! @relation(name: "WROTE", direction: "OUT")
-	commentedCount: Int! @cypher(statement: "MATCH (this)-[: WROTE]->(: Comment)-[: COMMENTS]->(p: Post) WHERE NOT p.deleted = true AND NOT p.disabled = true RETURN COUNT(DISTINCT(p))")
-
-	shouted: [Post]! @relation(name: "SHOUTED", direction: "OUT")
-	shoutedCount: Int! @cypher(statement: "MATCH (this)-[: SHOUTED]->(r: Post) WHERE NOT r.deleted = true AND NOT r.disabled = true RETURN COUNT(DISTINCT r)")
-
-	categories: [Category]! @relation(name: "CATEGORIZED", direction: "OUT")
-
-	badges: [Badge]! @relation(name: "REWARDED", direction: "IN")
-	badgesCount: Int! @cypher(statement: "MATCH (this)<-[: REWARDED]-(r: Badge) RETURN COUNT(r)")
-
-	emotions: [EMOTED]
->>>>>>> c819edc2
 }
 
 
@@ -241,7 +157,6 @@
 }
 
 type Mutation {
-<<<<<<< HEAD
   UpdateUser (
   id: ID!
   name: String
@@ -255,6 +170,7 @@
   termsAndConditionsAgreedVersion: String
   termsAndConditionsAgreedAt: String
   allowEmbedIframes: Boolean
+	locale: String
   ): User
 
   DeleteUser(id: ID!, resource: [Deletable]): User
@@ -262,27 +178,4 @@
 
   block(id: ID!): User
   unblock(id: ID!): User
-=======
-	UpdateUser (
-	id: ID!
-	name: String
-	email: String
-	slug: String
-	avatar: String
-	coverImg: String
-	avatarUpload: Upload
-	locationName: String
-	about: String
-	termsAndConditionsAgreedVersion: String
-	termsAndConditionsAgreedAt: String
-	allowEmbedIframes: Boolean
-	locale: String
-	): User
-
-	DeleteUser(id: ID!, resource: [Deletable]): User
-
-
-	block(id: ID!): User
-	unblock(id: ID!): User
->>>>>>> c819edc2
 }