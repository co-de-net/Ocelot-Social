enum _UserOrdering {
  id_asc
  id_desc
  name_asc
  name_desc
  slug_asc
  slug_desc
  role_asc
  role_desc
  locationName_asc
  locationName_desc
  about_asc
  about_desc
  createdAt_asc
  createdAt_desc
  updatedAt_asc
  updatedAt_desc
  locale_asc
  locale_desc
}

type User {
  id: ID!
  actorId: String
  name: String
  email: String! @cypher(statement: "MATCH (this)-[:PRIMARY_EMAIL]->(e:EmailAddress) RETURN e.email")
  slug: String!
  avatar: Image @relation(name: "AVATAR_IMAGE", direction: "OUT")
  deleted: Boolean
  disabled: Boolean
  role: UserRole!
  publicKey: String
  invitedBy: User @relation(name: "INVITED", direction: "IN")
  invited: [User] @relation(name: "INVITED", direction: "OUT")

  locationName: String
  location: Location @cypher(statement: "MATCH (this)-[:IS_IN]->(l:Location) RETURN l")
  about: String
  socialMedia: [SocialMedia]! @relation(name: "OWNED_BY", direction: "IN")

  createdAt: String
  updatedAt: String

  termsAndConditionsAgreedVersion: String
  termsAndConditionsAgreedAt: String

  allowEmbedIframes: Boolean
  showShoutsPublicly: Boolean
  sendNotificationEmails: Boolean
  locale: String
  friends: [User]! @relation(name: "FRIENDS", direction: "BOTH")
  friendsCount: Int! @cypher(statement: "MATCH (this)<-[:FRIENDS]->(r:User) RETURN COUNT(DISTINCT r)")

  following: [User]! @relation(name: "FOLLOWS", direction: "OUT")
  followingCount: Int! @cypher(statement: "MATCH (this)-[:FOLLOWS]->(r:User) RETURN COUNT(DISTINCT r)")

  followedBy: [User]! @relation(name: "FOLLOWS", direction: "IN")
  followedByCount: Int! @cypher(statement: "MATCH (this)<-[:FOLLOWS]-(r:User) RETURN COUNT(DISTINCT r)")

  inviteCodes: [InviteCode] @relation(name: "GENERATED", direction: "OUT")
  redeemedInviteCode: InviteCode @relation(name: "REDEEMED", direction: "OUT")

  # Is the currently logged in user following that user?
  followedByCurrentUser: Boolean! @cypher(
  statement: """
  MATCH (this)<-[:FOLLOWS]-(u:User { id: $cypherParams.currentUserId})
  RETURN COUNT(u) >= 1
  """
  )

  isBlocked: Boolean! @cypher(
  statement: """
  MATCH (this)<-[:BLOCKED]-(user:User {id: $cypherParams.currentUserId})
  RETURN COUNT(user) >= 1
  """
  )
  blocked: Boolean! @cypher(
  statement: """
  MATCH (this)-[:BLOCKED]-(user:User {id: $cypherParams.currentUserId})
  RETURN COUNT(user) >= 1
  """
  )

  isMuted: Boolean! @cypher(
  statement: """
  MATCH (this)<-[:MUTED]-(user:User { id: $cypherParams.currentUserId})
  RETURN COUNT(user) >= 1
  """
  )
  
  # contributions: [WrittenPost]!
  # contributions2(first: Int = 10, offset: Int = 0): [WrittenPost2]!
  # @cypher(
  # statement: "MATCH (this)-[w:WROTE]->(p:Post) RETURN p as Post, w.timestamp as timestamp"
  # )
  contributions: [Post]! @relation(name: "WROTE", direction: "OUT")
  contributionsCount: Int! @cypher(
  statement: """
  MATCH (this)-[:WROTE]->(r:Post)
  WHERE NOT r.deleted = true AND NOT r.disabled = true
  RETURN COUNT(r)
  """
  )

  comments: [Comment]! @relation(name: "WROTE", direction: "OUT")
  commentedCount: Int! @cypher(statement: "MATCH (this)-[:WROTE]->(:Comment)-[:COMMENTS]->(p:Post) WHERE NOT p.deleted = true AND NOT p.disabled = true RETURN COUNT(DISTINCT(p))")

  shouted: [Post]! @relation(name: "SHOUTED", direction: "OUT")
  shoutedCount: Int! @cypher(statement: "MATCH (this)-[:SHOUTED]->(r:Post) WHERE NOT r.deleted = true AND NOT r.disabled = true RETURN COUNT(DISTINCT r)")

  categories: [Category] @relation(name: "CATEGORIZED", direction: "OUT")

  badges: [Badge]! @relation(name: "REWARDED", direction: "IN")
  badgesCount: Int! @cypher(statement: "MATCH (this)<-[:REWARDED]-(r:Badge) RETURN COUNT(r)")

  emotions: [EMOTED]

  activeCategories: [String] @cypher(
  statement: """
  MATCH (category:Category)
  WHERE NOT ((this)-[:NOT_INTERESTED_IN]->(category))
  RETURN collect(category.id)
  """
  )

  myRoleInGroup: GroupMemberRole
}


input _UserFilter {
  AND: [_UserFilter!]
  OR: [_UserFilter!]
  name_contains: String
  about_contains: String
  slug_contains: String
  id: ID
  id_not: ID
  id_in: [ID!]
  id_not_in: [ID!]
  friends: _UserFilter
  friends_not: _UserFilter
  friends_in: [_UserFilter!]
  friends_not_in: [_UserFilter!]
  friends_some: _UserFilter
  friends_none: _UserFilter
  friends_single: _UserFilter
  friends_every: _UserFilter
  following: _UserFilter
  following_not: _UserFilter
  following_in: [_UserFilter!]
  following_not_in: [_UserFilter!]
  following_some: _UserFilter
  following_none: _UserFilter
  following_single: _UserFilter
  following_every: _UserFilter
  followedBy: _UserFilter
  followedBy_not: _UserFilter
  followedBy_in: [_UserFilter!]
  followedBy_not_in: [_UserFilter!]
  followedBy_some: _UserFilter
  followedBy_none: _UserFilter
  followedBy_single: _UserFilter
  followedBy_every: _UserFilter
  role_in: [UserRole!]
}

type Query {
  User(
    id: ID
    email: String # admins need to search for a user sometimes
    name: String
    slug: String
    role: UserRole
    locationName: String
    about: String
    createdAt: String
    updatedAt: String
    first: Int
    offset: Int
    orderBy: [_UserOrdering]
    filter: _UserFilter
  ): [User]

  availableRoles: [UserRole]! 
  mutedUsers: [User]
  blockedUsers: [User]
  isLoggedIn: Boolean!
  currentUser: User
  findUsers(query: String!,limit: Int = 10, filter: _UserFilter): [User]!
    @cypher(
      statement: """
      CALL db.index.fulltext.queryNodes('user_fulltext_search', $query)
      YIELD node as post, score
      MATCH (user)
      WHERE score >= 0.2
      AND NOT user.deleted = true AND NOT user.disabled = true
      RETURN user
      LIMIT $limit
        """
    )
}

enum Deletable {
  Post
  Comment
}

type Mutation {
  UpdateUser (
    id: ID!
    name: String
    email: String
    slug: String
    avatar: ImageInput
<<<<<<< HEAD
    locationName: String
=======
    locationName: String # empty string '' sets it to null
>>>>>>> 319ca050
    about: String
    termsAndConditionsAgreedVersion: String
    termsAndConditionsAgreedAt: String
    allowEmbedIframes: Boolean
    showShoutsPublicly: Boolean
    sendNotificationEmails: Boolean
    locale: String
  ): User

  DeleteUser(id: ID!, resource: [Deletable]): User

  muteUser(id: ID!): User
  unmuteUser(id: ID!): User
  blockUser(id: ID!): User
  unblockUser(id: ID!): User

  switchUserRole(role: UserRole!, id: ID!): User

  saveCategorySettings(activeCategories: [String]): Boolean
}<|MERGE_RESOLUTION|>--- conflicted
+++ resolved
@@ -212,11 +212,7 @@
     email: String
     slug: String
     avatar: ImageInput
-<<<<<<< HEAD
-    locationName: String
-=======
     locationName: String # empty string '' sets it to null
->>>>>>> 319ca050
     about: String
     termsAndConditionsAgreedVersion: String
     termsAndConditionsAgreedAt: String
