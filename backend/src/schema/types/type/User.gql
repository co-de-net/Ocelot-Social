--- conflicted
+++ resolved
@@ -73,7 +73,8 @@
 
   badges: [Badge]! @relation(name: "REWARDED", direction: "IN")
   badgesCount: Int! @cypher(statement: "MATCH (this)<-[:REWARDED]-(r:Badge) RETURN COUNT(r)")
-<<<<<<< HEAD
+
+  emotions: [EMOTED]
 }
 
 
@@ -160,8 +161,4 @@
   ): User
 
   DeleteUser(id: ID!, resource: [Deletable]): User
-=======
-
-  emotions: [EMOTED]
->>>>>>> 0c181758
 }