type User {
  id: ID!
  actorId: String
  name: String
  email: String! @cypher(statement: "MATCH (this)-[:PRIMARY_EMAIL]->(e:EmailAddress) RETURN e.email")
  slug: String!
  avatar: String
  coverImg: String
  deleted: Boolean
  disabled: Boolean
  disabledBy: User @relation(name: "DISABLED", direction: "IN")
  role: UserGroup!
  publicKey: String
  invitedBy: User @relation(name: "INVITED", direction: "IN")
  invited: [User] @relation(name: "INVITED", direction: "OUT")

  location: Location @cypher(statement: "MATCH (this)-[:IS_IN]->(l:Location) RETURN l")
  locationName: String
  about: String
  socialMedia: [SocialMedia]! @relation(name: "OWNED_BY", direction: "OUT")

  #createdAt: DateTime
  #updatedAt: DateTime
  createdAt: String
  updatedAt: String

<<<<<<< HEAD
  termsAndConditionsAgreedVersion: String

  notifications(read: Boolean): [Notification]! @relation(name: "NOTIFIED", direction: "IN")

=======
>>>>>>> be80c1c5
  friends: [User]! @relation(name: "FRIENDS", direction: "BOTH")
  friendsCount: Int! @cypher(statement: "MATCH (this)<-[:FRIENDS]->(r:User) RETURN COUNT(DISTINCT r)")

  following: [User]! @relation(name: "FOLLOWS", direction: "OUT")
  followingCount: Int! @cypher(statement: "MATCH (this)-[:FOLLOWS]->(r:User) RETURN COUNT(DISTINCT r)")

  followedBy: [User]! @relation(name: "FOLLOWS", direction: "IN")
  followedByCount: Int! @cypher(statement: "MATCH (this)<-[:FOLLOWS]-(r:User) RETURN COUNT(DISTINCT r)")

  # Is the currently logged in user following that user?
  followedByCurrentUser: Boolean! @cypher(
    statement: """
      MATCH (this)<-[:FOLLOWS]-(u:User {id: $cypherParams.currentUserId})
      RETURN COUNT(u) >= 1
    """
  )
  isBlocked: Boolean! @cypher(
    statement: """
      MATCH (this)<-[:BLOCKED]-(u:User {id: $cypherParams.currentUserId})
      RETURN COUNT(u) >= 1
    """
  )

  #contributions: [WrittenPost]!
  #contributions2(first: Int = 10, offset: Int = 0): [WrittenPost2]!
  #  @cypher(
  #    statement: "MATCH (this)-[w:WROTE]->(p:Post) RETURN p as Post, w.timestamp as timestamp"
  #  )
  contributions: [Post]! @relation(name: "WROTE", direction: "OUT")
  contributionsCount: Int! @cypher(
    statement: """
      MATCH (this)-[:WROTE]->(r:Post)
      WHERE NOT r.deleted = true AND NOT r.disabled = true
      RETURN COUNT(r)
    """
  )

  comments: [Comment]! @relation(name: "WROTE", direction: "OUT")
  commentedCount: Int! @cypher(statement: "MATCH (this)-[:WROTE]->(:Comment)-[:COMMENTS]->(p:Post) WHERE NOT p.deleted = true AND NOT p.disabled = true RETURN COUNT(DISTINCT(p))")

  shouted: [Post]! @relation(name: "SHOUTED", direction: "OUT")
  shoutedCount: Int! @cypher(statement: "MATCH (this)-[:SHOUTED]->(r:Post) WHERE NOT r.deleted = true AND NOT r.disabled = true RETURN COUNT(DISTINCT r)")

  organizationsCreated: [Organization] @relation(name: "CREATED_ORGA", direction: "OUT")
  organizationsOwned: [Organization] @relation(name: "OWNING_ORGA", direction: "OUT")

  categories: [Category]! @relation(name: "CATEGORIZED", direction: "OUT")

  badges: [Badge]! @relation(name: "REWARDED", direction: "IN")
  badgesCount: Int! @cypher(statement: "MATCH (this)<-[:REWARDED]-(r:Badge) RETURN COUNT(r)")

  emotions: [EMOTED]
}


input _UserFilter {
  AND: [_UserFilter!]
  OR: [_UserFilter!]
  name_contains: String
  about_contains: String
  slug_contains: String
  id: ID
  id_not: ID
  id_in: [ID!]
  id_not_in: [ID!]
  id_contains: ID
  id_not_contains: ID
  id_starts_with: ID
  id_not_starts_with: ID
  id_ends_with: ID
  id_not_ends_with: ID
  friends: _UserFilter
  friends_not: _UserFilter
  friends_in: [_UserFilter!]
  friends_not_in: [_UserFilter!]
  friends_some: _UserFilter
  friends_none: _UserFilter
  friends_single: _UserFilter
  friends_every: _UserFilter
  following: _UserFilter
  following_not: _UserFilter
  following_in: [_UserFilter!]
  following_not_in: [_UserFilter!]
  following_some: _UserFilter
  following_none: _UserFilter
  following_single: _UserFilter
  following_every: _UserFilter
  followedBy: _UserFilter
  followedBy_not: _UserFilter
  followedBy_in: [_UserFilter!]
  followedBy_not_in: [_UserFilter!]
  followedBy_some: _UserFilter
  followedBy_none: _UserFilter
  followedBy_single: _UserFilter
  followedBy_every: _UserFilter
}

type Query {
  User(
    id: ID
    email: String
    actorId: String
    name: String
    slug: String
    avatar: String
    coverImg: String
    role: UserGroup
    locationName: String
    about: String
    createdAt: String
    updatedAt: String
    friendsCount: Int
    followingCount: Int
    followedByCount: Int
    followedByCurrentUser: Boolean
    contributionsCount: Int
    commentedCount: Int
    shoutedCount: Int
    badgesCount: Int
    first: Int
    offset: Int
    orderBy: [_UserOrdering]
    filter: _UserFilter
  ): [User]

  blockedUsers: [User]
  currentUser: User
}

type Mutation {
  UpdateUser (
    id: ID!
    name: String
    email: String
    slug: String
    avatar: String
    coverImg: String
    avatarUpload: Upload
    locationName: String
    about: String
    termsAndConditionsAgreedVersion: String
  ): User

  DeleteUser(id: ID!, resource: [Deletable]): User


  block(id: ID!): User
  unblock(id: ID!): User
}<|MERGE_RESOLUTION|>--- conflicted
+++ resolved
@@ -24,13 +24,12 @@
   createdAt: String
   updatedAt: String
 
-<<<<<<< HEAD
+ 
   termsAndConditionsAgreedVersion: String
 
   notifications(read: Boolean): [Notification]! @relation(name: "NOTIFIED", direction: "IN")
 
-=======
->>>>>>> be80c1c5
+ 
   friends: [User]! @relation(name: "FRIENDS", direction: "BOTH")
   friendsCount: Int! @cypher(statement: "MATCH (this)<-[:FRIENDS]->(r:User) RETURN COUNT(DISTINCT r)")
 
