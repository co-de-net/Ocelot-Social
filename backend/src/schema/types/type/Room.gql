--- conflicted
+++ resolved
@@ -1,17 +1,9 @@
-<<<<<<< HEAD
-input _RoomFilter {
-  AND: [_RoomFilter!]
-  OR: [_RoomFilter!]
-  id: ID
-  users_some: _UserFilter
-}
-=======
 # input _RoomFilter {
 #   AND: [_RoomFilter!]
 #   OR: [_RoomFilter!]
+#   id: ID
 #   users_some: _UserFilter
 # }
->>>>>>> aa6a2e60
 
 type Room {
   id: ID!
