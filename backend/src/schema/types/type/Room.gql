--- conflicted
+++ resolved
@@ -22,17 +22,10 @@
   avatar: String @cypher(statement: """
     MATCH (this)<-[:CHATS_IN]-(user:User)
     WHERE NOT user.id = $cypherParams.currentUserId
-<<<<<<< HEAD
     OPTIONAL MATCH (user)-[:AVATAR_IMAGE]->(image:Image)
     RETURN image.url
   """)
-  
-=======
-    OPTIONAL MATCH (:User)-[:AVATAR_IMAGE]->(image:Image)
-    RETURN image.url
-  """)
 
->>>>>>> ae0b7f76
   lastMessageAt: String
 
   lastMessage: Message @cypher(statement: """
