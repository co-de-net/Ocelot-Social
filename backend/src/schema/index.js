import { makeAugmentedSchema } from 'neo4j-graphql-js'
import typeDefs from './types'
import resolvers from './resolvers'

<<<<<<< HEAD
export default applyScalars(
  applyDirectives(
    makeAugmentedSchema({
      typeDefs,
      resolvers,
      config: {
        query: {
          exclude: [
            'Badge',
            'Embed',
            'InvitationCode',
            'EmailAddress',
            'Notfication',
            'Statistics',
            'LoggedInUser',
            'Location',
            'SocialMedia',
            'NOTIFIED',
            'REPORTED',
            'REVIEWED',
            'Donations',
          ],
          // add 'User' here as soon as possible
        },
        mutation: {
          exclude: [
            'Badge',
            'Embed',
            'InvitationCode',
            'EmailAddress',
            'Notfication',
            'Post',
            'Comment',
            'Statistics',
            'LoggedInUser',
            'Location',
            'SocialMedia',
            'User',
            'EMOTED',
            'NOTIFIED',
            'REPORTED',
            'REVIEWED',
            'Donations',
          ],
          // add 'User' here as soon as possible
        },
        debug: !!CONFIG.DEBUG,
      },
    }),
  ),
)
=======
export default makeAugmentedSchema({
  typeDefs,
  resolvers,
  config: {
    query: {
      exclude: [
        'Badge',
        'Embed',
        'InvitationCode',
        'EmailAddress',
        'Notfication',
        'Statistics',
        'LoggedInUser',
        'Location',
        'SocialMedia',
        'NOTIFIED',
        'REPORTED',
        'Donations',
      ],
    },
    mutation: false,
  },
})
>>>>>>> 694fb523
<|MERGE_RESOLUTION|>--- conflicted
+++ resolved
@@ -2,59 +2,6 @@
 import typeDefs from './types'
 import resolvers from './resolvers'
 
-<<<<<<< HEAD
-export default applyScalars(
-  applyDirectives(
-    makeAugmentedSchema({
-      typeDefs,
-      resolvers,
-      config: {
-        query: {
-          exclude: [
-            'Badge',
-            'Embed',
-            'InvitationCode',
-            'EmailAddress',
-            'Notfication',
-            'Statistics',
-            'LoggedInUser',
-            'Location',
-            'SocialMedia',
-            'NOTIFIED',
-            'REPORTED',
-            'REVIEWED',
-            'Donations',
-          ],
-          // add 'User' here as soon as possible
-        },
-        mutation: {
-          exclude: [
-            'Badge',
-            'Embed',
-            'InvitationCode',
-            'EmailAddress',
-            'Notfication',
-            'Post',
-            'Comment',
-            'Statistics',
-            'LoggedInUser',
-            'Location',
-            'SocialMedia',
-            'User',
-            'EMOTED',
-            'NOTIFIED',
-            'REPORTED',
-            'REVIEWED',
-            'Donations',
-          ],
-          // add 'User' here as soon as possible
-        },
-        debug: !!CONFIG.DEBUG,
-      },
-    }),
-  ),
-)
-=======
 export default makeAugmentedSchema({
   typeDefs,
   resolvers,
@@ -72,10 +19,10 @@
         'SocialMedia',
         'NOTIFIED',
         'REPORTED',
+        'REVIEWED',
         'Donations',
       ],
     },
     mutation: false,
   },
-})
->>>>>>> 694fb523
+})