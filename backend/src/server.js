import express from 'express'
import http from 'http'
import helmet from 'helmet'
import { ApolloServer } from 'apollo-server-express'
import CONFIG from './config'
import middleware from './middleware'
import { getNeode, getDriver } from './db/neo4j'
import decode from './jwt/decode'
import schema from './schema'
import webfinger from './activitypub/routes/webfinger'
<<<<<<< HEAD
import { RedisPubSub } from 'graphql-redis-subscriptions'
import { PubSub } from 'graphql-subscriptions'
import Redis from 'ioredis'
=======
import bodyParser from 'body-parser'
>>>>>>> 544b6444

export const NOTIFICATION_ADDED = 'NOTIFICATION_ADDED'
const { REDIS_DOMAIN, REDIS_PORT, REDIS_PASSWORD } = CONFIG
let prodPubsub, devPubsub
const options = {
  host: REDIS_DOMAIN,
  port: REDIS_PORT,
  password: REDIS_PASSWORD,
  retryStrategy: times => {
    return Math.min(times * 50, 2000)
  },
}
if (options.host && options.port && options.password) {
  prodPubsub = new RedisPubSub({
    publisher: new Redis(options),
    subscriber: new Redis(options),
  })
} else {
  devPubsub = new PubSub()
}
export const pubsub = prodPubsub || devPubsub
const driver = getDriver()
const neode = getNeode()

const getContext = async req => {
  const user = await decode(driver, req.headers.authorization)
  return {
    driver,
    neode,
    user,
    req,
    cypherParams: {
      currentUserId: user ? user.id : null,
    },
  }
}
export const context = async options => {
  const { connection, req } = options
  if (connection) {
    return connection.context
  } else {
    return getContext(req)
  }
}

const createServer = options => {
  const defaults = {
    context,
    schema: middleware(schema),
    subscriptions: {
      onConnect: (connectionParams, webSocket) => {
        return getContext(connectionParams)
      },
    },
    debug: !!CONFIG.DEBUG,
    tracing: !!CONFIG.DEBUG,
    formatError: error => {
      if (error.message === 'ERROR_VALIDATION') {
        return new Error(error.originalError.details.map(d => d.message))
      }
      return error
    },
  }
  const server = new ApolloServer(Object.assign({}, defaults, options))

  const app = express()

  app.set('driver', driver)
  app.use(helmet())
  app.use('/.well-known/', webfinger())
  app.use(express.static('public'))
  app.use(bodyParser.json({ limit: '10mb' }))
  app.use(bodyParser.urlencoded({ limit: '10mb', extended: true }))
  server.applyMiddleware({ app, path: '/' })
  const httpServer = http.createServer(app)
  server.installSubscriptionHandlers(httpServer)

  return { server, httpServer, app }
}

export default createServer<|MERGE_RESOLUTION|>--- conflicted
+++ resolved
@@ -8,13 +8,10 @@
 import decode from './jwt/decode'
 import schema from './schema'
 import webfinger from './activitypub/routes/webfinger'
-<<<<<<< HEAD
 import { RedisPubSub } from 'graphql-redis-subscriptions'
 import { PubSub } from 'graphql-subscriptions'
 import Redis from 'ioredis'
-=======
 import bodyParser from 'body-parser'
->>>>>>> 544b6444
 
 export const NOTIFICATION_ADDED = 'NOTIFICATION_ADDED'
 const { REDIS_DOMAIN, REDIS_PORT, REDIS_PASSWORD } = CONFIG
