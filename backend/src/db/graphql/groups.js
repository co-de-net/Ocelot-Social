--- conflicted
+++ resolved
@@ -39,7 +39,6 @@
   }
 `
 
-<<<<<<< HEAD
 export const updateGroupMutation = gql`
   mutation (
     $id: ID!
@@ -74,7 +73,10 @@
       groupType
       actionRadius
       myRole
-=======
+    }
+  }
+`
+
 export const joinGroupMutation = gql`
   mutation ($groupId: ID!, $userId: ID!) {
     JoinGroup(groupId: $groupId, userId: $userId) {
@@ -93,7 +95,6 @@
       name
       slug
       myRoleInGroup
->>>>>>> a8f59a4c
     }
   }
 `
