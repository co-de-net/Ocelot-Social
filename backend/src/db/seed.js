--- conflicted
+++ resolved
@@ -5,11 +5,6 @@
 import faker from '@faker-js/faker'
 import Factory from '../db/factories'
 import { getNeode, getDriver } from '../db/neo4j'
-<<<<<<< HEAD
-import { createGroupMutation } from './graphql/groups'
-import { createPostMutation } from './graphql/posts'
-import { createCommentMutation } from './graphql/comments'
-=======
 import {
   createGroupMutation,
   joinGroupMutation,
@@ -18,7 +13,6 @@
 import { createPostMutation } from './graphql/posts'
 import { createCommentMutation } from './graphql/comments'
 import { categories } from '../constants/categories'
->>>>>>> 685ef857
 
 if (CONFIG.PRODUCTION && !CONFIG.PRODUCTION_DB_CLEAN_ALLOW) {
   throw new Error(`You cannot seed the database in a non-staging and real production environment!`)
@@ -535,58 +529,6 @@
           groupId: 'g0',
           userId: 'u6',
           roleInGroup: 'usual',
-        },
-      }),
-    ])
-
-    // Create Posts
-
-    // Create Groups
-
-    authenticatedUser = await peterLustig.toJson()
-    await Promise.all([
-      mutate({
-        mutation: createGroupMutation,
-        variables: {
-          id: 'g0',
-          name: 'Investigative Journalism',
-          about: 'Investigative journalists share ideas and insights and can collaborate.',
-          description: `<p class=""><em>English:</em></p><p class="">This group is hidden.</p><h3>What is our group for?</h3><p>This group was created to allow investigative journalists to share and collaborate.</p><h3>How does it work?</h3><p>Here you can internally share posts and comments about them.</p><p><br></p><p><em>Deutsch:</em></p><p class="">Diese Gruppe ist verborgen.</p><h3>Wofür ist unsere Gruppe?</h3><p class="">Diese Gruppe wurde geschaffen, um investigativen Journalisten den Austausch und die Zusammenarbeit zu ermöglichen.</p><h3>Wie funktioniert das?</h3><p class="">Hier könnt ihr euch intern über Beiträge und Kommentare zu ihnen austauschen.</p>`,
-          groupType: 'hidden',
-          actionRadius: 'global',
-          categoryIds: ['cat6', 'cat9', 'cat14'],
-        },
-      }),
-    ])
-
-    authenticatedUser = await jennyRostock.toJson()
-    await Promise.all([
-      mutate({
-        mutation: createGroupMutation,
-        variables: {
-          id: 'g1',
-          name: 'School For Citizens',
-          about: 'Our children shall receive education for life.',
-          description: `<p class=""><em>English</em></p><h3>Our goal</h3><p>Only those who enjoy learning and do not lose their curiosity can obtain a good education for life and continue to learn with joy throughout their lives.</p><h3>Curiosity</h3><p>For this we need a school that takes up the curiosity of the children, the people, and satisfies it through a lot of experience.</p><p><br></p><p><em>Deutsch</em></p><h3>Unser Ziel</h3><p class="">Nur wer Spaß am Lernen hat und seine Neugier nicht verliert, kann gute Bildung für's Leben erlangen und sein ganzes Leben mit Freude weiter lernen.</p><h3>Neugier</h3><p class="">Dazu benötigen wir eine Schule, die die Neugier der Kinder, der Menschen, aufnimmt und durch viel Erfahrung befriedigt.</p>`,
-          groupType: 'closed',
-          actionRadius: 'national',
-          categoryIds: ['cat7', 'cat9', 'cat16'],
-        },
-      }),
-    ])
-
-    authenticatedUser = await bobDerBaumeister.toJson()
-    await Promise.all([
-      mutate({
-        mutation: createGroupMutation,
-        variables: {
-          id: 'g2',
-          name: 'Yoga Practice',
-          about: 'We do yoga around the clock.',
-          description: `<h3>What Is yoga?</h3><p>Yoga is not just about practicing asanas. It's about how we do it.</p><p class="">And practicing asanas doesn't have to be yoga, it can be more athletic than yogic.</p><h3>What makes practicing asanas yogic?</h3><p class="">The important thing is:</p><ul><li><p>Use the exercises (consciously) for your personal development.</p></li></ul>`,
-          groupType: 'public',
-          actionRadius: 'interplanetary',
-          categoryIds: ['cat3', 'cat13', 'cat16'],
         },
       }),
     ])
