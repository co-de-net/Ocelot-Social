--- conflicted
+++ resolved
@@ -27,12 +27,8 @@
     ...reports.Mutation,
     ...posts.Mutation,
     ...moderation.Mutation,
-<<<<<<< HEAD
     ...follow.Mutation,
-    ...rewards.Mutation
-=======
     ...rewards.Mutation,
     ...notifications.Mutation
->>>>>>> a28da06a
   }
 }