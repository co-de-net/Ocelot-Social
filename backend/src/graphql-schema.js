import fs from 'fs'
import path from 'path'

import userManagement from './resolvers/user_management.js'
import statistics from './resolvers/statistics.js'
import reports from './resolvers/reports.js'
import posts from './resolvers/posts.js'
import moderation from './resolvers/moderation.js'
import rewards from './resolvers/rewards.js'
<<<<<<< HEAD
import socialMedia from './resolvers/socialMedia.js'
=======
import notifications from './resolvers/notifications'
>>>>>>> 65076d24

export const typeDefs = fs
  .readFileSync(
    process.env.GRAPHQL_SCHEMA || path.join(__dirname, 'schema.graphql')
  )
  .toString('utf-8')

export const resolvers = {
  Query: {
    ...statistics.Query,
    ...userManagement.Query,
    ...notifications.Query
  },
  Mutation: {
    ...userManagement.Mutation,
    ...reports.Mutation,
    ...posts.Mutation,
    ...moderation.Mutation,
    ...rewards.Mutation,
<<<<<<< HEAD
    ...socialMedia.Mutation
=======
    ...notifications.Mutation
>>>>>>> 65076d24
  }
}<|MERGE_RESOLUTION|>--- conflicted
+++ resolved
@@ -7,11 +7,8 @@
 import posts from './resolvers/posts.js'
 import moderation from './resolvers/moderation.js'
 import rewards from './resolvers/rewards.js'
-<<<<<<< HEAD
 import socialMedia from './resolvers/socialMedia.js'
-=======
 import notifications from './resolvers/notifications'
->>>>>>> 65076d24
 
 export const typeDefs = fs
   .readFileSync(
@@ -31,10 +28,7 @@
     ...posts.Mutation,
     ...moderation.Mutation,
     ...rewards.Mutation,
-<<<<<<< HEAD
-    ...socialMedia.Mutation
-=======
+    ...socialMedia.Mutation,
     ...notifications.Mutation
->>>>>>> 65076d24
   }
 }