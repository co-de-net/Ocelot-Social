--- conflicted
+++ resolved
@@ -18,24 +18,6 @@
 
 export default schema => {
   const middlewares = {
-<<<<<<< HEAD
-    permissions: permissions,
-    sentry: sentry,
-    activityPub: activityPub,
-    dateTime: dateTime,
-    validation: validation,
-    sluggify: sluggify,
-    excerpt: excerpt,
-    handleNotifications: handleNotifications,
-    xss: xss,
-    softDelete: softDelete,
-    user: user,
-    includedFields: includedFields,
-    orderBy: orderBy,
-    email: email({
-      isEnabled: CONFIG.SMTP_HOST && CONFIG.SMTP_PORT,
-    }),
-=======
     permissions,
     sentry,
     activityPub,
@@ -43,14 +25,13 @@
     validation,
     sluggify,
     excerpt,
-    handleContentData,
+    handleNotifications,
     xss,
     softDelete,
     user,
     includedFields,
     orderBy,
     email: email({ isEnabled: CONFIG.SMTP_HOST && CONFIG.SMTP_PORT }),
->>>>>>> b8274346
   }
 
   let order = [
