--- conflicted
+++ resolved
@@ -1,20 +1,4 @@
-<<<<<<< HEAD
-import activityPubMiddleware from './activityPubMiddleware'
-import passwordMiddleware from './passwordMiddleware'
-import softDeleteMiddleware from './softDeleteMiddleware'
-import sluggifyMiddleware from './sluggifyMiddleware'
-import fixImageUrlsMiddleware from './fixImageUrlsMiddleware'
-import excerptMiddleware from './excerptMiddleware'
-import dateTimeMiddleware from './dateTimeMiddleware'
-import xssMiddleware from './xssMiddleware'
-import permissionsMiddleware from './permissionsMiddleware'
-import userMiddleware from './userMiddleware'
-import includedFieldsMiddleware from './includedFieldsMiddleware'
-import orderByMiddleware from './orderByMiddleware'
-import validationMiddleware from './validation'
-import notificationsMiddleware from './notifications'
 import CONFIG from './../config'
-=======
 import activityPub from './activityPubMiddleware'
 import password from './passwordMiddleware'
 import softDelete from './softDeleteMiddleware'
@@ -29,7 +13,6 @@
 import orderBy from './orderByMiddleware'
 import validation from './validation'
 import notifications from './notifications'
->>>>>>> 7272c500
 
 export default schema => {
   const middlewares = {
@@ -67,23 +50,13 @@
   ]
 
   // add permisions middleware at the first position (unless we're seeding)
-<<<<<<< HEAD
-  // NOTE: DO NOT SET THE PERMISSION FLAT YOUR SELF
   if (CONFIG.DEBUG) {
-    const disabled = CONFIG.DISABLED_MIDDLEWARES.split(',')
-    if (!disabled.includes('activityPub')) middleware.unshift(activityPubMiddleware)
-    if (!disabled.includes('permissions'))
-      middleware.unshift(permissionsMiddleware.generate(schema))
-=======
-  if (process.env.NODE_ENV !== 'production') {
-    let disabledMiddlewares = process.env.DISABLED_MIDDLEWARES || ''
-    disabledMiddlewares = disabledMiddlewares.split(',')
+    const disabledMiddlewares = CONFIG.DISABLED_MIDDLEWARES.split(',')
     order = order.filter(key => {
       return !disabledMiddlewares.includes(key)
     })
     /* eslint-disable-next-line no-console */
     console.log(`Warning: "${disabledMiddlewares}" middlewares have been disabled.`)
->>>>>>> 7272c500
   }
 
   return order.map(key => middlewares[key])
