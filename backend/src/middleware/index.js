--- conflicted
+++ resolved
@@ -11,10 +11,7 @@
 import includedFieldsMiddleware from './includedFieldsMiddleware'
 import orderByMiddleware from './orderByMiddleware'
 import validUrlMiddleware from './validUrlMiddleware'
-<<<<<<< HEAD
-=======
 import notificationsMiddleware from './notificationsMiddleware'
->>>>>>> 4c808e13
 
 export default schema => {
   let middleware = [
@@ -29,8 +26,7 @@
     softDeleteMiddleware,
     userMiddleware,
     includedFieldsMiddleware,
-    orderByMiddleware,
-    validUrlMiddleware
+    orderByMiddleware
   ]
 
   // add permisions middleware at the first position (unless we're seeding)
