import activityPubMiddleware from './activityPubMiddleware'
import passwordMiddleware from './passwordMiddleware'
import softDeleteMiddleware from './softDeleteMiddleware'
import sluggifyMiddleware from './sluggifyMiddleware'
import fixImageUrlsMiddleware from './fixImageUrlsMiddleware'
import excerptMiddleware from './excerptMiddleware'
import dateTimeMiddleware from './dateTimeMiddleware'
import xssMiddleware from './xssMiddleware'
import permissionsMiddleware from './permissionsMiddleware'
import userMiddleware from './userMiddleware'
import includedFieldsMiddleware from './includedFieldsMiddleware'
import orderByMiddleware from './orderByMiddleware'
<<<<<<< HEAD
import validUrlMiddleware from './validUrlMiddleware'
=======
import notificationsMiddleware from './notificationsMiddleware'
>>>>>>> 65076d24

export default schema => {
  let middleware = [
    passwordMiddleware,
    dateTimeMiddleware,
    sluggifyMiddleware,
    excerptMiddleware,
    xssMiddleware,
    fixImageUrlsMiddleware,
    notificationsMiddleware,
    softDeleteMiddleware,
    userMiddleware,
    includedFieldsMiddleware,
    orderByMiddleware,
    validUrlMiddleware
  ]

  // add permisions middleware at the first position (unless we're seeding)
  // NOTE: DO NOT SET THE PERMISSION FLAT YOUR SELF
  if (process.env.NODE_ENV !== 'production') {
    const DISABLED_MIDDLEWARES = process.env.DISABLED_MIDDLEWARES || ''
    const disabled = DISABLED_MIDDLEWARES.split(',')
    if (!disabled.includes('activityPub')) middleware.unshift(activityPubMiddleware)
    if (!disabled.includes('permissions')) middleware.unshift(permissionsMiddleware.generate(schema))
  }
  return middleware
}<|MERGE_RESOLUTION|>--- conflicted
+++ resolved
@@ -10,16 +10,14 @@
 import userMiddleware from './userMiddleware'
 import includedFieldsMiddleware from './includedFieldsMiddleware'
 import orderByMiddleware from './orderByMiddleware'
-<<<<<<< HEAD
 import validUrlMiddleware from './validUrlMiddleware'
-=======
 import notificationsMiddleware from './notificationsMiddleware'
->>>>>>> 65076d24
 
 export default schema => {
   let middleware = [
     passwordMiddleware,
     dateTimeMiddleware,
+    validUrlMiddleware,
     sluggifyMiddleware,
     excerptMiddleware,
     xssMiddleware,
@@ -28,8 +26,7 @@
     softDeleteMiddleware,
     userMiddleware,
     includedFieldsMiddleware,
-    orderByMiddleware,
-    validUrlMiddleware
+    orderByMiddleware
   ]
 
   // add permisions middleware at the first position (unless we're seeding)
