--- conflicted
+++ resolved
@@ -17,13 +17,8 @@
   if (!args.content || content.length < COMMENT_MIN_LENGTH) {
     throw new UserInputError(`Comment must be at least ${COMMENT_MIN_LENGTH} character long!`)
   }
-<<<<<<< HEAD
-  /* eslint-disable-next-line no-return-await */
-  return await resolve(root, args, context, info)
-=======
 
   return resolve(root, args, context, info)
->>>>>>> a019c8c3
 }
 
 export default {
