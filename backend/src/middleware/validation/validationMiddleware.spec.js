--- conflicted
+++ resolved
@@ -207,107 +207,6 @@
       })
     })
   })
-<<<<<<< HEAD
-
-  describe('validatePost', () => {
-    let createPostVariables
-    beforeEach(async () => {
-      createPostVariables = {
-        title: 'I am  a title',
-        content: 'Some content',
-      }
-      authenticatedUser = await commentingUser.toJson()
-    })
-
-    describe('categories', () => {
-      describe('null', () => {
-        it.skip('throws UserInputError', async () => {
-          createPostVariables = { ...createPostVariables, categoryIds: null }
-          await expect(
-            mutate({ mutation: createPostMutation, variables: createPostVariables }),
-          ).resolves.toMatchObject({
-            data: { CreatePost: null },
-            errors: [
-              {
-                message: 'You cannot save a post without at least one category or more than three',
-              },
-            ],
-          })
-        })
-      })
-
-      describe('empty', () => {
-        it.skip('throws UserInputError', async () => {
-          createPostVariables = { ...createPostVariables, categoryIds: [] }
-          await expect(
-            mutate({ mutation: createPostMutation, variables: createPostVariables }),
-          ).resolves.toMatchObject({
-            data: { CreatePost: null },
-            errors: [
-              {
-                message: 'You cannot save a post without at least one category or more than three',
-              },
-            ],
-          })
-        })
-      })
-
-      describe('more than 3 categoryIds', () => {
-        it.skip('throws UserInputError', async () => {
-          createPostVariables = {
-            ...createPostVariables,
-            categoryIds: ['cat9', 'cat27', 'cat15', 'cat4'],
-          }
-          await expect(
-            mutate({ mutation: createPostMutation, variables: createPostVariables }),
-          ).resolves.toMatchObject({
-            data: { CreatePost: null },
-            errors: [
-              {
-                message: 'You cannot save a post without at least one category or more than three',
-              },
-            ],
-          })
-        })
-      })
-    })
-  })
-
-  describe('validateUpdatePost', () => {
-    describe('post created without categories somehow', () => {
-      let owner, updatePostVariables
-      beforeEach(async () => {
-        const postSomehowCreated = await neode.create('Post', {
-          id: 'how-was-this-created',
-        })
-        owner = await neode.create('User', {
-          id: 'author-of-post-without-category',
-          slug: 'hacker',
-        })
-        await postSomehowCreated.relateTo(owner, 'author')
-        authenticatedUser = await owner.toJson()
-        updatePostVariables = {
-          id: 'how-was-this-created',
-          title: 'I am  a title',
-          content: 'Some content',
-          categoryIds: [],
-        }
-      })
-
-      it.skip('requires at least one category for successful update', async () => {
-        await expect(
-          mutate({ mutation: updatePostMutation, variables: updatePostVariables }),
-        ).resolves.toMatchObject({
-          data: { UpdatePost: null },
-          errors: [
-            { message: 'You cannot save a post without at least one category or more than three' },
-          ],
-        })
-      })
-    })
-  })
-=======
->>>>>>> df327c6a
 })
 
 describe('validateReport', () => {
