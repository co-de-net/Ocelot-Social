--- conflicted
+++ resolved
@@ -100,43 +100,6 @@
 })
 
 // Permissions
-<<<<<<< HEAD
-const permissions = shield({
-  Query: {
-    Notification: isAdmin,
-    statistics: allow,
-    currentUser: allow,
-    Post: or(onlyEnabledContent, isModerator),
-  },
-  Mutation: {
-    UpdateNotification: belongsToMe,
-    CreatePost: isAuthenticated,
-    UpdatePost: isAuthor,
-    DeletePost: isAuthor,
-    report: isAuthenticated,
-    CreateBadge: isAdmin,
-    UpdateBadge: isAdmin,
-    DeleteBadge: isAdmin,
-    AddUserBadges: isAdmin,
-    CreateSocialMedia: isAuthenticated,
-    DeleteSocialMedia: isAuthenticated,
-    // AddBadgeRewarded: isAdmin,
-    // RemoveBadgeRewarded: isAdmin,
-    reward: isAdmin,
-    unreward: isAdmin,
-    // addFruitToBasket: isAuthenticated
-    follow: isAuthenticated,
-    unfollow: isAuthenticated,
-    shout: isAuthenticated,
-    unshout: isAuthenticated,
-    changePassword: isAuthenticated,
-    enable: isModerator,
-    disable: isModerator,
-    CreateComment: isAuthenticated,
-    DeleteComment: isAuthor,
-    // CreateUser: allow,
-    DeleteUser: isDeletingOwnAccount,
-=======
 const permissions = shield(
   {
     Query: {
@@ -183,13 +146,13 @@
       disable: isModerator,
       CreateComment: isAuthenticated,
       DeleteComment: isAuthor,
+      DeleteUser: isDeletingOwnAccount,
     },
     User: {
       email: isMyOwn,
       password: isMyOwn,
       privateKey: isMyOwn,
     },
->>>>>>> aee0403c
   },
   {
     fallbackRule: allow,
