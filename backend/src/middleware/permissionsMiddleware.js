--- conflicted
+++ resolved
@@ -165,11 +165,8 @@
       pinPost: isAdmin,
       unpinPost: isAdmin,
       UpdateDonations: isAdmin,
-<<<<<<< HEAD
+      GenerateInviteCode: isAuthenticated,
       switchUserRole: isAdmin,
-=======
-      GenerateInviteCode: isAuthenticated,
->>>>>>> 55983db2
     },
     User: {
       email: or(isMyOwn, isAdmin),
