--- conflicted
+++ resolved
@@ -7,15 +7,6 @@
   const session = context.driver.session()
   const createdAt = new Date().toISOString()
   const cypher = `
-<<<<<<< HEAD
-    MATCH (source) 
-    WHERE source.id = $id AND $label IN LABELS(source)
-    MATCH(source)<-[:WROTE]-(author:User)
-    MATCH(u:User)
-    WHERE u.id in $idsOfMentionedUsers
-    AND NOT (u)<-[:BLOCKED]-(author)
-    CREATE(n:Notification{id: apoc.create.uuid(), read: false, createdAt: $createdAt})
-=======
     MATCH (source)
     WHERE source.id = $id AND $label IN LABELS(source)
     MATCH (source)<-[:WROTE]-(author: User)
@@ -23,7 +14,6 @@
     WHERE u.id in $idsOfMentionedUsers
     AND NOT (u)<-[:BLOCKED]-(author)
     CREATE (n: Notification {id: apoc.create.uuid(), read: false, createdAt: $createdAt })
->>>>>>> 6ab9a320
     MERGE (source)-[:NOTIFIED]->(n)-[:NOTIFIED]->(u)
     `
   await session.run(cypher, {
