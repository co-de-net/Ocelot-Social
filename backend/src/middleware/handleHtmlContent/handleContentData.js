import extractMentionedUsers from './notifications/extractMentionedUsers'
import extractHashtags from './hashtags/extractHashtags'

const notifyMentions = async (label, id, idsOfMentionedUsers, context) => {
  if (!idsOfMentionedUsers.length) return

  const session = context.driver.session()
  const createdAt = new Date().toISOString()
  const cypher = `
<<<<<<< HEAD
    MATCH (u: User) WHERE u.id in $idsOfMentionedUsers
    MATCH (source) WHERE source.id = $id AND $label IN LABELS(source)
    CREATE (n: Notification { id: apoc.create.uuid(), read: false, createdAt: $createdAt })
    MERGE (n)-[:NOTIFIED]->(u)
    MERGE (source)-[:NOTIFIED]->(n)
=======
    MATCH(p:Post {id: $postId})<-[:WROTE]-(author:User)
    MATCH(u:User)
    WHERE u.id in $idsOfMentionedUsers
    AND NOT (u)<-[:BLOCKED]-(author)
    CREATE(n:Notification{id: apoc.create.uuid(), read: false, createdAt: $createdAt})
    MERGE (p)-[:NOTIFIED]->(n)-[:NOTIFIED]->(u)
>>>>>>> dac417f0
    `
  await session.run(cypher, {
    idsOfMentionedUsers,
    label,
    createdAt,
    id,
  })
  session.close()
}

const updateHashtagsOfPost = async (postId, hashtags, context) => {
  if (!hashtags.length) return

  const session = context.driver.session()
  // We need two Cypher statements, because the 'MATCH' in the 'cypherDeletePreviousRelations' statement
  //  functions as an 'if'. In case there is no previous relation, the rest of the commands are omitted
  //  and no new Hashtags and relations will be created.
  const cypherDeletePreviousRelations = `
    MATCH (p: Post { id: $postId })-[previousRelations: TAGGED]->(t: Tag)
    DELETE previousRelations
    RETURN p, t
    `
  const cypherCreateNewTagsAndRelations = `
    MATCH (p: Post { id: $postId})
    UNWIND $hashtags AS tagName
    MERGE (t: Tag { id: tagName, name: tagName, disabled: false, deleted: false })
    MERGE (p)-[:TAGGED]->(t)
    RETURN p, t
    `
  await session.run(cypherDeletePreviousRelations, {
    postId,
  })
  await session.run(cypherCreateNewTagsAndRelations, {
    postId,
    hashtags,
  })
  session.close()
}

const handleContentDataOfPost = async (resolve, root, args, context, resolveInfo) => {
  // extract user ids before xss-middleware removes classes via the following "resolve" call
  const idsOfMentionedUsers = extractMentionedUsers(args.content)
  // extract tag (hashtag) ids before xss-middleware removes classes via the following "resolve" call
  const hashtags = extractHashtags(args.content)

  // removes classes from the content
  const post = await resolve(root, args, context, resolveInfo)

  await notifyMentions('Post', post.id, idsOfMentionedUsers, context)
  await updateHashtagsOfPost(post.id, hashtags, context)

  return post
}

const handleContentDataOfComment = async (resolve, root, args, context, resolveInfo) => {
  // extract user ids before xss-middleware removes classes via the following "resolve" call
  const idsOfMentionedUsers = extractMentionedUsers(args.content)

  // removes classes from the content
  const comment = await resolve(root, args, context, resolveInfo)

  await notifyMentions('Comment', comment.id, idsOfMentionedUsers, context)

  return comment
}

export default {
  Mutation: {
    CreatePost: handleContentDataOfPost,
    UpdatePost: handleContentDataOfPost,
    CreateComment: handleContentDataOfComment,
    // UpdateComment: handleContentDataOfComment,
  },
}<|MERGE_RESOLUTION|>--- conflicted
+++ resolved
@@ -7,20 +7,14 @@
   const session = context.driver.session()
   const createdAt = new Date().toISOString()
   const cypher = `
-<<<<<<< HEAD
-    MATCH (u: User) WHERE u.id in $idsOfMentionedUsers
-    MATCH (source) WHERE source.id = $id AND $label IN LABELS(source)
-    CREATE (n: Notification { id: apoc.create.uuid(), read: false, createdAt: $createdAt })
-    MERGE (n)-[:NOTIFIED]->(u)
-    MERGE (source)-[:NOTIFIED]->(n)
-=======
-    MATCH(p:Post {id: $postId})<-[:WROTE]-(author:User)
+    MATCH (source) 
+    WHERE source.id = $id AND $label IN LABELS(source)
+    MATCH(source)<-[:WROTE]-(author:User)
     MATCH(u:User)
     WHERE u.id in $idsOfMentionedUsers
     AND NOT (u)<-[:BLOCKED]-(author)
     CREATE(n:Notification{id: apoc.create.uuid(), read: false, createdAt: $createdAt})
-    MERGE (p)-[:NOTIFIED]->(n)-[:NOTIFIED]->(u)
->>>>>>> dac417f0
+    MERGE (source)-[:NOTIFIED]->(n)-[:NOTIFIED]->(u)
     `
   await session.run(cypher, {
     idsOfMentionedUsers,
