--- conflicted
+++ resolved
@@ -104,30 +104,10 @@
           'Hey <a class="mention" data-mention-id="you" href="/profile/you/al-capone">@al-capone</a> how do you do?'
 
         const createPostAction = async () => {
-<<<<<<< HEAD
-          authenticatedUser = await author.toJson()
+          authenticatedUser = await postAuthor.toJson()
           await mutate({
             mutation: createPostMutation,
             variables: { id: 'p47', title, content, categoryIds },
-=======
-          const createPostMutation = gql`
-            mutation($id: ID, $title: String!, $content: String!) {
-              CreatePost(id: $id, title: $title, content: $content) {
-                id
-                title
-                content
-              }
-            }
-          `
-          authenticatedUser = await postAuthor.toJson()
-          await mutate({
-            mutation: createPostMutation,
-            variables: {
-              id: 'p47',
-              title,
-              content,
-            },
->>>>>>> a8baca47
           })
           authenticatedUser = await user.toJson()
         }
@@ -178,19 +158,7 @@
                 @al-capone
               </a>
             `
-<<<<<<< HEAD
-            authenticatedUser = await author.toJson()
-=======
-            const updatePostMutation = gql`
-              mutation($id: ID!, $title: String!, $content: String!) {
-                UpdatePost(id: $id, content: $content, title: $title) {
-                  title
-                  content
-                }
-              }
-            `
             authenticatedUser = await postAuthor.toJson()
->>>>>>> a8baca47
             await mutate({
               mutation: updatePostMutation,
               variables: {
