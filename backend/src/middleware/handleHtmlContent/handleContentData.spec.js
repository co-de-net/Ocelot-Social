--- conflicted
+++ resolved
@@ -338,20 +338,7 @@
       })
 
       it('both Hashtags are created with the "id" set to their "name"', async () => {
-<<<<<<< HEAD
-        const expected = [
-          {
-            id: 'Democracy',
-            name: 'Democracy',
-          },
-          {
-            id: 'Liberty',
-            name: 'Liberty',
-          },
-        ]
-=======
         const expected = [{ id: 'Democracy' }, { id: 'Liberty' }]
->>>>>>> 90e5579c
         await expect(
           query({
             query: postWithHastagsQuery,
@@ -394,20 +381,7 @@
             },
           })
 
-<<<<<<< HEAD
-          const expected = [
-            {
-              id: 'Elections',
-              name: 'Elections',
-            },
-            {
-              id: 'Liberty',
-              name: 'Liberty',
-            },
-          ]
-=======
           const expected = [{ id: 'Elections' }, { id: 'Liberty' }]
->>>>>>> 90e5579c
           await expect(
             query({
               query: postWithHastagsQuery,
