--- conflicted
+++ resolved
@@ -4,15 +4,11 @@
 export default {
   Mutation: {
     CreateGroup: async (resolve, root, args, context, info) => {
-<<<<<<< HEAD
-      args.descriptionExcerpt = trunc(args.description, 120).html
-=======
       args.descriptionExcerpt = trunc(args.description, DESCRIPTION_EXCERPT_HTML_LENGTH).html
       return resolve(root, args, context, info)
     },
     UpdateGroup: async (resolve, root, args, context, info) => {
       args.descriptionExcerpt = trunc(args.description, DESCRIPTION_EXCERPT_HTML_LENGTH).html
->>>>>>> 685ef857
       return resolve(root, args, context, info)
     },
     CreatePost: async (resolve, root, args, context, info) => {
