import uuid from 'uuid/v4'

module.exports = {
  id: { type: 'string', primary: true, default: uuid }, // TODO: should be type: 'uuid' but simplified for our tests
  actorId: { type: 'string', allow: [null] },
  name: { type: 'string', disallow: [null], min: 3 },
  slug: 'string',
  encryptedPassword: 'string',
  avatar: { type: 'string', allow: [null] },
  coverImg: { type: 'string', allow: [null] },
  deleted: { type: 'boolean', default: false },
  disabled: { type: 'boolean', default: false },
  role: { type: 'string', default: 'user' },
  publicKey: 'string',
  privateKey: 'string',
  wasInvited: 'boolean',
  wasSeeded: 'boolean',
  locationName: { type: 'string', allow: [null] },
  about: { type: 'string', allow: [null] },
  primaryEmail: {
    type: 'relationship',
    relationship: 'PRIMARY_EMAIL',
    target: 'EmailAddress',
    direction: 'out',
  },
  following: {
    type: 'relationship',
    relationship: 'FOLLOWS',
    target: 'User',
    direction: 'out',
  },
  followedBy: {
    type: 'relationship',
    relationship: 'FOLLOWS',
    target: 'User',
    direction: 'in',
  },
  friends: { type: 'relationship', relationship: 'FRIENDS', target: 'User', direction: 'both' },
  disabledBy: {
    type: 'relationship',
    relationship: 'DISABLED',
    target: 'User',
    direction: 'in',
  },
  rewarded: {
    type: 'relationship',
    relationship: 'REWARDED',
    target: 'Badge',
    direction: 'in',
  },
  invitedBy: { type: 'relationship', relationship: 'INVITED', target: 'User', direction: 'in' },
  createdAt: { type: 'string', isoDate: true, default: () => new Date().toISOString() },
  updatedAt: {
    type: 'string',
    isoDate: true,
    required: true,
    default: () => new Date().toISOString(),
  },
  emoted: {
    type: 'relationships',
    relationship: 'EMOTED',
    target: 'Post',
    direction: 'out',
    properties: {
      emotion: {
        type: 'string',
        valid: ['happy', 'cry', 'surprised', 'angry', 'funny'],
        invalid: [null],
      },
    },
    eager: true,
    cascade: true,
  },
  blocked: {
    type: 'relationship',
    relationship: 'BLOCKED',
    target: 'User',
    direction: 'out',
  },
  notifications: {
    type: 'relationship',
    relationship: 'NOTIFIED',
    target: 'Notification',
    direction: 'in',
  },
<<<<<<< HEAD
  termsAndConditionsAgreedVersion: {
    type: 'string',
    allow: [null],
  },
   /*termsAndConditionsAgreedAt: {
    type: 'string',
    isoDate: true,
    allow: [null],
    // required: true, TODO
  },*/
=======
  shouted: {
    type: 'relationship',
    relationship: 'SHOUTED',
    target: 'Post',
    direction: 'out',
  },
  isIn: {
    type: 'relationship',
    relationship: 'IS_IN',
    target: 'Location',
    direction: 'out',
  },
>>>>>>> e6e4a6d6
}<|MERGE_RESOLUTION|>--- conflicted
+++ resolved
@@ -83,7 +83,6 @@
     target: 'Notification',
     direction: 'in',
   },
-<<<<<<< HEAD
   termsAndConditionsAgreedVersion: {
     type: 'string',
     allow: [null],
@@ -94,7 +93,6 @@
     allow: [null],
     // required: true, TODO
   },*/
-=======
   shouted: {
     type: 'relationship',
     relationship: 'SHOUTED',
@@ -107,5 +105,4 @@
     target: 'Location',
     direction: 'out',
   },
->>>>>>> e6e4a6d6
 }