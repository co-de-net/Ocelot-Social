--- conflicted
+++ resolved
@@ -39,9 +39,6 @@
     default: () => new Date().toISOString(),
   },
   language: { type: 'string', allow: [null] },
-<<<<<<< HEAD
   blurImage: { type: 'boolean', default: false },
-=======
   imageAspectRatio: { type: 'float', default: 1.0 },
->>>>>>> 942e7416
 }