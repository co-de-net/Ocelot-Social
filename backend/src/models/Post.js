--- conflicted
+++ resolved
@@ -41,7 +41,6 @@
   language: { type: 'string', allow: [null] },
   imageBlurred: { type: 'boolean', default: false },
   imageAspectRatio: { type: 'float', default: 1.0 },
-<<<<<<< HEAD
   comments: {
     type: 'relationship',
     relationship: 'COMMENTS',
@@ -52,8 +51,6 @@
       updatedAt: { type: 'string', isoDate: true, default: () => new Date().toISOString() },
     },
   },
-=======
   pinned: { type: 'boolean', default: null, valid: [null, true] },
   pinnedAt: { type: 'string', isoDate: true },
->>>>>>> 3f363421
 }