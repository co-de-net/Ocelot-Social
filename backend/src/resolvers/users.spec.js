--- conflicted
+++ resolved
@@ -67,10 +67,7 @@
     it('with no name', async () => {
       const variables = {
         id: 'u47',
-<<<<<<< HEAD
         name: null
-=======
->>>>>>> 9d1dfe60
       }
       const expected = 'Username must be at least 3 characters long!'
       await expect(client.request(mutation, variables)).rejects.toThrow(expected)
