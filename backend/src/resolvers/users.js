--- conflicted
+++ resolved
@@ -1,40 +1,14 @@
 import { neo4jgraphql } from 'neo4j-graphql-js'
-<<<<<<< HEAD
-import { createWriteStream } from 'fs'
-
-const storeUpload = ({ stream, fileLocation }) =>
-  new Promise((resolve, reject) =>
-    stream
-      .pipe(createWriteStream(`public${fileLocation}`))
-      .on('finish', resolve)
-      .on('error', reject)
-  )
-=======
 import fileUpload from './fileUpload'
->>>>>>> 3c22a432
 
 export default {
   Mutation: {
     UpdateUser: async (object, params, context, resolveInfo) => {
-<<<<<<< HEAD
-      const { avatarUpload } = params
-
-      if (avatarUpload) {
-        const { createReadStream, filename } = await avatarUpload
-        const stream = createReadStream()
-        const fileLocation = `/uploads/${filename}`
-        await storeUpload({ stream, fileLocation })
-        delete params.avatarUpload
-
-        params.avatar = fileLocation
-      }
-=======
       params = await fileUpload(params, { file: 'avatarUpload', url: 'avatar' })
       return neo4jgraphql(object, params, context, resolveInfo, false)
     },
     CreateUser: async (object, params, context, resolveInfo) => {
       params = await fileUpload(params, { file: 'avatarUpload', url: 'avatar' })
->>>>>>> 3c22a432
       return neo4jgraphql(object, params, context, resolveInfo, false)
     }
   }
