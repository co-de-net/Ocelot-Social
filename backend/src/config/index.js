import dotenv from 'dotenv'
if (require.resolve) {
  // are we in a nodejs environment?
  dotenv.config({ path: require.resolve('../../.env') })
}

// eslint-disable-next-line no-undef
const env = typeof Cypress !== 'undefined' ? Cypress.env() : process.env

const {
  MAPBOX_TOKEN,
  JWT_SECRET,
  PRIVATE_KEY_PASSPHRASE,
  SMTP_IGNORE_TLS = true,
  SMTP_HOST,
  SMTP_PORT,
  SMTP_USERNAME,
  SMTP_PASSWORD,
  SENTRY_DSN_BACKEND,
  COMMIT,
  NEO4J_URI = 'bolt://localhost:7687',
  NEO4J_USERNAME = 'neo4j',
  NEO4J_PASSWORD = 'neo4j',
  CLIENT_URI = 'http://localhost:3000',
  GRAPHQL_URI = 'http://localhost:4000',
<<<<<<< HEAD
  REDIS_DOMAIN,
  REDIS_PORT,
  REDIS_PASSWORD,
} = process.env
=======
} = env
>>>>>>> de793e33

export const requiredConfigs = {
  MAPBOX_TOKEN,
  JWT_SECRET,
  PRIVATE_KEY_PASSPHRASE,
}

if (require.resolve) {
  // are we in a nodejs environment?
  Object.entries(requiredConfigs).map(entry => {
    if (!entry[1]) {
      throw new Error(`ERROR: "${entry[0]}" env variable is missing.`)
    }
  })
}

export const smtpConfigs = {
  SMTP_HOST,
  SMTP_PORT,
  SMTP_IGNORE_TLS,
  SMTP_USERNAME,
  SMTP_PASSWORD,
}
export const neo4jConfigs = { NEO4J_URI, NEO4J_USERNAME, NEO4J_PASSWORD }
export const serverConfigs = {
  CLIENT_URI,
  GRAPHQL_URI,
  PUBLIC_REGISTRATION: process.env.PUBLIC_REGISTRATION === 'true',
}

export const developmentConfigs = {
  DEBUG: process.env.NODE_ENV !== 'production' && process.env.DEBUG,
  DISABLED_MIDDLEWARES:
    (process.env.NODE_ENV !== 'production' && process.env.DISABLED_MIDDLEWARES) || '',
}

export const sentryConfigs = { SENTRY_DSN_BACKEND, COMMIT }
export const redisConfiig = { REDIS_DOMAIN, REDIS_PORT, REDIS_PASSWORD }
export default {
  ...requiredConfigs,
  ...smtpConfigs,
  ...neo4jConfigs,
  ...serverConfigs,
  ...developmentConfigs,
  ...sentryConfigs,
  ...redisConfiig,
}<|MERGE_RESOLUTION|>--- conflicted
+++ resolved
@@ -23,14 +23,10 @@
   NEO4J_PASSWORD = 'neo4j',
   CLIENT_URI = 'http://localhost:3000',
   GRAPHQL_URI = 'http://localhost:4000',
-<<<<<<< HEAD
   REDIS_DOMAIN,
   REDIS_PORT,
   REDIS_PASSWORD,
-} = process.env
-=======
 } = env
->>>>>>> de793e33
 
 export const requiredConfigs = {
   MAPBOX_TOKEN,
