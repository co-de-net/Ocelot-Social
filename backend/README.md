# Backend

## Installation with Docker

Run the following command to install everything through docker.

The installation takes a bit longer on the first pass or on rebuild ...

```bash
# in main folder
$ docker-compose up
# or
# rebuild the containers for a cleanup
$ docker-compose up --build
```

Wait a little until your backend is up and running at [http://localhost:4000/](http://localhost:4000/).

## Installation without Docker

For the local installation you need a recent version of
[Node](https://nodejs.org/en/) (&gt;= `v16.19.0`). We are using
`v19.4.0` and therefore we recommend to use the same version
([see](https://github.com/Ocelot-Social-Community/Ocelot-Social/issues/4082)
some known problems with more recent node versions). You can use the
[node version manager](https://github.com/nvm-sh/nvm) `nvm` to switch
between different local Node versions:

```bash
# install Node
$ cd backend
$ nvm install v19.4.0
$ nvm use v19.4.0
```

Install node dependencies with [yarn](https://yarnpkg.com/en/):

```bash
# in main folder
$ cd backend
$ yarn install
# or just
$ yarn
# or just later on to use version of ".nvmrc" file
$ nvm use && yarn
```

Copy Environment Variables:

```bash
# in backend/
$ cp .env.template .env
```

Configure the new file according to your needs and your local setup. Make sure
a [local Neo4J](http://localhost:7474) instance is up and running.

Start the backend for development with:

```bash
# in backend/
$ yarn run dev
```

or start the backend in production environment with:

```bash
# in backend/
$ yarn run start
```

For e-mail delivery, please configure at least `SMTP_HOST` and `SMTP_PORT` in
your `.env` configuration file.

Your backend is up and running at [http://localhost:4000/](http://localhost:4000/)
This will start the GraphQL service \(by default on localhost:4000\) where you
can issue GraphQL requests or access GraphQL Playground in the browser.
More details about our GraphQL playground and how to use it with ocelot.social can be found [here](./src/graphql/GraphQL-Playground.md).

![GraphQL Playground](../.gitbook/assets/graphql-playground.png)

### Database Indexes and Constraints

<<<<<<< HEAD
Database indexes and constraints need to be created and upgraded when the database and the backend are running:
=======
Database indexes and constraints need to be created when the database and the
backend is running:
>>>>>>> 8c900cd2

{% tabs %}
{% tab title="Docker" %}

```bash
# in main folder while docker-compose is running
$ docker exec backend yarn run db:migrate init

# only once: init admin user and create indexes and constraints in Neo4j database
# for development
$ docker compose exec backend yarn prod:migrate init
# in production mode use command
$ docker compose exec backend /bin/sh -c "yarn prod:migrate init"
```

```bash
# in main folder with docker compose running
$ docker exec backend yarn run db:migrate up
```

{% endtab %}
{% tab title="Without Docker" %}

```bash
# in folder backend/ while database is running
# make sure your database is running on http://localhost:7474/browser/
yarn run db:migrate init
```

```bash
# in backend/ with database running (In docker or local)
yarn run db:migrate up
```

{% endtab %}
{% endtabs %}

#### Seed Database

If you want your backend to return anything else than an empty response, you
need to seed your database:

{% tabs %}
{% tab title="Docker" %}

In another terminal run:

```bash
# in main folder while docker-compose is running
$ docker exec backend yarn run db:seed
```

To reset the database run:

```bash
# in main folder while docker-compose is running
$ docker exec backend yarn run db:reset
# you could also wipe out your neo4j database and delete all volumes with:
$ docker-compose down -v
# if container is not running, run this command to set up your database indexes and constraints
$ docker exec backend yarn run db:migrate init
# And then upgrade the indexes and const
$ docker exec backend yarn run db:migrate up
```

{% endtab %}
{% tab title="Without Docker" %}

Run:

```bash
# in backend/ while database is running
$ yarn run db:seed
```

To reset the database run:

```bash
# in backend/ while database is running
$ yarn run db:reset
```

{% endtab %}
{% endtabs %}

### Data migrations

Although Neo4J is schema-less,you might find yourself in a situation in which
you have to migrate your data e.g. because your data modeling has changed.

{% tabs %}
{% tab title="Docker" %}

Generate a data migration file:

```bash
# in main folder while docker-compose is running
$ docker-compose exec backend yarn run db:migrate:create your_data_migration
# Edit the file in ./src/db/migrations/
```

To run the migration:

```bash
# in main folder while docker-compose is running
$ docker exec backend yarn run db:migrate up
```

{% endtab %}
{% tab title="Without Docker" %}

Generate a data migration file:

```bash
# in backend/
$ yarn run db:migrate:create your_data_migration
# Edit the file in ./src/db/migrations/
```

To run the migration:

```bash
# in backend/ while database is running
$ yarn run db:migrate up
```

{% endtab %}
{% endtabs %}

## Testing

**Beware**: We have no multiple database setup at the moment. We clean the
database after each test, running the tests will wipe out all your data!

{% tabs %}
{% tab title="Docker" %}

Run the unit tests:

```bash
# in main folder while docker-compose is running
$ docker exec backend yarn run test
```

{% endtab %}

{% tab title="Without Docker" %}

Run the unit tests:

```bash
# in backend/ while database is running
$ yarn run test
```

{% endtab %}
{% endtabs %}<|MERGE_RESOLUTION|>--- conflicted
+++ resolved
@@ -81,12 +81,7 @@
 
 ### Database Indexes and Constraints
 
-<<<<<<< HEAD
 Database indexes and constraints need to be created and upgraded when the database and the backend are running:
-=======
-Database indexes and constraints need to be created when the database and the
-backend is running:
->>>>>>> 8c900cd2
 
 {% tabs %}
 {% tab title="Docker" %}
