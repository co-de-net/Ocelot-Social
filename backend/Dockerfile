<<<<<<< HEAD
FROM node:12.19.0-alpine3.10 as base
LABEL Description="Backend of the Social Network Human-Connection.org" Vendor="Human Connection gGmbH" Version="0.0.1" Maintainer="Human Connection gGmbH (developer@human-connection.org)"
=======
FROM node:lts-alpine as base
>>>>>>> 906ab2d7

EXPOSE 4000
CMD ["yarn", "run", "start"]
ARG BUILD_COMMIT
ENV BUILD_COMMIT=$BUILD_COMMIT
<<<<<<< HEAD
ARG WORKDIR=/develop-backend
=======
ARG WORKDIR=/backend
>>>>>>> 906ab2d7
RUN mkdir -p $WORKDIR
WORKDIR $WORKDIR

RUN apk --no-cache add git

COPY package.json yarn.lock ./
COPY .env.template .env

FROM base as build-and-test
RUN yarn install --production=false --frozen-lockfile --non-interactive
COPY . .
RUN NODE_ENV=production yarn run build

# reduce image size with a multistage build
FROM base as production
ENV NODE_ENV=production
<<<<<<< HEAD
COPY --from=build-and-test /develop-backend/dist ./dist
=======
COPY --from=build-and-test /backend/dist ./dist
>>>>>>> 906ab2d7
COPY ./public/img/ ./public/img/
COPY ./public/providers.json ./public/providers.json
RUN yarn install --production=true --frozen-lockfile --non-interactive --no-cache<|MERGE_RESOLUTION|>--- conflicted
+++ resolved
@@ -1,19 +1,10 @@
-<<<<<<< HEAD
 FROM node:12.19.0-alpine3.10 as base
-LABEL Description="Backend of the Social Network Human-Connection.org" Vendor="Human Connection gGmbH" Version="0.0.1" Maintainer="Human Connection gGmbH (developer@human-connection.org)"
-=======
-FROM node:lts-alpine as base
->>>>>>> 906ab2d7
 
 EXPOSE 4000
 CMD ["yarn", "run", "start"]
 ARG BUILD_COMMIT
 ENV BUILD_COMMIT=$BUILD_COMMIT
-<<<<<<< HEAD
-ARG WORKDIR=/develop-backend
-=======
 ARG WORKDIR=/backend
->>>>>>> 906ab2d7
 RUN mkdir -p $WORKDIR
 WORKDIR $WORKDIR
 
@@ -30,11 +21,7 @@
 # reduce image size with a multistage build
 FROM base as production
 ENV NODE_ENV=production
-<<<<<<< HEAD
-COPY --from=build-and-test /develop-backend/dist ./dist
-=======
 COPY --from=build-and-test /backend/dist ./dist
->>>>>>> 906ab2d7
 COPY ./public/img/ ./public/img/
 COPY ./public/providers.json ./public/providers.json
 RUN yarn install --production=true --frozen-lockfile --non-interactive --no-cache