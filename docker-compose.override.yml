--- conflicted
+++ resolved
@@ -7,11 +7,7 @@
       context: webapp
       target: build-and-test
     volumes:
-<<<<<<< HEAD
       - ./webapp:/develop-webapp
-=======
-      - ./webapp:/webapp
->>>>>>> 906ab2d7
     environment:
       - NUXT_BUILD=/tmp/nuxt # avoid file permission issues when `rm -rf .nuxt/`
       - PUBLIC_REGISTRATION=true
@@ -24,18 +20,13 @@
       context: backend
       target: build-and-test
     volumes:
-<<<<<<< HEAD
       - ./backend:/develop-backend
-=======
-      - ./backend:/backend
->>>>>>> 906ab2d7
     command: yarn run dev
     environment:
       - SMTP_HOST=mailserver
       - SMTP_PORT=25
       - SMTP_IGNORE_TLS=true
       - "DEBUG=${DEBUG}"
-<<<<<<< HEAD
       - PUBLIC_REGISTRATION=false
     volumes:
       - backend_node_modules:/nitro-backend/node_modules
@@ -45,11 +36,6 @@
       - neo4j_data:/data
   maintenance:
     image: ocelotsocialnetwork/develop-maintenance:latest
-=======
-      - PUBLIC_REGISTRATION=true
-  maintenance:
-    image: schoolsinmotion/maintenance:latest
->>>>>>> 906ab2d7
     build:
       context: webapp
       dockerfile: Dockerfile.maintenance
