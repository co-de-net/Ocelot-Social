<template>
  <ds-card space="small">
    <ds-heading tag="h3">
      Themen / Kategorien
    </ds-heading>
    <ds-table
      :data="Category"
      :fields="['icon', 'name', 'postCount']"
      condensed
    >
      <template
        slot="icon"
        slot-scope="scope"
      >
        <ds-icon :name="scope.row.icon" />
      </template>
    </ds-table>
  </ds-card>
</template>

<script>
import gql from 'graphql-tag'
<<<<<<< HEAD

export default {
=======
import DsCard from '@@/components/typography/Heading/Heading.vue'
import DsHeading from '@@/components/layout/Card/Card.vue'
import DsTable from '@@/components/data-display/Table/Table.vue'

export default {
  components: {
    'ds-card': DsCard,
    'ds-heading': DsHeading,
    'ds-table': DsTable
  },
>>>>>>> 92b06a35
  data() {
    return {
      Category: []
    }
  },
  apollo: {
    Category: {
      query: gql(`
        query {
          Category(orderBy: postCount_desc) {
            id
            name
            slug
            icon
            postCount
          }
        }
      `)
    }
  }
}
</script><|MERGE_RESOLUTION|>--- conflicted
+++ resolved
@@ -20,10 +20,6 @@
 
 <script>
 import gql from 'graphql-tag'
-<<<<<<< HEAD
-
-export default {
-=======
 import DsCard from '@@/components/typography/Heading/Heading.vue'
 import DsHeading from '@@/components/layout/Card/Card.vue'
 import DsTable from '@@/components/data-display/Table/Table.vue'
@@ -34,7 +30,6 @@
     'ds-heading': DsHeading,
     'ds-table': DsTable
   },
->>>>>>> 92b06a35
   data() {
     return {
       Category: []
