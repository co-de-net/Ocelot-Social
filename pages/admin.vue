--- conflicted
+++ resolved
@@ -49,19 +49,11 @@
           path: `/admin/categories`
         },
         {
-<<<<<<< HEAD
-          name: 'Tags',
-          path: `/admin/tags`
-        },
-        {
-          name: 'Settings',
-=======
           name: this.$t('admin.tags.name'),
           path: `/admin/tags`
         },
         {
           name: this.$t('admin.settings.name'),
->>>>>>> 313538bd
           path: `/admin/settings`
         }
       ]
