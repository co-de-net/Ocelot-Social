<template>
<<<<<<< HEAD
  <ds-card space="small">
    <ds-input
      id="name"
      v-model="form.name"
      icon="user"
      label="Dein Name"
      placeholder="Dein Name"
    />
    <!-- eslint-disable vue/use-v-on-exact -->
    <ds-select
      id="city"
      v-model="city"
      :options="cities"
      icon="map-marker"
      label="Deine Stadt"
      placeholder="Deine Stadt"
      @input="handleCitySelection"
      @input.native="handleCityInput"
    />
    <!-- eslint-enable vue/use-v-on-exact -->
    <ds-input
      id="bio"
      v-model="form.about"
      type="textarea"
      rows="3"
      label="Erzähl doch ein wenig (in zwei Sätzen) über dich"
      placeholder="Über mich"
    />
    <template slot="footer">
      <ds-button
        style="float: right;"
        icon="check"
        primary
        @click.prevent="submit"
      >
        Speichern
      </ds-button>
    </template>
=======
  <ds-card>
    <ds-space margin="small">
      {{ $t('settings.data.name') }}
    </ds-space>
>>>>>>> 313538bd
  </ds-card>
</template>

<script>
import gql from 'graphql-tag'

import { mapGetters } from 'vuex'
import { CancelToken } from 'axios'
import find from 'lodash/find'

let timeout
const mapboxToken =
  'pk.eyJ1IjoiaHVtYW4tY29ubmVjdGlvbiIsImEiOiJjajl0cnBubGoweTVlM3VwZ2lzNTNud3ZtIn0.KZ8KK9l70omjXbEkkbHGsQ'

export default {
  data() {
    return {
      axiosSource: null,
      cities: [],
      city: null,
      form: {
        name: null,
        locationId: null,
        about: null
      }
    }
  },
  computed: {
    ...mapGetters({
      user: 'auth/user'
    })
  },
  watch: {
    user: {
      immediate: true,
      handler: function(user) {
        this.form = {
          name: user.name,
          locationId: user.locationId,
          about: user.about
        }
      }
    }
  },
  methods: {
    submit() {
      console.log('SUBMIT', { ...this.form })
      this.$apollo
        .mutate({
          mutation: gql`
            mutation(
              $id: ID!
              $name: String
              $locationId: String
              $about: String
            ) {
              UpdateUser(
                id: $id
                name: $name
                locationId: $locationId
                about: $about
              ) {
                id
                name
                locationId
                about
              }
            }
          `,
          // Parameters
          variables: {
            id: this.user.id,
            name: this.form.name,
            locationId: this.form.locationId,
            about: this.form.about
          },
          // Update the cache with the result
          // The query will be updated with the optimistic response
          // and then with the real result of the mutation
          update: (store, { data: { UpdateUser } }) => {
            this.$store.dispatch('auth/refresh', UpdateUser)

            // Read the data from our cache for this query.
            // const data = store.readQuery({ query: TAGS_QUERY })
            // Add our tag from the mutation to the end
            // data.tags.push(addTag)
            // Write our data back to the cache.
            // store.writeQuery({ query: TAGS_QUERY, data })
          }
          // Optimistic UI
          // Will be treated as a 'fake' result as soon as the request is made
          // so that the UI can react quickly and the user be happy
          /* optimisticResponse: {
            __typename: 'Mutation',
            addTag: {
              __typename: 'Tag',
              id: -1,
              label: newTag
            }
          } */
        })
        .then(data => {
          console.log(data)
          this.$toast.success('Updated user')
        })
        .catch(err => {
          console.error(err)
          this.$toast.error(err.message)
        })
    },
    handleCityInput(value) {
      clearTimeout(timeout)
      timeout = setTimeout(() => this.requestGeoData(value), 500)
    },
    handleCitySelection(value) {
      console.log('SET CURRENT VALUE', value)
      const item = find(this.cities, { value: value })
      console.log('ID:', item.id)
      this.form.locationId = item.id
    },
    handleCityEnter() {
      console.log('SET CURRENT VALUE')
    },
    processCityResults(res) {
      if (
        !res ||
        !res.data ||
        !res.data.features ||
        !res.data.features.length
      ) {
        return []
      }
      let output = []
      res.data.features.forEach(item => {
        output.push({
          label: item.place_name,
          value: item.place_name,
          id: item.id
        })
      })

      return output
    },
    requestGeoData(e) {
      if (this.axiosSource) {
        // cancel last request
        this.axiosSource.cancel()
      }

      const value = e.target ? e.target.value.trim() : ''
      if (value === '' || value.length < 3) {
        this.cities = []
        return
      }

      this.axiosSource = CancelToken.source()

      this.$axios
        .get(
          `https://api.mapbox.com/geocoding/v5/mapbox.places/${value}.json?access_token=${mapboxToken}&types=region,postcode,district,place,country&language=de`,
          {
            cancelToken: this.axiosSource.token
          }
        )
        .then(res => {
          this.cities = this.processCityResults(res)
        })
      console.log('TRY TO GET DATA FOR ', value)
    }
  }
}
</script><|MERGE_RESOLUTION|>--- conflicted
+++ resolved
@@ -1,6 +1,6 @@
 <template>
-<<<<<<< HEAD
   <ds-card space="small">
+    {{ $t('settings.data.name') }}
     <ds-input
       id="name"
       v-model="form.name"
@@ -38,12 +38,6 @@
         Speichern
       </ds-button>
     </template>
-=======
-  <ds-card>
-    <ds-space margin="small">
-      {{ $t('settings.data.name') }}
-    </ds-space>
->>>>>>> 313538bd
   </ds-card>
 </template>
 
