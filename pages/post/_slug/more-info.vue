--- conflicted
+++ resolved
@@ -11,17 +11,11 @@
         v-tooltip="{content: category.name, placement: 'top-start', delay: { show: 300 }}"
         v-for="category in post.categories"
         :key="category.id"
-<<<<<<< HEAD
         :name="category.icon"
         size="large" />&nbsp;
         <!--<ds-tag
         v-for="category in post.categories"
         :key="category.id"><ds-icon :name="category.icon" /> {{ category.name }}</ds-tag>-->
-=======
-      >
-        {{ category.name }}
-      </ds-tag>
->>>>>>> f128dc37
     </div>
     <template v-if="post.tags && post.tags.length">
       <h3><ds-icon name="tags" /> Schlagwörter</h3>
