--- conflicted
+++ resolved
@@ -30,16 +30,8 @@
     <!--<div class="tags">
       <ds-icon name="compass" /> <ds-tag
         v-for="category in post.categories"
-<<<<<<< HEAD
         :key="category.id"><ds-icon :name="category.icon" /> {{ category.name }}</ds-tag>
     </div>-->
-=======
-        :key="category.id"
-      >
-        {{ category.name }}
-      </ds-tag>
-    </div>
->>>>>>> f128dc37
     <!-- Tags -->
     <template v-if="post.tags && post.tags.length">
       <ds-space margin="xx-small" />
