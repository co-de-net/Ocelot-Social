<template>
  <transition
    name="fade"
    appear
  >
    <ds-card
      v-if="post && ready"
      :image="post.image"
      :header="post.title"
      :class="{'post-card': true, 'disabled-content': post.disabled}"
    >
      <hc-user :user="post.author" />
      <no-ssr>
        <content-menu
          placement="bottom-end"
          resource-type="contribution"
          :resource="post"
          :is-owner="isAuthor(post.author.id)"
        />
      </no-ssr>
      <ds-space margin-bottom="small" />
      <!-- Content -->
      <!-- eslint-disable vue/no-v-html -->
      <!-- TODO: replace editor content with tiptap render view -->
      <div
        class="content hc-editor-content"
        v-html="post.content"
      />
      <ds-space>
        <ds-text
          v-if="post.createdAt"
          align="right"
          size="small"
          color="soft"
        >
          {{ post.createdAt | dateTime('dd. MMMM yyyy HH:mm') }}
        </ds-text>
      </ds-space>
      <!-- eslint-enable vue/no-v-html -->
      <!-- Shout Button -->
      <ds-space margin="xx-large" />
      <hc-shout-button
        v-if="post.author"
        :disabled="isAuthor(post.author.id)"
        :count="post.shoutedCount"
        :is-shouted="post.shoutedByCurrentUser"
        :post-id="post.id"
      />
      <!-- Categories -->
      <ds-icon
        v-for="category in post.categories"
        :key="category.id"
        v-tooltip="{content: category.name, placement: 'top-start', delay: { show: 300 }}"
        :name="category.icon"
        size="large"
      />&nbsp;
      <ds-space margin-bottom="small" />
      <!--<div class="tags">
      <ds-icon name="compass" /> <ds-tag
        v-for="category in post.categories"
        :key="category.id"
      >
        {{ category.name }}
      </ds-tag>
    </div>-->
      <!-- Tags -->
      <template v-if="post.tags && post.tags.length">
        <ds-space margin="xx-small" />
        <div class="tags">
          <ds-icon name="tags" /> <ds-tag
            v-for="tag in post.tags"
            :key="tag.id"
          >
            <ds-icon name="tag" /> {{ tag.name }}
          </ds-tag>
        </div>
      </template>
      <ds-space margin="small" />
      <!-- Comments -->
      <ds-section slot="footer">
        <h3 style="margin-top: 0;">
          <span>
            <ds-icon name="comments" />
            <ds-tag
              v-if="post.comments"
              style="margin-top: -4px; margin-left: -12px; position: absolute;"
              color="primary"
              size="small"
              round
            >
              {{ post.commentsCount }}
            </ds-tag> &nbsp; Comments
          </span>
        </h3>
        <ds-space margin-bottom="large" />
        <div
          v-if="post.comments"
          id="comments"
          class="comments"
        >
          <comment
            v-for="comment in post.comments"
            :key="comment.id"
            :comment="comment"
          />
        </div>
        <hc-empty
          v-else
          icon="messages"
        />
      </ds-section>
    </ds-card>
  </transition>
</template>

<script>
import gql from 'graphql-tag'
import ContentMenu from '~/components/ContentMenu'
import HcUser from '~/components/User.vue'
import HcShoutButton from '~/components/ShoutButton.vue'
import HcEmpty from '~/components/Empty.vue'
import Comment from '~/components/Comment.vue'

export default {
  transition: {
    name: 'slide-up',
    mode: 'out-in'
  },
  components: {
    HcUser,
    HcShoutButton,
    HcEmpty,
    Comment,
    ContentMenu
  },
  head() {
    return {
      title: this.title
    }
  },
  data() {
    return {
<<<<<<< HEAD
      post: null,
      title: 'loading'
    }
  },
  watch: {
    Post(post) {
      this.post = post[0] || {}
      this.title = this.post.title
    }
  },
  methods: {
    isAuthor(id) {
      return this.$store.getters['auth/user'].id === id
=======
      ready: false
>>>>>>> 2c2deacb
    }
  },
  async asyncData(context) {
    const {
      params,
      error,
      app: { apolloProvider, $i18n }
    } = context
    const client = apolloProvider.defaultClient
    const query = gql(`
      query Post($slug: String!) {
        Post(slug: $slug) {
          id
          title
          content
          createdAt
          disabled
          deleted
          slug
          image
          author {
            id
            slug
            name
            avatar
            disabled
            deleted
            shoutedCount
            contributionsCount
            commentsCount
            followedByCount
            followedByCurrentUser
            location {
              name: name${$i18n.locale().toUpperCase()}
            }
            badges {
              id
              key
              icon
            }
          }
          tags {
            name
          }
          commentsCount
          comments(orderBy: createdAt_desc) {
            id
            contentExcerpt
            createdAt
            disabled
            deleted
            author {
              id
              slug
              name
              avatar
              disabled
              deleted
              shoutedCount
              contributionsCount
              commentsCount
<<<<<<< HEAD
              comments(first: 20, orderBy: createdAt_desc) {
                id
                contentExcerpt
                createdAt
                deleted
                author {
                  id
                  slug
                  name
                  avatar
                  shoutedCount
                  contributionsCount
                  commentsCount
                  followedByCount
                  followedByCurrentUser
                  location {
                    name: name${this.$i18n.locale().toUpperCase()}
                  }
                  badges {
                    id
                    key
                    icon
                  }
                }
=======
              followedByCount
              followedByCurrentUser
              location {
                name: name${$i18n.locale().toUpperCase()}
>>>>>>> 2c2deacb
              }
              badges {
                id
                key
                icon
              }
            }
          }
          categories {
            id
            name
            icon
          }
          shoutedCount
          shoutedByCurrentUser
        }
<<<<<<< HEAD
      },
      prefetch: true,
      fetchPolicy: 'cache-and-network'
=======
      }
    `)
    const variables = { slug: params.slug }
    const {
      data: { Post }
    } = await client.query({ query, variables })
    if (Post.length <= 0) {
      // TODO: custom 404 error page with translations
      const message = 'This post could not be found'
      return error({ statusCode: 404, message })
    }
    const [post] = Post
    return {
      post,
      title: post.title
    }
  },
  mounted() {
    setTimeout(() => {
      // NOTE: quick fix for jumping flexbox implementation
      // will be fixed in a future update of the styleguide
      this.ready = true
    }, 50)
  },
  methods: {
    isAuthor(id) {
      return this.$store.getters['auth/user'].id === id
>>>>>>> 2c2deacb
    }
  }
}
</script>

<style lang="scss">
.page-name-post-slug {
  .content-menu {
    float: right;
    margin-right: -$space-x-small;
    margin-top: -$space-large;
  }

  .post-card {
    // max-width: 800px;
    margin: auto;

    .comments {
      margin-top: $space-small;

      .comment {
        margin-top: $space-small;
        position: relative;
      }
    }

    .ds-card-image {
      img {
        max-height: 300px;
        object-fit: cover;
        object-position: center;
      }
    }

    .ds-card-footer {
      padding: 0;

      .ds-section {
        padding: $space-base;
      }
    }
  }
}
</style><|MERGE_RESOLUTION|>--- conflicted
+++ resolved
@@ -140,8 +140,8 @@
   },
   data() {
     return {
-<<<<<<< HEAD
       post: null,
+      ready: false,
       title: 'loading'
     }
   },
@@ -149,14 +149,6 @@
     Post(post) {
       this.post = post[0] || {}
       this.title = this.post.title
-    }
-  },
-  methods: {
-    isAuthor(id) {
-      return this.$store.getters['auth/user'].id === id
-=======
-      ready: false
->>>>>>> 2c2deacb
     }
   },
   async asyncData(context) {
@@ -218,37 +210,10 @@
               shoutedCount
               contributionsCount
               commentsCount
-<<<<<<< HEAD
-              comments(first: 20, orderBy: createdAt_desc) {
-                id
-                contentExcerpt
-                createdAt
-                deleted
-                author {
-                  id
-                  slug
-                  name
-                  avatar
-                  shoutedCount
-                  contributionsCount
-                  commentsCount
-                  followedByCount
-                  followedByCurrentUser
-                  location {
-                    name: name${this.$i18n.locale().toUpperCase()}
-                  }
-                  badges {
-                    id
-                    key
-                    icon
-                  }
-                }
-=======
               followedByCount
               followedByCurrentUser
               location {
                 name: name${$i18n.locale().toUpperCase()}
->>>>>>> 2c2deacb
               }
               badges {
                 id
@@ -265,11 +230,6 @@
           shoutedCount
           shoutedByCurrentUser
         }
-<<<<<<< HEAD
-      },
-      prefetch: true,
-      fetchPolicy: 'cache-and-network'
-=======
       }
     `)
     const variables = { slug: params.slug }
@@ -297,7 +257,6 @@
   methods: {
     isAuthor(id) {
       return this.$store.getters['auth/user'].id === id
->>>>>>> 2c2deacb
     }
   }
 }
