<template>
  <div>
    <!-- create post -->
    <div :class="POST_ADD_BUTTON_POSITION_TOP ? 'box-add-button-top' : ''">
      <client-only>
        <nuxt-link :to="{ name: 'post-create' }" :class="{ 'hide-filter': hideByScroll }">
          <base-button
            v-tooltip="{
              content: $t('contribution.newPost'),
              placement: 'left',
            }"
            class="post-add-button"
            :class="POST_ADD_BUTTON_POSITION_TOP ? 'post-add-button-top' : 'post-add-button-bottom'"
            icon="plus"
            filled
            circle
          />
        </nuxt-link>
      </client-only>
    </div>
    <div>
      <div v-if="categoriesActive && SHOW_CONTENT_FILTER_MASONRY_GRID" class="top-filter-menu">
        <div class="filterButtonBox">
          <div class="filterButtonMenu" :class="{ 'hide-filter': hideByScroll }">
            <base-button
              class="my-filter-button"
              v-if="
                !postsFilter['categories_some'] &&
                !postsFilter['author'] &&
                !postsFilter['postsInMyGroups']
              "
              right
              @click="showFilter = !showFilter"
              filled
            >
              {{ $t('contribution.filterMasonryGrid.noFilter') }}
              &nbsp;
              <base-icon class="my-filter-button" :name="filterButtonIcon"></base-icon>
            </base-button>

            <header-button
              v-if="postsFilter['categories_some']"
              :title="$t('contribution.filterMasonryGrid.myTopics')"
              :clickButton="openFilterMenu"
              :titleRemove="$t('filter-menu.deleteFilter')"
              :clickRemove="resetCategories"
            />

            <header-button
              v-if="postsFilter['author']"
              :title="$t('contribution.filterMasonryGrid.myFriends')"
              :clickButton="openFilterMenu"
              :titleRemove="$t('filter-menu.deleteFilter')"
              :clickRemove="resetByFollowed"
            />

            <header-button
              v-if="postsFilter['postsInMyGroups']"
              :title="$t('contribution.filterMasonryGrid.myGroups')"
              :clickButton="openFilterMenu"
              :titleRemove="$t('filter-menu.deleteFilter')"
              :clickRemove="resetByGroups"
            />
            <div id="my-filter" v-if="showFilter">
              <div @mouseleave="showFilter = false">
                <filter-menu-component @showFilterMenu="showFilterMenu" />
              </div>
            </div>
          </div>
        </div>
      </div>
    </div>

    <div v-if="hashtag || showDonations" class="newsfeed-controls">
      <div v-if="hashtag">
        <hashtags-filter :hashtag="hashtag" @clearSearch="clearSearch" />
      </div>
      <div v-if="showDonations" class="top-info-bar">
        <donation-info :goal="goal" :progress="progress" />
      </div>
    </div>
    <!-- content grid -->
    <masonry-grid
      :class="[
        !hashtag && !showDonations ? 'grid-margin-top' : '',
        !isMobile && posts.length <= 2 ? 'grid-column-helper' : '',
      ]"
    >
      <!-- news feed -->
      <template v-if="hasResults">
        <masonry-grid-item
          v-for="post in posts"
          :key="post.id"
          :imageAspectRatio="post.image && post.image.aspectRatio"
        >
          <post-teaser
            :post="post"
            :postsFilter="postsFilter['categories_some']"
            @removePostFromList="posts = removePostFromList(post, posts)"
            @pinPost="pinPost(post, refetchPostList)"
            @unpinPost="unpinPost(post, refetchPostList)"
          />
        </masonry-grid-item>
      </template>
      <template v-else>
        <ds-grid-item :row-span="2" column-span="fullWidth">
          <hc-empty icon="docs" />
          <ds-text align="center">{{ $t('index.no-results') }}</ds-text>
          <ds-text align="center">{{ $t('index.change-filter-settings') }}</ds-text>
        </ds-grid-item>
      </template>
    </masonry-grid>

    <!-- infinite loading -->
    <client-only>
      <infinite-loading v-if="hasMore" @infinite="showMoreContributions" />
    </client-only>
  </div>
</template>

<script>
import postListActions from '~/mixins/postListActions'
import DonationInfo from '~/components/DonationInfo/DonationInfo.vue'
import HashtagsFilter from '~/components/HashtagsFilter/HashtagsFilter.vue'
import HcEmpty from '~/components/Empty/Empty'
import PostTeaser from '~/components/PostTeaser/PostTeaser.vue'
import MasonryGrid from '~/components/MasonryGrid/MasonryGrid.vue'
import MasonryGridItem from '~/components/MasonryGrid/MasonryGridItem.vue'
import HeaderButton from '~/components/FilterMenu/HeaderButton'
import { mapGetters, mapMutations } from 'vuex'
import { DonationsQuery } from '~/graphql/Donations'
import { filterPosts } from '~/graphql/PostQuery.js'
import UpdateQuery from '~/components/utils/UpdateQuery'
import FilterMenuComponent from '~/components/FilterMenu/FilterMenuComponent'
import { SHOW_CONTENT_FILTER_MASONRY_GRID } from '~/constants/filter.js'
import { POST_ADD_BUTTON_POSITION_TOP } from '~/constants/posts.js'
import mobile from '~/mixins/mobile'

export default {
  components: {
    DonationInfo,
    HashtagsFilter,
    PostTeaser,
    HcEmpty,
    MasonryGrid,
    MasonryGridItem,
    FilterMenuComponent,
    HeaderButton,
  },
  mixins: [postListActions, mobile()],
  data() {
    const { hashtag = null } = this.$route.query
    return {
      hideByScroll: false,
      revScrollpos: 0,
      showFilter: false,
      showDonations: false,
      goal: 15000,
      progress: 7000,
      posts: [],
      hasMore: true,
      // Initialize your apollo data
      offset: 0,
      pageSize: 12,
      hashtag,
      categoriesActive: this.$env.CATEGORIES_ACTIVE,
      SHOW_CONTENT_FILTER_MASONRY_GRID,
      POST_ADD_BUTTON_POSITION_TOP,
    }
  },
  computed: {
    ...mapGetters({
      postsFilter: 'posts/filter',
      orderBy: 'posts/orderBy',
    }),
    filterButtonIcon() {
      if (Object.keys(this.postsFilter).length === 0) {
        return this.showFilter ? 'angle-up' : 'angle-down'
      }
      return 'close'
    },
    finalFilters() {
      let filter = this.postsFilter
      if (this.hashtag) {
        filter = {
          ...filter,
          tags_some: { id: this.hashtag },
        }
      }
      return filter
    },
    hasResults() {
      return this.$apollo.loading || (this.posts && this.posts.length > 0)
    },
    categoryId() {
      return this.$route.query && this.$route.query.categoryId ? this.$route.query.categoryId : null
    },
  },
  watchQuery: ['hashtag'],
  mounted() {
    if (this.categoryId) {
      this.resetCategories()
      this.toggleCategory(this.categoryId)
    }
    document.addEventListener('click', this.showFilterMenu)
    window.addEventListener('scroll', this.handleScroll)
  },
  methods: {
    ...mapMutations({
      resetByFollowed: 'posts/TOGGLE_FILTER_BY_FOLLOWED',
      resetByGroups: 'posts/TOGGLE_FILTER_BY_MY_GROUPS',
      resetCategories: 'posts/RESET_CATEGORIES',
      toggleCategory: 'posts/TOGGLE_CATEGORY',
    }),
    openFilterMenu() {
      this.showFilter = !this.showFilter
    },
    showFilterMenu(e) {
      if (!e || (!e.target.closest('#my-filter') && !e.target.closest('.my-filter-button'))) {
        if (!this.showFilter) return
        this.showFilter = false
      }
    },
    handleScroll() {
      const currentScrollPos = window.pageYOffset
      if (this.prevScrollpos > 50) {
        if (this.prevScrollpos > currentScrollPos) {
          this.hideByScroll = false
        } else {
          if (!this.showFilter) {
            this.hideByScroll = true
          }
        }
      }
      this.prevScrollpos = currentScrollPos
    },
    beforeDestroy() {
      document.removeEventListener('click', this.showFilterMenu)
      window.removeEventListener('scroll', this.handleScroll)
    },
    clearSearch() {
      this.$router.push({ path: '/' })
      this.hashtag = null
    },
    href(post) {
      return this.$router.resolve({
        name: 'post-id-slug',
        params: { id: post.id, slug: post.slug },
      }).href
    },
    showMoreContributions($state) {
      const { Post: PostQuery } = this.$apollo.queries
      if (!PostQuery) return // seems this can be undefined on subpages

      this.offset += this.pageSize
      PostQuery.fetchMore({
        variables: {
          offset: this.offset,
          filter: this.finalFilters,
          first: this.pageSize,
          orderBy: ['pinned_asc', this.orderBy],
        },
        updateQuery: UpdateQuery(this, { $state, pageKey: 'Post' }),
      })
    },
    resetPostList() {
      this.offset = 0
      this.posts = []
      this.hasMore = true
    },
    refetchPostList() {
      this.resetPostList()
      this.$apollo.queries.Post.refetch()
    },
  },
  apollo: {
    Donations: {
      query() {
        return DonationsQuery()
      },
      update({ Donations }) {
        if (!Donations) return
        const { showDonations, goal, progress } = Donations
        this.showDonations = showDonations
        this.goal = goal
        this.progress = progress < goal ? progress : goal
      },
    },
    Post: {
      query() {
        return filterPosts(this.$i18n)
      },
      variables() {
        return {
          filter: this.finalFilters,
          first: this.pageSize,
          orderBy: ['pinned_asc', this.orderBy],
          offset: 0,
        }
      },
      update({ Post }) {
        this.posts = Post
      },
      fetchPolicy: 'cache-and-network',
    },
  },
}
</script>

<style lang="scss">
.hide-filter {
  display: none;
}

.box-add-button-top {
  float: right;
}

.base-button.--circle.post-add-button-bottom {
  height: 54px;
  width: 54px;
  font-size: 26px;
  z-index: $z-index-sticky-float;
  position: fixed;
  bottom: -5px;
  left: 98vw;
  transform: translate(-120%, -120%);
  box-shadow: $box-shadow-x-large;
}

.base-button.--circle.post-add-button-top {
  height: 54px;
  width: 54px;
  font-size: 26px;
  z-index: $z-index-sticky-float;
  position: fixed;
  top: 80px;
  box-shadow: $box-shadow-x-large;
}

.top-filter-menu {
  margin-top: 16px;
}

.top-info-bar,
.top-filter-menu {
  display: flex;
  align-items: center;
}
.filterButtonMenu {
  width: 95%;
  position: fixed;
<<<<<<< HEAD
  z-index: 6;
  margin-top: -45px;
  padding: 30px 0px 20px 0px;
=======
  z-index: $z-index-sticky;
  margin-top: -35px;
  padding: 20px 10px 20px 10px;
>>>>>>> 7bf2a8b2
  background-color: #f5f4f6;
}
.newsfeed-controls {
  margin-top: 46px;
}
.main-container .grid-column-helper {
  grid-template-columns: repeat(auto-fit, minmax(min(300px, 100%), 357px)) !important;
}

@media screen and (max-width: 656px) {
  .filterButtonMenu {
    margin-top: -50px;
  }
}
#my-filter {
  max-width: 1028px;
  background-color: white;
  box-shadow: rgb(189 189 189) 1px 9px 15px 1px;
  max-height: 950px;
  overflow: auto;
  padding-bottom: 0px;
  z-index: $z-index-page-submenu;
}
.grid-margin-top {
  margin-top: 26px;
}
@media screen and (min-height: 401px) {
  #my-filter {
    max-height: 330px;
  }
}
@media screen and (min-height: 501px) {
  #my-filter {
    max-height: 440px;
  }
}
@media screen and (min-height: 601px) {
  #my-filter {
    max-height: 550px;
  }
}
@media screen and (min-height: 701px) {
  #my-filter {
    max-height: 640px;
  }
}
@media screen and (min-height: 801px) {
  #my-filter {
    max-height: 750px;
  }
}
@media screen and (min-height: 950px) {
  #my-filter {
    max-height: 830px;
  }
}
@media screen and (min-height: 1025px) {
  #my-filter {
    max-height: 870px;
  }
}
@media screen and (min-width: 800px) and (min-height: 500px) {
  #my-filter {
    padding-bottom: 80px;
  }
}
@media screen and (max-width: 1200px) {
  .box-add-button-top {
    padding-right: 40px;
  }
  .base-button.--circle.post-add-button-top {
    height: 44px;
    width: 44px;
    font-size: 23px;
  }
}
@media screen and (max-width: 650px) {
  //    .top-filter-menu{
  //     margin-top: 24px;
  //   }

  .newsfeed-controls {
    margin-top: 32px;
  }
}
</style><|MERGE_RESOLUTION|>--- conflicted
+++ resolved
@@ -350,15 +350,9 @@
 .filterButtonMenu {
   width: 95%;
   position: fixed;
-<<<<<<< HEAD
-  z-index: 6;
+  z-index: $z-index-sticky;
   margin-top: -45px;
   padding: 30px 0px 20px 0px;
-=======
-  z-index: $z-index-sticky;
-  margin-top: -35px;
-  padding: 20px 10px 20px 10px;
->>>>>>> 7bf2a8b2
   background-color: #f5f4f6;
 }
 .newsfeed-controls {
