--- conflicted
+++ resolved
@@ -134,13 +134,8 @@
       })
 
       describe('editing social media link', () => {
-<<<<<<< HEAD
         beforeEach(async () => {
-          const editButton = wrapper.find('a[name="edit"]')
-=======
-        beforeEach(() => {
           const editButton = wrapper.find('.base-button[data-test="edit-button"]')
->>>>>>> f52d1857
           editButton.trigger('click')
           await Vue.nextTick()
           input = wrapper.find('input#editSocialMedia')
@@ -171,13 +166,8 @@
       })
 
       describe('deleting social media link', () => {
-<<<<<<< HEAD
         beforeEach(async () => {
-          const deleteButton = wrapper.find('a[name="delete"]')
-=======
-        beforeEach(() => {
           const deleteButton = wrapper.find('.base-button[data-test="delete-button"]')
->>>>>>> f52d1857
           deleteButton.trigger('click')
           await Vue.nextTick()
         })
