--- conflicted
+++ resolved
@@ -64,14 +64,7 @@
           name: this.$t('settings.languages.name'),
           path: `/settings/languages`
         },
-<<<<<<< HEAD
-        {
-          name: this.$t('settings.social-media.name'),
-          path: `/settings/my-social-media`
-        }
-=======
         } */
->>>>>>> 4c808e13
       ]
     }
   }
