--- conflicted
+++ resolved
@@ -34,6 +34,10 @@
         {
           name: this.$t('settings.security.name'),
           path: `/settings/security`
+        },
+        {
+          name: this.$t('settings.social-media.name'),
+          path: `/settings/my-social-media`
         }
         // TODO implement
         /* {
@@ -59,15 +63,8 @@
         /* {
           name: this.$t('settings.languages.name'),
           path: `/settings/languages`
-<<<<<<< HEAD
         },
-        {
-          name: this.$t('settings.social-media.name'),
-          path: `/settings/my-social-media`
-        }
-=======
         } */
->>>>>>> 65076d24
       ]
     }
   }
