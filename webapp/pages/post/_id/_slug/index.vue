--- conflicted
+++ resolved
@@ -70,8 +70,6 @@
         :is-shouted="post.shoutedByCurrentUser"
         :post-id="post.id"
       />
-<<<<<<< HEAD
-=======
       <!-- Categories -->
       <ds-icon
         v-for="category in post.categories"
@@ -103,7 +101,6 @@
           </ds-tag>
         </div>
       </template>
->>>>>>> d28ef3e7
       <ds-space margin="small" />
       <!-- Comments -->
       <ds-section slot="footer">
