--- conflicted
+++ resolved
@@ -147,8 +147,6 @@
       blurred: false,
     }
   },
-<<<<<<< HEAD
-=======
   watch: {
     Post(post) {
       this.post = post[0] || {}
@@ -156,7 +154,6 @@
       this.blurred = this.post.imageBlurred
     },
   },
->>>>>>> 6877c9da
   mounted() {
     setTimeout(() => {
       // NOTE: quick fix for jumping flexbox implementation
