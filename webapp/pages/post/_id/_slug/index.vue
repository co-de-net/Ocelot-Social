--- conflicted
+++ resolved
@@ -9,7 +9,6 @@
         '--blur-image': blurred,
       }"
     >
-<<<<<<< HEAD
       <template #heroImage v-if="post.image">
         <img :src="post.image | proxyApiUrl" class="image" />
         <aside v-show="post.imageBlurred" class="blur-toggle">
@@ -34,39 +33,12 @@
             resource-type="contribution"
             :resource="post"
             :modalsData="menuModalsData"
-            :is-owner="isAuthor(post.author ? post.author.id : null)"
+            :is-owner="isAuthor"
             @pinPost="pinPost"
             @unpinPost="unpinPost"
           />
         </client-only>
       </section>
-=======
-      <aside v-show="post.imageBlurred" class="blur-toggle">
-        <img v-show="blurred" :src="post.image | proxyApiUrl" class="preview" />
-        <base-button
-          :icon="blurred ? 'eye' : 'eye-slash'"
-          filled
-          circle
-          @click="blurred = !blurred"
-        />
-      </aside>
-      <user-teaser :user="post.author" :date-time="post.createdAt">
-        <template v-slot:dateTime>
-          <ds-text v-if="post.createdAt !== post.updatedAt">({{ $t('post.edited') }})</ds-text>
-        </template>
-      </user-teaser>
-      <client-only>
-        <content-menu
-          placement="bottom-end"
-          resource-type="contribution"
-          :resource="post"
-          :modalsData="menuModalsData"
-          :is-owner="isAuthor"
-          @pinPost="pinPost"
-          @unpinPost="unpinPost"
-        />
-      </client-only>
->>>>>>> 0fdddddf
       <ds-space margin-bottom="small" />
       <h2 class="title hyphenate-text">{{ post.title }}</h2>
       <ds-space margin-bottom="small" />
