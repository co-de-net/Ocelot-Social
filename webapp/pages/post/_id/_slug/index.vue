--- conflicted
+++ resolved
@@ -54,14 +54,8 @@
           :icon="category.icon"
           :name="$t(`contribution.category.name.${category.slug}`)"
           v-tooltip="{
-<<<<<<< HEAD
-            content: $t(`contribution.category.name.${category.slug}`),
-            placement: 'bottom-start',
-=======
             content: $t(`contribution.category.description.${category.slug}`),
             placement: 'bottom-start',
-            delay: { show: 1500 },
->>>>>>> 64153ea9
           }"
         />
       </div>
