--- conflicted
+++ resolved
@@ -101,11 +101,8 @@
     ContentMenu,
     HcCommentForm,
     HcCommentList,
-<<<<<<< HEAD
     HcEmotionsButtons,
-=======
     ContentViewer,
->>>>>>> e8d5bed9
   },
   head() {
     return {
