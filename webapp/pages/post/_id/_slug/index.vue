<template>
  <transition name="fade" appear>
    <ds-card
      :lang="post.language"
      v-if="post && ready"
      :image="post.image | proxyApiUrl"
      :class="{
        'post-page': true,
        'disabled-content': post.disabled,
        '--blur-image': blurred,
      }"
    >
      <aside v-show="post.imageBlurred" class="blur-toggle">
        <img v-show="blurred" :src="post.image | proxyApiUrl" class="preview" />
        <base-button
          :icon="blurred ? 'eye' : 'eye-slash'"
          filled
          circle
          @click="blurred = !blurred"
        />
      </aside>
      <user-teaser :user="post.author" :date-time="post.createdAt">
        <template v-slot:dateTime>
          <ds-text v-if="post.createdAt !== post.updatedAt">({{ $t('post.edited') }})</ds-text>
        </template>
      </user-teaser>
      <client-only>
        <content-menu
          placement="bottom-end"
          resource-type="contribution"
          :resource="post"
          :modalsData="menuModalsData"
          :is-owner="isAuthor(post.author ? post.author.id : null)"
          @pinPost="pinPost"
          @unpinPost="unpinPost"
        />
      </client-only>
      <ds-space margin-bottom="small" />
      <ds-heading tag="h3" no-margin class="hyphenate-text">{{ post.title }}</ds-heading>
      <ds-space margin-bottom="small" />
      <content-viewer class="content hyphenate-text" :content="post.content" />
      <!-- eslint-enable vue/no-v-html -->
      <ds-space margin="xx-large" />
      <!-- Categories -->
      <div class="categories">
        <ds-space margin="xx-small" />
        <hc-category
          v-for="category in post.categories"
          :key="category.id"
          :icon="category.icon"
          :name="$t(`contribution.category.name.${category.slug}`)"
        />
        <!-- Post language -->
        <ds-tag v-if="post.language" class="category-tag language">
          <base-icon name="globe" />
          {{ post.language.toUpperCase() }}
        </ds-tag>
      </div>
      <ds-space margin-bottom="small" />
      <!-- Tags -->
      <div v-if="post.tags && post.tags.length" class="tags">
        <ds-space margin="xx-small" />
        <hc-hashtag v-for="tag in post.tags" :key="tag.id" :id="tag.id" />
      </div>
      <ds-space margin-top="x-large">
        <ds-flex :gutter="{ lg: 'small' }">
          <ds-flex-item :width="{ lg: '75%', md: '75%', sm: '75%', base: '100%' }">
            <hc-emotions :post="post" />
          </ds-flex-item>
          <!-- Shout Button -->
          <ds-flex-item
            :width="{ lg: '15%', md: '22%', sm: '22%', base: '100%' }"
            class="shout-button"
          >
            <hc-shout-button
              v-if="post.author"
              :disabled="isAuthor(post.author.id)"
              :count="post.shoutedCount"
              :is-shouted="post.shoutedByCurrentUser"
              :post-id="post.id"
            />
          </ds-flex-item>
        </ds-flex>
      </ds-space>
      <!-- Comments -->
      <ds-section slot="footer">
        <comment-list
          :post="post"
          :routeHash="$route.hash"
          @toggleNewCommentForm="toggleNewCommentForm"
          @reply="reply"
        />
        <ds-space margin-bottom="large" />
        <comment-form
<<<<<<< HEAD
          ref="commentForm"
          v-if="showNewCommentForm"
          :post="post"
          @createComment="createComment"
        />
=======
          v-if="showNewCommentForm && !post.author.blocked"
          :post="post"
          @createComment="createComment"
        />
        <ds-placeholder v-else>
          {{ $t('settings.blocked-users.explanation.commenting-disabled') }}
          <br />
          {{ $t('settings.blocked-users.explanation.commenting-explanation') }}
          <a href="https://support.human-connection.org/kb/" target="_blank">FAQ</a>
        </ds-placeholder>
>>>>>>> a1bd16e6
      </ds-section>
    </ds-card>
  </transition>
</template>

<script>
import ContentViewer from '~/components/Editor/ContentViewer'
import HcCategory from '~/components/Category'
import HcHashtag from '~/components/Hashtag/Hashtag'
import ContentMenu from '~/components/ContentMenu/ContentMenu'
import UserTeaser from '~/components/UserTeaser/UserTeaser'
import HcShoutButton from '~/components/ShoutButton.vue'
import CommentForm from '~/components/CommentForm/CommentForm'
<<<<<<< HEAD
import CommentList from '~/components/CommentList/CommentList'
=======
import HcCommentList from '~/components/CommentList/CommentList'
>>>>>>> a1bd16e6
import { postMenuModalsData, deletePostMutation } from '~/components/utils/PostHelpers'
import PostQuery from '~/graphql/PostQuery'
import HcEmotions from '~/components/Emotions/Emotions'
import PostMutations from '~/graphql/PostMutations'

export default {
  name: 'PostSlug',
  transition: {
    name: 'slide-up',
    mode: 'out-in',
  },
  components: {
    HcCategory,
    HcHashtag,
    UserTeaser,
    HcShoutButton,
    ContentMenu,
    CommentForm,
<<<<<<< HEAD
    CommentList,
=======
    HcCommentList,
>>>>>>> a1bd16e6
    HcEmotions,
    ContentViewer,
  },
  head() {
    return {
      title: this.title,
    }
  },
  data() {
    return {
      post: null,
      ready: false,
      title: 'loading',
      showNewCommentForm: true,
      blurred: false,
      blocked: null,
      postAuthor: null,
    }
  },
  mounted() {
    setTimeout(() => {
      // NOTE: quick fix for jumping flexbox implementation
      // will be fixed in a future update of the styleguide
      this.ready = true
    }, 50)
  },
  computed: {
    menuModalsData() {
      return postMenuModalsData(
        // "this.post" may not always be defined at the beginning …
        this.post ? this.$filters.truncate(this.post.title, 30) : '',
        this.deletePostCallback,
      )
    },
  },
  methods: {
    reply(message) {
      this.$refs.commentForm && this.$refs.commentForm.reply(message)
    },
    isAuthor(id) {
      return this.$store.getters['auth/user'].id === id
    },
    async deletePostCallback() {
      try {
        await this.$apollo.mutate(deletePostMutation(this.post.id))
        this.$toast.success(this.$t('delete.contribution.success'))
        this.$router.history.push('/') // Redirect to index (main) page
      } catch (err) {
        this.$toast.error(err.message)
      }
    },
    async createComment(comment) {
      this.post.comments.push(comment)
    },
    pinPost(post) {
      this.$apollo
        .mutate({
          mutation: PostMutations().pinPost,
          variables: { id: post.id },
        })
        .then(() => {
          this.$toast.success(this.$t('post.menu.pinnedSuccessfully'))
        })
        .catch(error => this.$toast.error(error.message))
    },
    unpinPost(post) {
      this.$apollo
        .mutate({
          mutation: PostMutations().unpinPost,
          variables: { id: post.id },
        })
        .then(() => {
          this.$toast.success(this.$t('post.menu.unpinnedSuccessfully'))
        })
        .catch(error => this.$toast.error(error.message))
    },
    toggleNewCommentForm(showNewCommentForm) {
      this.showNewCommentForm = showNewCommentForm
    },
  },
  apollo: {
    Post: {
      query() {
        return PostQuery(this.$i18n)
      },
      variables() {
        return {
          id: this.$route.params.id,
        }
      },
      update({ Post }) {
        this.post = Post[0] || {}
        this.title = this.post.title
        this.blurred = this.post.imageBlurred
<<<<<<< HEAD
=======
        this.postAuthor = this.post.author
>>>>>>> a1bd16e6
      },
      fetchPolicy: 'cache-and-network',
    },
  },
}
</script>
<style lang="scss">
.post-page {
  &.--blur-image > .ds-card-image img {
    filter: blur(22px);
  }

  .ds-card-content {
    position: relative;
    padding-top: 24px;
  }

  .blur-toggle {
    position: absolute;
    top: -80px;
    right: 0;

    display: flex;
    align-items: center;

    height: 80px;
    padding: 12px;

    .preview {
      height: 100%;
      margin-right: 12px;
    }
  }

  .content-menu {
    float: right;
    margin-right: -$space-x-small;
    margin-top: -$space-large;
  }

  .comments {
    margin-top: $space-small;

    .comment {
      margin-top: $space-small;
      position: relative;
    }

    .ProseMirror {
      min-height: 0px;
    }
  }

  .ds-card-image {
    img {
      max-height: 2000px;
      object-fit: contain;
      object-position: center;
    }
  }

  .ds-card-footer {
    padding: 0;

    .ds-section {
      padding: $space-base;
    }
  }
}

@media only screen and (max-width: 960px) {
  .shout-button {
    float: left;
  }
}
</style><|MERGE_RESOLUTION|>--- conflicted
+++ resolved
@@ -92,14 +92,8 @@
         />
         <ds-space margin-bottom="large" />
         <comment-form
-<<<<<<< HEAD
+          v-if="showNewCommentForm && !post.author.blocked"
           ref="commentForm"
-          v-if="showNewCommentForm"
-          :post="post"
-          @createComment="createComment"
-        />
-=======
-          v-if="showNewCommentForm && !post.author.blocked"
           :post="post"
           @createComment="createComment"
         />
@@ -109,7 +103,6 @@
           {{ $t('settings.blocked-users.explanation.commenting-explanation') }}
           <a href="https://support.human-connection.org/kb/" target="_blank">FAQ</a>
         </ds-placeholder>
->>>>>>> a1bd16e6
       </ds-section>
     </ds-card>
   </transition>
@@ -123,11 +116,7 @@
 import UserTeaser from '~/components/UserTeaser/UserTeaser'
 import HcShoutButton from '~/components/ShoutButton.vue'
 import CommentForm from '~/components/CommentForm/CommentForm'
-<<<<<<< HEAD
 import CommentList from '~/components/CommentList/CommentList'
-=======
-import HcCommentList from '~/components/CommentList/CommentList'
->>>>>>> a1bd16e6
 import { postMenuModalsData, deletePostMutation } from '~/components/utils/PostHelpers'
 import PostQuery from '~/graphql/PostQuery'
 import HcEmotions from '~/components/Emotions/Emotions'
@@ -146,11 +135,7 @@
     HcShoutButton,
     ContentMenu,
     CommentForm,
-<<<<<<< HEAD
     CommentList,
-=======
-    HcCommentList,
->>>>>>> a1bd16e6
     HcEmotions,
     ContentViewer,
   },
@@ -245,10 +230,7 @@
         this.post = Post[0] || {}
         this.title = this.post.title
         this.blurred = this.post.imageBlurred
-<<<<<<< HEAD
-=======
         this.postAuthor = this.post.author
->>>>>>> a1bd16e6
       },
       fetchPolicy: 'cache-and-network',
     },
