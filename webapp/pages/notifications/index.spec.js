import { shallowMount, mount } from '@vue/test-utils'
import NotificationsPage from './index.vue'

import DropdownFilter from '~/components/DropdownFilter/DropdownFilter'
import NotificationsTable from '~/components/NotificationsTable/NotificationsTable'
import PaginationButtons from '~/components/_new/generic/PaginationButtons/PaginationButtons'

import { markAsReadMutation, markAllAsReadMutation } from '~/graphql/User'
const localVue = global.localVue

const stubs = {
  'client-only': true,
}

describe('PostIndex', () => {
  let wrapper, Wrapper, mocks, propsData, markAllAsReadButton

  beforeEach(() => {
    propsData = {}
    mocks = {
      $t: (string) => string,
      $toast: {
        error: jest.fn((string) => string),
      },
      $i18n: {
        locale: () => 'en',
      },
      $apollo: {
        mutate: jest.fn().mockResolvedValueOnce({
          data: { markAsRead: { id: 'notificationSourceId', read: true } },
        }),
        queries: {
          notifications: {
            refresh: jest.fn().mockResolvedValueOnce(),
          },
        },
      },
    }
  })

  describe('shallowMount', () => {
    beforeEach(() => {
      Wrapper = () => {
        return shallowMount(NotificationsPage, {
          mocks,
          localVue,
          propsData,
          stubs,
        })
      }
      wrapper = Wrapper()
    })

    it('renders a Notications header', () => {
      expect(wrapper.find('ds-heading-stub').exists()).toBe(true)
    })

    it('renders a `dropdown-filter` component', () => {
      expect(wrapper.find('dropdown-filter-stub').exists()).toBe(true)
    })

    it('renders a `notifications-table` component', () => {
      expect(wrapper.find('notifications-table-stub').exists()).toBe(true)
    })
  })

  describe('mount', () => {
    beforeEach(() => {
      Wrapper = () => {
        return mount(NotificationsPage, {
          mocks,
          localVue,
          propsData,
          stubs,
        })
      }
    })

    describe('filter', () => {
      beforeEach(() => {
        propsData.filterOptions = [
          { label: 'All', value: null },
          { label: 'Read', value: true },
          { label: 'Unread', value: false },
        ]
        wrapper = Wrapper()
<<<<<<< HEAD
        wrapper.find(DropdownFilter).vm.$emit('filter', propsData.filterOptions[1])

        markAllAsReadButton = wrapper.find('[data-test="markAllAsRead-button"]')
        expect(markAllAsReadButton).toBeTruthy()
=======
        wrapper.findComponent(DropdownFilter).vm.$emit('filter', propsData.filterOptions[1])
>>>>>>> 1a82a32b
      })

      it('sets `notificationRead` to value of received option', () => {
        expect(wrapper.vm.notificationRead).toEqual(propsData.filterOptions[1].value)
      })

      it('set label to the label of the received option', () => {
        expect(wrapper.vm.selected).toEqual(propsData.filterOptions[1].label)
      })

      it('refreshes the notifications', () => {
        expect(mocks.$apollo.queries.notifications.refresh).toHaveBeenCalledTimes(1)
      })

      it('click on `mark all as read` button', async () => {
        await markAllAsReadButton.trigger('click')
        expect(mocks.$apollo.mutate).not.toHaveBeenCalled()
      })
    })

    describe('markAllAsRead', () => {
      let expectedParams
      beforeEach(() => {
        wrapper = Wrapper()
        wrapper.find(NotificationsTable).vm.$emit('markAllAsRead', 'notificationSourceId')
      })

      it('calls markAllAsRead mutation', () => {
        expectedParams = {
          mutation: markAsReadMutation(),
          variables: { id: 'notificationSourceId' },
        }
        expect(mocks.$apollo.mutate).toHaveBeenCalledWith(expect.objectContaining(expectedParams))
      })

      describe('error handling', () => {
        beforeEach(() => {
          mocks.$apollo.mutate = jest.fn().mockRejectedValueOnce({ message: 'Some error message' })
          wrapper = Wrapper()
          wrapper.find(NotificationsTable).vm.$emit('markAllAsRead', 'notificationSourceId')
        })

        it('shows an error message if there is an error', () => {
          expect(mocks.$toast.error).toHaveBeenCalledWith('Some error message')
        })
      })
    })

    describe('markAllNotificationAsRead', () => {
      let expectedParams
      beforeEach(() => {
        wrapper = Wrapper()
<<<<<<< HEAD
        // FIXME Should I remove next line?
        wrapper.find(NotificationsTable).vm.$emit('markAllAsRead', 'notificationSourceId')
=======
        wrapper
          .findComponent(NotificationsTable)
          .vm.$emit('markNotificationAsRead', 'notificationSourceId')
>>>>>>> 1a82a32b
      })

      // FIXME: I need to discover why this test isn't working =(
      it.skip('calls markAllNotificationAsRead mutation', async () => {
        expectedParams = {
          mutation: markAllAsReadMutation(),
        }
        // expect(mocks.$apollo.mutate).toHaveBeenCalledWith(expect.objectContaining(expectedParams))
        // await wrapper.find('[data-test="markAllAsRead-button"]').trigger('click')

        expect(mocks.$apollo.mutate).toHaveBeenCalledWith(expect.objectContaining(expectedParams))
      })

      describe('error handling', () => {
        beforeEach(() => {
          mocks.$apollo.mutate = jest.fn().mockRejectedValueOnce({ message: 'Some error message' })
          wrapper = Wrapper()
<<<<<<< HEAD
          // FIXME Should I remove next line?
          wrapper.find(NotificationsTable).vm.$emit('markAllAsRead', 'notificationSourceId')
=======
          wrapper
            .findComponent(NotificationsTable)
            .vm.$emit('markNotificationAsRead', 'notificationSourceId')
>>>>>>> 1a82a32b
        })

        it('shows an error message if there is an error', () => {
          expect(mocks.$toast.error).toHaveBeenCalledWith('Some error message')
        })
      })
    })

    describe('PaginationButtons', () => {
      beforeEach(() => {
        wrapper = Wrapper()
      })

      describe('next: given a user is on the first page', () => {
        it('adds offset to pageSize to skip first x notifications and display next page', () => {
          wrapper.findComponent(PaginationButtons).vm.$emit('next')
          expect(wrapper.vm.offset).toEqual(12)
        })
      })

      describe('back: given a user is on the third page', () => {
        it('sets offset when back is emitted', () => {
          wrapper.setData({ offset: 24 })
          wrapper.findComponent(PaginationButtons).vm.$emit('back')
          expect(wrapper.vm.offset).toEqual(12)
        })
      })
    })
  })
})<|MERGE_RESOLUTION|>--- conflicted
+++ resolved
@@ -84,14 +84,9 @@
           { label: 'Unread', value: false },
         ]
         wrapper = Wrapper()
-<<<<<<< HEAD
-        wrapper.find(DropdownFilter).vm.$emit('filter', propsData.filterOptions[1])
-
         markAllAsReadButton = wrapper.find('[data-test="markAllAsRead-button"]')
         expect(markAllAsReadButton).toBeTruthy()
-=======
         wrapper.findComponent(DropdownFilter).vm.$emit('filter', propsData.filterOptions[1])
->>>>>>> 1a82a32b
       })
 
       it('sets `notificationRead` to value of received option', () => {
@@ -116,7 +111,9 @@
       let expectedParams
       beforeEach(() => {
         wrapper = Wrapper()
-        wrapper.find(NotificationsTable).vm.$emit('markAllAsRead', 'notificationSourceId')
+        wrapper
+          .findComponentComponent(NotificationsTable)
+          .vm.$emit('markNotificationAsRead', 'notificationSourceId')
       })
 
       it('calls markAllAsRead mutation', () => {
@@ -131,7 +128,7 @@
         beforeEach(() => {
           mocks.$apollo.mutate = jest.fn().mockRejectedValueOnce({ message: 'Some error message' })
           wrapper = Wrapper()
-          wrapper.find(NotificationsTable).vm.$emit('markAllAsRead', 'notificationSourceId')
+          wrapper.findComponent(NotificationsTable).vm.$emit('markAllAsRead', 'notificationSourceId')
         })
 
         it('shows an error message if there is an error', () => {
@@ -144,14 +141,8 @@
       let expectedParams
       beforeEach(() => {
         wrapper = Wrapper()
-<<<<<<< HEAD
         // FIXME Should I remove next line?
         wrapper.find(NotificationsTable).vm.$emit('markAllAsRead', 'notificationSourceId')
-=======
-        wrapper
-          .findComponent(NotificationsTable)
-          .vm.$emit('markNotificationAsRead', 'notificationSourceId')
->>>>>>> 1a82a32b
       })
 
       // FIXME: I need to discover why this test isn't working =(
@@ -169,14 +160,11 @@
         beforeEach(() => {
           mocks.$apollo.mutate = jest.fn().mockRejectedValueOnce({ message: 'Some error message' })
           wrapper = Wrapper()
-<<<<<<< HEAD
           // FIXME Should I remove next line?
-          wrapper.find(NotificationsTable).vm.$emit('markAllAsRead', 'notificationSourceId')
-=======
+          wrapper.findComponent(NotificationsTable).vm.$emit('markAllAsRead', 'notificationSourceId')
           wrapper
             .findComponent(NotificationsTable)
             .vm.$emit('markNotificationAsRead', 'notificationSourceId')
->>>>>>> 1a82a32b
         })
 
         it('shows an error message if there is an error', () => {
