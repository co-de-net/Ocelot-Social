import { config, mount, shallowMount, createLocalVue } from '@vue/test-utils'
import ProfileSlug from './_slug.vue'
import Vuex from 'vuex'
import Styleguide from '@human-connection/styleguide'

const localVue = createLocalVue()

localVue.use(Vuex)
localVue.use(Styleguide)
localVue.filter('date', d => d)

config.stubs['no-ssr'] = '<span><slot /></span>'
config.stubs['v-popover'] = '<span><slot /></span>'
config.stubs['nuxt-link'] = '<span><slot /></span>'

describe('ProfileSlug', () => {
  let wrapper
  let Wrapper
  let mocks

  beforeEach(() => {
    mocks = {
      post: {
        id: 'p23',
        name: 'It is a post',
      },
<<<<<<< HEAD
      $t: jest.fn(),
      // If you're mocking router, then don't use VueRouter with localVue: https://vue-test-utils.vuejs.org/guides/using-with-vue-router.html
=======
      $t: jest.fn(t => t),
      // If you mocking router, than don't use VueRouter with localVue: https://vue-test-utils.vuejs.org/guides/using-with-vue-router.html
      $route: {
        params: {
          id: '4711',
          slug: 'john-doe',
        },
      },
>>>>>>> fa5b16dd
      $router: {
        history: {
          push: jest.fn(),
        },
      },
      $toast: {
        success: jest.fn(),
        error: jest.fn(),
      },
      $apollo: {
        loading: false,
        mutate: jest.fn().mockResolvedValue(),
      },
    }
  })

  describe('shallowMount', () => {
    Wrapper = () => {
      return shallowMount(ProfileSlug, {
        mocks,
        localVue,
      })
    }

    beforeEach(jest.useFakeTimers)

    describe('test mixin "PostMutationHelpers"', () => {
      beforeEach(() => {
        wrapper = Wrapper()
      })

      describe('deletion of Post from List by invoking "deletePostCallback(`list`)"', () => {
        beforeEach(() => {
          wrapper.vm.deletePostCallback('list')
        })

        describe('after timeout', () => {
          beforeEach(jest.runAllTimers)

          it('emits "deletePost"', () => {
            expect(wrapper.emitted().deletePost).toHaveLength(1)
          })

          it('does not go to index (main) page', () => {
            expect(mocks.$router.history.push).not.toHaveBeenCalled()
          })

          it('does call mutation', () => {
            expect(mocks.$apollo.mutate).toHaveBeenCalledTimes(1)
          })

          it('mutation is successful', () => {
            expect(mocks.$toast.success).toHaveBeenCalledTimes(1)
          })
        })
      })
    })
  })
  describe('mount', () => {
    Wrapper = () => {
      return mount(ProfileSlug, {
        mocks,
        localVue,
      })
    }

    describe('given an authenticated user', () => {
      beforeEach(() => {
        mocks.$filters = {
          removeLinks: c => c,
        }
        mocks.$store = {
          getters: {
            'auth/user': {
              id: 'u23',
            },
          },
        }
      })

      describe('given a user for the profile', () => {
        beforeEach(() => {
          wrapper = Wrapper()
          wrapper.setData({
            User: [
              {
                id: 'u3',
                name: 'Bob the builder',
                contributionsCount: 6,
                shoutedCount: 7,
                commentedCount: 8,
              },
            ],
          })
        })

        it('displays name of the user', () => {
          expect(wrapper.text()).toContain('Bob the builder')
        })

        describe('load more button', () => {
          const aPost = {
            title: 'I am a post',
            content: 'This is my content',
            contentExcerpt: 'This is my content',
          }

          describe('currently no posts available (e.g. after tab switching)', () => {
            beforeEach(() => {
              wrapper.setData({
                Post: null,
              })
            })

            it('displays no "load more" button', () => {
              expect(wrapper.find('.load-more').exists()).toBe(false)
            })

            describe('apollo client in `loading` state', () => {
              beforeEach(() => {
                wrapper.vm.$apollo.loading = true
              })

              it('never displays more than one loading spinner', () => {
                expect(wrapper.findAll('.ds-spinner')).toHaveLength(1)
              })

              it('displays a loading spinner below the posts list', () => {
                expect(wrapper.find('.user-profile-posts-list .ds-spinner').exists()).toBe(true)
              })
            })
          })

          describe('pagination returned less posts than available', () => {
            beforeEach(() => {
              const posts = [1, 2, 3, 4, 5].map(id => {
                return { ...aPost, id }
              })

              wrapper.setData({
                Post: posts,
              })
            })

            it('displays a "load more" button', () => {
              expect(wrapper.find('.load-more').exists()).toBe(true)
            })

            describe('apollo client in `loading` state', () => {
              beforeEach(() => {
                wrapper.vm.$apollo.loading = true
              })

              it('never displays more than one loading spinner', () => {
                expect(wrapper.findAll('.ds-spinner')).toHaveLength(1)
              })

              it('displays a loading spinner below the posts list', () => {
                expect(wrapper.find('.load-more .ds-spinner').exists()).toBe(true)
              })
            })
          })

          describe('pagination returned as many posts as available', () => {
            beforeEach(() => {
              const posts = [1, 2, 3, 4, 5, 6].map(id => {
                return { ...aPost, id }
              })

              wrapper.setData({
                Post: posts,
              })
            })

            it('displays no "load more" button', () => {
              expect(wrapper.find('.load-more').exists()).toBe(false)
            })
          })
        })
      })
    })
  })
})<|MERGE_RESOLUTION|>--- conflicted
+++ resolved
@@ -24,19 +24,14 @@
         id: 'p23',
         name: 'It is a post',
       },
-<<<<<<< HEAD
       $t: jest.fn(),
       // If you're mocking router, then don't use VueRouter with localVue: https://vue-test-utils.vuejs.org/guides/using-with-vue-router.html
-=======
-      $t: jest.fn(t => t),
-      // If you mocking router, than don't use VueRouter with localVue: https://vue-test-utils.vuejs.org/guides/using-with-vue-router.html
       $route: {
         params: {
           id: '4711',
           slug: 'john-doe',
         },
       },
->>>>>>> fa5b16dd
       $router: {
         history: {
           push: jest.fn(),
