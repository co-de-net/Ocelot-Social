<template>
  <div>
    <ds-card v-if="user && user.image">
      <p>PROFILE IMAGE</p>
    </ds-card>
    <ds-space />
    <ds-flex v-if="user" :width="{ base: '100%' }" gutter="base">
      <ds-flex-item :width="{ base: '100%', sm: 2, md: 2, lg: 1 }">
        <ds-card
          :class="{ 'disabled-content': user.disabled }"
          style="position: relative; height: auto;"
        >
          <hc-upload v-if="myProfile" :user="user">
            <hc-avatar :user="user" class="profile-avatar" size="x-large"></hc-avatar>
          </hc-upload>
          <hc-avatar v-else :user="user" class="profile-avatar" size="x-large" />
          <!-- Menu -->
          <no-ssr>
            <content-menu
              placement="bottom-end"
              resource-type="user"
              :resource="user"
              :is-owner="myProfile"
              class="user-content-menu"
              @block="block"
              @unblock="unblock"
            />
          </no-ssr>
          <ds-space margin="small">
            <ds-heading tag="h3" align="center" no-margin>{{ userName }}</ds-heading>
            <ds-text v-if="user.location" align="center" color="soft" size="small">
              <ds-icon name="map-marker" />
              {{ user.location.name }}
            </ds-text>
            <ds-text align="center" color="soft" size="small">
              {{ $t('profile.memberSince') }} {{ user.createdAt | date('MMMM yyyy') }}
            </ds-text>
          </ds-space>
          <ds-space v-if="user.badges && user.badges.length" margin="x-small">
            <hc-badges :badges="user.badges" />
          </ds-space>
          <ds-flex>
            <ds-flex-item>
              <no-ssr>
                <ds-number :label="$t('profile.followers')">
                  <hc-count-to slot="count" :end-val="user.followedByCount" />
                </ds-number>
              </no-ssr>
            </ds-flex-item>
            <ds-flex-item>
              <no-ssr>
                <ds-number :label="$t('profile.following')">
                  <hc-count-to slot="count" :end-val="user.followingCount" />
                </ds-number>
              </no-ssr>
            </ds-flex-item>
          </ds-flex>
          <ds-space margin="small">
            <template v-if="!myProfile">
              <hc-follow-button
                v-if="!user.isBlocked"
                :follow-id="user.id"
                :is-followed="user.followedByCurrentUser"
                @optimistic="follow => (user.followedByCurrentUser = follow)"
                @update="follow => fetchUser()"
              />
              <ds-button v-else fullwidth @click="unblock(user)">
                {{ $t('settings.blocked-users.unblock') }}
              </ds-button>
            </template>
          </ds-space>
          <template v-if="user.about">
            <hr />
            <ds-space margin-top="small" margin-bottom="small">
              <ds-text color="soft" size="small">{{ user.about }}</ds-text>
            </ds-space>
          </template>
        </ds-card>
        <ds-space />
        <ds-heading tag="h3" soft style="text-align: center; margin-bottom: 10px;">
          {{ $t('profile.network.title') }}
        </ds-heading>
        <ds-card style="position: relative; height: auto;">
          <ds-space v-if="user.following && user.following.length" margin="x-small">
            <ds-text tag="h5" color="soft">
              {{ userName | truncate(15) }} {{ $t('profile.network.following') }}
            </ds-text>
          </ds-space>
          <template v-if="user.following && user.following.length">
            <ds-space v-for="follow in uniq(user.following)" :key="follow.id" margin="x-small">
              <!-- TODO: find better solution for rendering errors -->
              <no-ssr>
                <user :user="follow" :trunc="15" />
              </no-ssr>
            </ds-space>
            <ds-space v-if="user.followingCount - user.following.length" margin="small">
              <ds-text size="small" color="softer">
                {{ $t('profile.network.and') }} {{ user.followingCount - user.following.length }}
                {{ $t('profile.network.more') }}
              </ds-text>
            </ds-space>
          </template>
          <template v-else>
            <p style="text-align: center; opacity: .5;">
              {{ userName }} {{ $t('profile.network.followingNobody') }}
            </p>
          </template>
        </ds-card>
        <ds-space />
        <ds-card style="position: relative; height: auto;">
          <ds-space v-if="user.followedBy && user.followedBy.length" margin="x-small">
            <ds-text tag="h5" color="soft">
              {{ userName | truncate(15) }} {{ $t('profile.network.followedBy') }}
            </ds-text>
          </ds-space>
          <template v-if="user.followedBy && user.followedBy.length">
            <ds-space v-for="follow in uniq(user.followedBy)" :key="follow.id" margin="x-small">
              <!-- TODO: find better solution for rendering errors -->
              <no-ssr>
                <user :user="follow" :trunc="15" />
              </no-ssr>
            </ds-space>
            <ds-space v-if="user.followedByCount - user.followedBy.length" margin="small">
              <ds-text size="small" color="softer">
                {{ $t('profile.network.and') }} {{ user.followedByCount - user.followedBy.length }}
                {{ $t('profile.network.more') }}
              </ds-text>
            </ds-space>
          </template>
          <template v-else>
            <p style="text-align: center; opacity: .5;">
              {{ userName }} {{ $t('profile.network.followedByNobody') }}
            </p>
          </template>
        </ds-card>
        <ds-space v-if="user.socialMedia && user.socialMedia.length" margin="large">
          <ds-card style="position: relative; height: auto;">
            <ds-space margin="x-small">
              <ds-text tag="h5" color="soft">
                {{ $t('profile.socialMedia') }} {{ user.name | truncate(15) }}?
              </ds-text>
              <template>
                <ds-space v-for="link in socialMediaLinks" :key="link.username" margin="x-small">
                  <a :href="link.url" target="_blank">
                    <ds-avatar :image="link.favicon" />
                    {{ link.username }}
                  </a>
                </ds-space>
              </template>
            </ds-space>
          </ds-card>
        </ds-space>
      </ds-flex-item>

      <ds-flex-item :width="{ base: '100%', sm: 3, md: 5, lg: 3 }">
        <ds-flex class="user-profile-posts-list" :width="{ base: '100%' }" gutter="small">
          <ds-flex-item class="profile-top-navigation">
            <ds-card class="ds-tab-nav">
              <ul class="Tabs">
                <li class="Tabs__tab Tab pointer" :class="{ active: tabActive === 'post' }">
                  <a @click="handleTab('post')">
                    <ds-space margin="small">
                      <no-ssr placeholder="Loading...">
                        <ds-number :label="$t('common.post', null, user.contributionsCount)">
                          <hc-count-to slot="count" :end-val="user.contributionsCount" />
                        </ds-number>
                      </no-ssr>
                    </ds-space>
                  </a>
                </li>
                <li class="Tabs__tab Tab pointer" :class="{ active: tabActive === 'comment' }">
                  <a @click="handleTab('comment')">
                    <ds-space margin="small">
                      <no-ssr placeholder="Loading...">
                        <ds-number :label="$t('profile.commented')">
                          <hc-count-to slot="count" :end-val="user.commentedCount" />
                        </ds-number>
                      </no-ssr>
                    </ds-space>
                  </a>
                </li>
                <li class="Tabs__tab Tab pointer" :class="{ active: tabActive === 'shout' }">
                  <a @click="handleTab('shout')">
                    <ds-space margin="small">
                      <no-ssr placeholder="Loading...">
                        <ds-number :label="$t('profile.shouted')">
                          <hc-count-to slot="count" :end-val="user.shoutedCount" />
                        </ds-number>
                      </no-ssr>
                    </ds-space>
                  </a>
                </li>
                <li class="Tabs__presentation-slider" role="presentation"></li>
              </ul>
            </ds-card>
          </ds-flex-item>

          <ds-flex-item style="text-align: center">
            <ds-button
              v-if="myProfile"
              v-tooltip="{ content: 'Create a new Post', placement: 'left', delay: { show: 500 } }"
              :path="{ name: 'post-create' }"
              class="profile-post-add-button"
              icon="plus"
              size="large"
              primary
            />
          </ds-flex-item>

          <template v-if="activePosts.length">
            <hc-post-card
              v-for="(post, index) in activePosts"
              :key="post.id"
              :post="post"
              :width="{ base: '100%', md: '100%', xl: '50%' }"
              @removePostFromList="removePostFromList(index)"
            />
          </template>
          <template v-else-if="$apollo.loading">
            <ds-flex-item>
              <ds-section centered>
                <ds-spinner size="base"></ds-spinner>
              </ds-section>
            </ds-flex-item>
          </template>
          <template v-else>
            <ds-flex-item :width="{ base: '100%' }">
              <hc-empty margin="xx-large" icon="file" />
            </ds-flex-item>
          </template>
        </ds-flex>
        <div
          v-if="hasMore"
          v-infinite-scroll="showMoreContributions"
          infinite-scroll-disabled="$apollo.loading"
          infinite-scroll-distance="10"
        >
          <hc-load-more :loading="$apollo.loading" @click="showMoreContributions" />
        </div>
      </ds-flex-item>
    </ds-flex>
  </div>
</template>

<script>
import uniqBy from 'lodash/uniqBy'
import User from '~/components/User'
import HcPostCard from '~/components/PostCard'
import HcFollowButton from '~/components/FollowButton.vue'
import HcCountTo from '~/components/CountTo.vue'
import HcBadges from '~/components/Badges.vue'
import HcLoadMore from '~/components/LoadMore.vue'
import HcEmpty from '~/components/Empty.vue'
import ContentMenu from '~/components/ContentMenu'
import HcUpload from '~/components/Upload'
import HcAvatar from '~/components/Avatar/Avatar.vue'
<<<<<<< HEAD
import PostQuery from '~/graphql/UserProfile/Post.js'
import UserQuery from '~/graphql/User.js'
import { Block, Unblock } from '~/graphql/settings/BlockedUsers.js'
=======
import { filterPosts } from '~/graphql/PostQuery'
import UserQuery from '~/graphql/User'
import { Block, Unblock } from '~/graphql/settings/BlockedUsers'
>>>>>>> 90fa70e8

const tabToFilterMapping = ({ tab, id }) => {
  return {
    post: { author: { id } },
    comment: { comments_some: { author: { id } } },
    shout: { shoutedBy_some: { id } },
  }[tab]
}

export default {
  name: 'HcUserProfile',
  components: {
    User,
    HcPostCard,
    HcFollowButton,
    HcCountTo,
    HcBadges,
    HcLoadMore,
    HcEmpty,
    HcAvatar,
    ContentMenu,
    HcUpload,
  },
  transition: {
    name: 'slide-up',
    mode: 'out-in',
  },
  data() {
    const filter = tabToFilterMapping({ tab: 'post', id: this.$route.params.id })
    return {
      User: [],
      Post: [],
      activePosts: [],
      voted: false,
      page: 1,
      pageSize: 6,
      tabActive: 'post',
      filter,
    }
  },
  computed: {
    hasMore() {
      const total = {
        post: this.user.contributionsCount,
        shout: this.user.shoutedCount,
        comment: this.user.commentedCount,
      }[this.tabActive]
      return this.Post && this.Post.length < total
    },
    myProfile() {
      return this.$route.params.id === this.$store.getters['auth/user'].id
    },
    user() {
      return this.User ? this.User[0] : {}
    },
    offset() {
      return (this.page - 1) * this.pageSize
    },
    socialMediaLinks() {
      const { socialMedia = [] } = this.user
      return socialMedia.map(socialMedia => {
        const { url } = socialMedia
        const matches = url.match(/^(?:https?:\/\/)?(?:[^@\n])?(?:www\.)?([^:/\n?]+)/g)
        const [domain] = matches || []
        const favicon = domain ? `${domain}/favicon.ico` : null
        const username = url.split('/').pop()
        return { url, username, favicon }
      })
    },
    userName() {
      const { name } = this.user || {}
      return name || this.$t('profile.userAnonym')
    },
  },
  watch: {
    User(val) {
      if (!val || !val.length) {
        throw new Error('User not found!')
      }
    },
    Post(val) {
      this.activePosts = this.setActivePosts()
    },
  },
  methods: {
    removePostFromList(index) {
      this.activePosts.splice(index, 1)
      this.$apollo.queries.User.refetch()
    },
    handleTab(tab) {
      this.tabActive = tab
      this.Post = null
      this.filter = tabToFilterMapping({ tab, id: this.$route.params.id })
    },
    uniq(items, field = 'id') {
      return uniqBy(items, field)
    },
    fetchUser() {
      // TODO: we should use subscriptions instead of fetching the whole user again
      this.$apollo.queries.User.refetch()
    },
    showMoreContributions() {
      // this.page++
      // Fetch more data and transform the original result
      this.page++
      this.$apollo.queries.Post.fetchMore({
        variables: {
          filter: this.filter,
          first: this.pageSize,
          offset: this.offset,
        },
        // Transform the previous result with new data
        updateQuery: (previousResult, { fetchMoreResult }) => {
          let output = { Post: this.Post }
          output.Post = [...previousResult.Post, ...fetchMoreResult.Post]
          return output
        },
        fetchPolicy: 'cache-and-network',
      })
    },
    setActivePosts() {
      if (!this.Post) {
        return []
      }
      return this.uniq(this.Post.filter(post => !post.deleted))
    },
    async block(user) {
      await this.$apollo.mutate({ mutation: Block(), variables: { id: user.id } })
      this.$apollo.queries.User.refetch()
      this.$apollo.queries.Post.refetch()
    },
    async unblock(user) {
      await this.$apollo.mutate({ mutation: Unblock(), variables: { id: user.id } })
      this.$apollo.queries.User.refetch()
      this.$apollo.queries.Post.refetch()
    },
  },
  apollo: {
    Post: {
      query() {
        return filterPosts(this.$i18n)
      },
      variables() {
        return {
          filter: this.filter,
          first: this.pageSize,
          offset: 0,
        }
      },
      fetchPolicy: 'cache-and-network',
    },
    User: {
      query() {
        return UserQuery(this.$i18n)
      },
      variables() {
        return { id: this.$route.params.id }
      },
      fetchPolicy: 'cache-and-network',
    },
  },
}
</script>

<style lang="scss">
.pointer {
  cursor: pointer;
}
.Tab {
  border-collapse: collapse;
  padding-bottom: 5px;
}
.Tab:hover {
  border-bottom: 2px solid #c9c6ce;
}
.Tabs {
  position: relative;
  background-color: #fff;
  &:after {
    content: ' ';
    display: table;
    clear: both;
  }
  margin: 0;
  padding: 0;
  list-style: none;
  &__tab {
    float: left;
    width: 33.333%;
    text-align: center;
    &:first-child.active ~ .Tabs__presentation-slider {
      left: 0;
    }
    &:nth-child(2).active ~ .Tabs__presentation-slider {
      left: 33.333%;
    }
    &:nth-child(3).active ~ .Tabs__presentation-slider {
      left: calc(33.333% * 2);
    }
  }
  &__presentation-slider {
    position: absolute;
    bottom: 0;
    left: 0;
    width: 33.333%;
    height: 2px;
    background-color: #17b53f;
    transition: left 0.25s;
  }
}
.profile-avatar.ds-avatar {
  display: block;
  margin: auto;
  margin-top: -60px;
  border: #fff 5px solid;
}
.page-name-profile-id-slug {
  .ds-flex-item:first-child .content-menu {
    position: absolute;
    top: $space-x-small;
    right: $space-x-small;
  }
}
.profile-top-navigation {
  position: sticky;
  top: 53px;
  z-index: 2;
}
.ds-tab-nav {
  .ds-card-content {
    padding: 0 !important;
    .ds-tab-nav-item {
      &.ds-tab-nav-item-active {
        border-bottom: 3px solid #17b53f;
        &:first-child {
          border-bottom-left-radius: $border-radius-x-large;
        }
        &:last-child {
          border-bottom-right-radius: $border-radius-x-large;
        }
      }
    }
  }
}
</style><|MERGE_RESOLUTION|>--- conflicted
+++ resolved
@@ -254,15 +254,9 @@
 import ContentMenu from '~/components/ContentMenu'
 import HcUpload from '~/components/Upload'
 import HcAvatar from '~/components/Avatar/Avatar.vue'
-<<<<<<< HEAD
-import PostQuery from '~/graphql/UserProfile/Post.js'
-import UserQuery from '~/graphql/User.js'
-import { Block, Unblock } from '~/graphql/settings/BlockedUsers.js'
-=======
 import { filterPosts } from '~/graphql/PostQuery'
 import UserQuery from '~/graphql/User'
 import { Block, Unblock } from '~/graphql/settings/BlockedUsers'
->>>>>>> 90fa70e8
 
 const tabToFilterMapping = ({ tab, id }) => {
   return {
