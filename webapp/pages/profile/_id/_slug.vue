--- conflicted
+++ resolved
@@ -204,11 +204,7 @@
               :key="post.id"
               :post="post"
               :width="{ base: '100%', md: '100%', xl: '50%' }"
-<<<<<<< HEAD
               @removePostFromList="user.contributions.splice(index, 1)"
-=======
-              @deletePost="Post.splice(index, 1)"
->>>>>>> fa5b16dd
             />
           </template>
           <template v-else-if="$apollo.loading">
