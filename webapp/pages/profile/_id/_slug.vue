<template>
  <div>
    <ds-space />
    <ds-flex v-if="user" :width="{ base: '100%' }" gutter="base">
      <ds-flex-item :width="{ base: '100%', sm: 2, md: 2, lg: 1 }">
        <base-card
          :class="{ 'disabled-content': user.disabled }"
          style="position: relative; height: auto; overflow: visible"
        >
          <hc-upload v-if="myProfile" :user="user">
            <user-avatar :user="user" class="profile-avatar" size="large"></user-avatar>
          </hc-upload>
          <user-avatar v-else :user="user" class="profile-avatar" size="large" />
          <!-- Menu -->
          <client-only>
            <content-menu
              placement="bottom-end"
              resource-type="user"
              :resource="user"
              :is-owner="myProfile"
              class="user-content-menu"
              @mute="muteUser"
              @unmute="unmuteUser"
              @block="blockUser"
              @unblock="unblockUser"
              @delete="deleteUser"
            />
          </client-only>
          <ds-space margin="small">
            <ds-heading tag="h3" align="center" no-margin>
              {{ userName }}
            </ds-heading>
            <ds-text align="center" color="soft">
              {{ userSlug }}
            </ds-text>
            <ds-text v-if="user.location" align="center" color="soft" size="small">
              <base-icon name="map-marker" />
              {{ user.location.name }}
            </ds-text>
            <ds-text align="center" color="soft" size="small">
              {{ $t('profile.memberSince') }} {{ user.createdAt | date('MMMM yyyy') }}
            </ds-text>
          </ds-space>
          <ds-space v-if="user.badges && user.badges.length" margin="x-small">
            <hc-badges :badges="user.badges" />
          </ds-space>
          <ds-flex>
            <ds-flex-item>
              <client-only>
                <ds-number :label="$t('profile.followers')">
                  <hc-count-to
                    slot="count"
                    :start-val="followedByCountStartValue"
                    :end-val="user.followedByCount"
                  />
                </ds-number>
              </client-only>
            </ds-flex-item>
            <ds-flex-item>
              <client-only>
                <ds-number :label="$t('profile.following')">
                  <hc-count-to slot="count" :end-val="user.followingCount" />
                </ds-number>
              </client-only>
            </ds-flex-item>
          </ds-flex>
          <div v-if="!myProfile" class="action-buttons">
            <base-button v-if="user.isBlocked" @click="unblockUser(user)">
              {{ $t('settings.blocked-users.unblock') }}
            </base-button>
            <base-button v-if="user.isMuted" @click="unmuteUser(user)">
              {{ $t('settings.muted-users.unmute') }}
            </base-button>
            <hc-follow-button
              v-if="!user.isMuted && !user.isBlocked"
              :follow-id="user.id"
              :is-followed="user.followedByCurrentUser"
              @optimistic="optimisticFollow"
              @update="updateFollow"
            />
          </div>
          <template v-if="user.about">
            <hr />
            <ds-space margin-top="small" margin-bottom="small">
              <ds-text color="soft" size="small" class="hyphenate-text">{{ user.about }}</ds-text>
            </ds-space>
          </template>
        </base-card>
        <ds-space />
        <ds-heading tag="h3" soft style="text-align: center; margin-bottom: 10px;">
          {{ $t('profile.network.title') }}
        </ds-heading>
        <follow-list
          :loading="$apollo.loading"
          :user="user"
          type="followedBy"
          @fetchAllConnections="fetchAllConnections"
        />
        <ds-space />
        <follow-list
          :loading="$apollo.loading"
          :user="user"
          type="following"
          @fetchAllConnections="fetchAllConnections"
        />
<<<<<<< HEAD
        <ds-space v-if="user.socialMedia && user.socialMedia.length" margin="large">
          <base-card style="position: relative; height: auto;">
            <ds-space margin="x-small">
              <ds-text tag="h5" color="soft">
                {{ $t('profile.socialMedia') }} {{ userName | truncate(15) }}?
              </ds-text>
              <template>
                <ds-space v-for="link in socialMediaLinks" :key="link.username" margin="x-small">
                  <a :href="link.url" target="_blank">
                    <img :src="link.favicon" alt="Link:" height="22" width="22" />
                    {{ link.username }}
                  </a>
                </ds-space>
              </template>
            </ds-space>
          </base-card>
        </ds-space>
=======
        <social-media :user-name="userName" :user="user" />
>>>>>>> 8f92d6dc
      </ds-flex-item>

      <ds-flex-item :width="{ base: '100%', sm: 3, md: 5, lg: 3 }">
        <masonry-grid>
          <ds-grid-item class="profile-top-navigation" :row-span="3" column-span="fullWidth">
            <base-card class="ds-tab-nav">
              <ul class="Tabs">
                <li class="Tabs__tab pointer" :class="{ active: tabActive === 'post' }">
                  <a @click="handleTab('post')">
                    <ds-space margin="small">
                      <client-only placeholder="Loading...">
                        <ds-number :label="$t('common.post', null, user.contributionsCount)">
                          <hc-count-to slot="count" :end-val="user.contributionsCount" />
                        </ds-number>
                      </client-only>
                    </ds-space>
                  </a>
                </li>
                <li class="Tabs__tab pointer" :class="{ active: tabActive === 'comment' }">
                  <a @click="handleTab('comment')">
                    <ds-space margin="small">
                      <client-only placeholder="Loading...">
                        <ds-number :label="$t('profile.commented')">
                          <hc-count-to slot="count" :end-val="user.commentedCount" />
                        </ds-number>
                      </client-only>
                    </ds-space>
                  </a>
                </li>
                <li
                  class="Tabs__tab pointer"
                  :class="{ active: tabActive === 'shout' }"
                  v-if="myProfile || user.showShoutsPublicly"
                >
                  <a @click="handleTab('shout')">
                    <ds-space margin="small">
                      <client-only placeholder="Loading...">
                        <ds-number :label="$t('profile.shouted')">
                          <hc-count-to slot="count" :end-val="user.shoutedCount" />
                        </ds-number>
                      </client-only>
                    </ds-space>
                  </a>
                </li>
              </ul>
            </base-card>
          </ds-grid-item>

          <ds-grid-item :row-span="2" column-span="fullWidth">
            <ds-space centered>
              <nuxt-link :to="{ name: 'post-create' }">
                <base-button
                  v-if="myProfile"
                  v-tooltip="{
                    content: $t('contribution.newPost'),
                    placement: 'left',
                    delay: { show: 500 },
                  }"
                  :path="{ name: 'post-create' }"
                  class="profile-post-add-button"
                  icon="plus"
                  circle
                  filled
                />
              </nuxt-link>
            </ds-space>
          </ds-grid-item>

          <template v-if="posts.length">
            <masonry-grid-item
              v-for="post in posts"
              :key="post.id"
              :imageAspectRatio="post.image && post.image.aspectRatio"
            >
              <post-teaser
                :post="post"
                :width="{ base: '100%', md: '100%', xl: '50%' }"
                @removePostFromList="removePostFromList"
                @pinPost="pinPost"
                @unpinPost="unpinPost"
              />
            </masonry-grid-item>
          </template>
          <template v-else-if="$apollo.loading">
            <ds-grid-item column-span="fullWidth">
              <ds-space centered>
                <ds-spinner size="base"></ds-spinner>
              </ds-space>
            </ds-grid-item>
          </template>
          <template v-else>
            <ds-grid-item column-span="fullWidth">
              <hc-empty margin="xx-large" icon="file" />
            </ds-grid-item>
          </template>
        </masonry-grid>
        <client-only>
          <infinite-loading v-if="hasMore" @infinite="showMoreContributions" />
        </client-only>
      </ds-flex-item>
    </ds-flex>
  </div>
</template>

<script>
import uniqBy from 'lodash/uniqBy'
import PostTeaser from '~/components/PostTeaser/PostTeaser.vue'
import HcFollowButton from '~/components/FollowButton.vue'
import HcCountTo from '~/components/CountTo.vue'
import HcBadges from '~/components/Badges.vue'
import FollowList from '~/components/features/FollowList/FollowList'
import HcEmpty from '~/components/Empty/Empty'
import ContentMenu from '~/components/ContentMenu/ContentMenu'
import HcUpload from '~/components/Upload'
import UserAvatar from '~/components/_new/generic/UserAvatar/UserAvatar'
import MasonryGrid from '~/components/MasonryGrid/MasonryGrid.vue'
import MasonryGridItem from '~/components/MasonryGrid/MasonryGridItem.vue'
import { profilePagePosts } from '~/graphql/PostQuery'
import UserQuery from '~/graphql/User'
import { muteUser, unmuteUser } from '~/graphql/settings/MutedUsers'
import { blockUser, unblockUser } from '~/graphql/settings/BlockedUsers'
import PostMutations from '~/graphql/PostMutations'
import UpdateQuery from '~/components/utils/UpdateQuery'
import SocialMedia from '~/components/SocialMedia/SocialMedia'

const tabToFilterMapping = ({ tab, id }) => {
  return {
    post: { author: { id } },
    comment: { comments_some: { author: { id } } },
    shout: { shoutedBy_some: { id } },
  }[tab]
}

export default {
  components: {
    SocialMedia,
    PostTeaser,
    HcFollowButton,
    HcCountTo,
    HcBadges,
    HcEmpty,
    UserAvatar,
    ContentMenu,
    HcUpload,
    MasonryGrid,
    MasonryGridItem,
    FollowList,
  },
  transition: {
    name: 'slide-up',
    mode: 'out-in',
  },
  data() {
    const filter = tabToFilterMapping({ tab: 'post', id: this.$route.params.id })
    return {
      User: [],
      posts: [],
      hasMore: true,
      offset: 0,
      pageSize: 6,
      tabActive: 'post',
      filter,
      followedByCountStartValue: 0,
      followedByCount: 7,
      followingCount: 7,
    }
  },
  computed: {
    myProfile() {
      return this.$route.params.id === this.$store.getters['auth/user'].id
    },
    user() {
      return this.User ? this.User[0] : {}
    },
    userName() {
      const { name } = this.user || {}
      return name || this.$t('profile.userAnonym')
    },
    userSlug() {
      const { slug } = this.user || {}
      return slug && `@${slug}`
    },
  },
  methods: {
    removePostFromList(deletedPost) {
      this.posts = this.posts.filter((post) => {
        return post.id !== deletedPost.id
      })
    },
    handleTab(tab) {
      this.tabActive = tab
      this.filter = tabToFilterMapping({ tab, id: this.$route.params.id })
      this.resetPostList()
    },
    uniq(items, field = 'id') {
      return uniqBy(items, field)
    },
    showMoreContributions($state) {
      const { profilePagePosts: PostQuery } = this.$apollo.queries
      if (!PostQuery) return // seems this can be undefined on subpages
      this.offset += this.pageSize

      PostQuery.fetchMore({
        variables: {
          offset: this.offset,
          filter: this.filter,
          first: this.pageSize,
          orderBy: 'createdAt_desc',
        },
        updateQuery: UpdateQuery(this, { $state, pageKey: 'profilePagePosts' }),
      })
    },
    resetPostList() {
      this.offset = 0
      this.posts = []
      this.hasMore = true
    },
    async muteUser(user) {
      try {
        await this.$apollo.mutate({ mutation: muteUser(), variables: { id: user.id } })
      } catch (error) {
        this.$toast.error(error.message)
      } finally {
        this.$apollo.queries.User.refetch()
        this.resetPostList()
        this.$apollo.queries.profilePagePosts.refetch()
      }
    },
    async unmuteUser(user) {
      try {
        this.$apollo.mutate({ mutation: unmuteUser(), variables: { id: user.id } })
      } catch (error) {
        this.$toast.error(error.message)
      } finally {
        this.$apollo.queries.User.refetch()
        this.resetPostList()
        this.$apollo.queries.profilePagePosts.refetch()
      }
    },
    async blockUser(user) {
      try {
        await this.$apollo.mutate({ mutation: blockUser(), variables: { id: user.id } })
      } catch (error) {
        this.$toast.error(error.message)
      } finally {
        this.$apollo.queries.User.refetch()
      }
    },
    async unblockUser(user) {
      try {
        this.$apollo.mutate({ mutation: unblockUser(), variables: { id: user.id } })
      } catch (error) {
        this.$toast.error(error.message)
      } finally {
        this.$apollo.queries.User.refetch()
      }
    },
    async deleteUser(userdata) {
      this.$store.commit('modal/SET_OPEN', {
        name: 'delete',
        data: {
          userdata: userdata,
        },
      })
    },
    pinPost(post) {
      this.$apollo
        .mutate({
          mutation: PostMutations().pinPost,
          variables: { id: post.id },
        })
        .then(() => {
          this.$toast.success(this.$t('post.menu.pinnedSuccessfully'))
          this.resetPostList()
          this.$apollo.queries.profilePagePosts.refetch()
        })
        .catch((error) => this.$toast.error(error.message))
    },
    unpinPost(post) {
      this.$apollo
        .mutate({
          mutation: PostMutations().unpinPost,
          variables: { id: post.id },
        })
        .then(() => {
          this.$toast.success(this.$t('post.menu.unpinnedSuccessfully'))
          this.resetPostList()
          this.$apollo.queries.profilePagePosts.refetch()
        })
        .catch((error) => this.$toast.error(error.message))
    },
    optimisticFollow({ followedByCurrentUser }) {
      /*
       * Note: followedByCountStartValue is updated to avoid counting from 0 when follow/unfollow
       */
      this.followedByCountStartValue = this.user.followedByCount
      const currentUser = this.$store.getters['auth/user']
      if (followedByCurrentUser) {
        this.user.followedByCount++
        this.user.followedBy = [currentUser, ...this.user.followedBy]
      } else {
        this.user.followedByCount--
        this.user.followedBy = this.user.followedBy.filter((user) => user.id !== currentUser.id)
      }
      this.user.followedByCurrentUser = followedByCurrentUser
    },
    updateFollow({ followedByCurrentUser, followedBy, followedByCount }) {
      this.followedByCountStartValue = this.user.followedByCount
      this.user.followedByCount = followedByCount
      this.user.followedByCurrentUser = followedByCurrentUser
      this.user.followedBy = followedBy
    },
    fetchAllConnections(type) {
      if (type === 'following') this.followingCount = Infinity
      if (type === 'followedBy') this.followedByCount = Infinity
    },
  },
  apollo: {
    profilePagePosts: {
      query() {
        return profilePagePosts(this.$i18n)
      },
      variables() {
        return {
          filter: this.filter,
          first: this.pageSize,
          offset: 0,
          orderBy: 'createdAt_desc',
        }
      },
      update({ profilePagePosts }) {
        this.posts = profilePagePosts
      },
      fetchPolicy: 'cache-and-network',
    },
    User: {
      query() {
        return UserQuery(this.$i18n)
      },
      variables() {
        return {
          id: this.$route.params.id,
          followedByCount: this.followedByCount,
          followingCount: this.followingCount,
        }
      },
      fetchPolicy: 'cache-and-network',
    },
  },
}
</script>

<style lang="scss">
.pointer {
  cursor: pointer;
}

.Tabs {
  position: relative;
  background-color: #fff;
  height: 100%;
  display: flex;
  margin: 0;
  padding: 0;
  list-style: none;

  &__tab {
    text-align: center;
    height: 100%;
    flex-grow: 1;

    &:hover {
      border-bottom: 2px solid #c9c6ce;
    }

    &.active {
      border-bottom: 2px solid #17b53f;
    }
  }
}
.profile-avatar.user-avatar {
  margin: auto;
  margin-top: -60px;
}
.page-name-profile-id-slug {
  .ds-flex-item:first-child .content-menu {
    position: absolute;
    top: $space-x-small;
    right: $space-x-small;
  }
}
.profile-top-navigation {
  position: sticky;
  top: 53px;
  z-index: 2;
}
.ds-tab-nav.base-card {
  padding: 0;

  .ds-tab-nav-item {
    &.ds-tab-nav-item-active {
      border-bottom: 3px solid #17b53f;
      &:first-child {
        border-bottom-left-radius: $border-radius-x-large;
      }
      &:last-child {
        border-bottom-right-radius: $border-radius-x-large;
      }
    }
  }
}
.profile-post-add-button {
  box-shadow: $box-shadow-x-large;
}
.action-buttons {
  margin: $space-small 0;

  > .base-button {
    display: block;
    width: 100%;
    margin-bottom: $space-x-small;
  }
}
</style><|MERGE_RESOLUTION|>--- conflicted
+++ resolved
@@ -87,7 +87,7 @@
           </template>
         </base-card>
         <ds-space />
-        <ds-heading tag="h3" soft style="text-align: center; margin-bottom: 10px;">
+        <ds-heading tag="h3" soft style="text-align: center; margin-bottom: 10px">
           {{ $t('profile.network.title') }}
         </ds-heading>
         <follow-list
@@ -103,27 +103,7 @@
           type="following"
           @fetchAllConnections="fetchAllConnections"
         />
-<<<<<<< HEAD
-        <ds-space v-if="user.socialMedia && user.socialMedia.length" margin="large">
-          <base-card style="position: relative; height: auto;">
-            <ds-space margin="x-small">
-              <ds-text tag="h5" color="soft">
-                {{ $t('profile.socialMedia') }} {{ userName | truncate(15) }}?
-              </ds-text>
-              <template>
-                <ds-space v-for="link in socialMediaLinks" :key="link.username" margin="x-small">
-                  <a :href="link.url" target="_blank">
-                    <img :src="link.favicon" alt="Link:" height="22" width="22" />
-                    {{ link.username }}
-                  </a>
-                </ds-space>
-              </template>
-            </ds-space>
-          </base-card>
-        </ds-space>
-=======
         <social-media :user-name="userName" :user="user" />
->>>>>>> 8f92d6dc
       </ds-flex-item>
 
       <ds-flex-item :width="{ base: '100%', sm: 3, md: 5, lg: 3 }">
