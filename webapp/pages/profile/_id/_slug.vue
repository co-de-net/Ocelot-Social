<template>
  <div>
    <ds-card v-if="user && user.image">
      <p>PROFILE IMAGE</p>
    </ds-card>
    <ds-space />
    <ds-flex v-if="user" :width="{ base: '100%' }" gutter="base">
      <ds-flex-item :width="{ base: '100%', sm: 2, md: 2, lg: 1 }">
        <ds-card
          :class="{ 'disabled-content': user.disabled }"
          style="position: relative; height: auto;"
        >
          <hc-upload v-if="myProfile" :user="user">
            <hc-avatar :user="user" class="profile-avatar" size="x-large"></hc-avatar>
          </hc-upload>
          <hc-avatar v-else :user="user" class="profile-avatar" size="x-large" />
          <!-- Menu -->
          <no-ssr>
            <content-menu
              placement="bottom-end"
              resource-type="user"
              :resource="user"
              :is-owner="myProfile"
              class="user-content-menu"
              @block="block"
              @unblock="unblock"
            />
          </no-ssr>
          <ds-space margin="small">
            <ds-heading tag="h3" align="center" no-margin>{{ userName }}</ds-heading>
            <ds-text v-if="user.location" align="center" color="soft" size="small">
              <ds-icon name="map-marker" />
              {{ user.location.name }}
            </ds-text>
            <ds-text align="center" color="soft" size="small">
              {{ $t('profile.memberSince') }} {{ user.createdAt | date('MMMM yyyy') }}
            </ds-text>
          </ds-space>
          <ds-space v-if="user.badges && user.badges.length" margin="x-small">
            <hc-badges :badges="user.badges" />
          </ds-space>
          <ds-flex>
            <ds-flex-item>
              <no-ssr>
                <ds-number :label="$t('profile.followers')">
                  <hc-count-to slot="count" :end-val="user.followedByCount" />
                </ds-number>
              </no-ssr>
            </ds-flex-item>
            <ds-flex-item>
              <no-ssr>
                <ds-number :label="$t('profile.following')">
                  <hc-count-to slot="count" :end-val="user.followingCount" />
                </ds-number>
              </no-ssr>
            </ds-flex-item>
          </ds-flex>
          <ds-space margin="small">
            <template v-if="!myProfile">
              <hc-follow-button
                v-if="!user.isBlocked"
                :follow-id="user.id"
                :is-followed="user.followedByCurrentUser"
                @optimistic="follow => (user.followedByCurrentUser = follow)"
                @update="follow => fetchUser()"
              />
              <ds-button v-else fullwidth @click="unblock(user)">
                {{ $t('settings.blocked-users.unblock') }}
              </ds-button>
            </template>
          </ds-space>
          <template v-if="user.about">
            <hr />
            <ds-space margin-top="small" margin-bottom="small">
              <ds-text color="soft" size="small">{{ user.about }}</ds-text>
            </ds-space>
          </template>
        </ds-card>
        <ds-space />
        <ds-heading tag="h3" soft style="text-align: center; margin-bottom: 10px;">
          {{ $t('profile.network.title') }}
        </ds-heading>
        <ds-card style="position: relative; height: auto;">
          <ds-space v-if="user.following && user.following.length" margin="x-small">
            <ds-text tag="h5" color="soft">
              {{ userName | truncate(15) }} {{ $t('profile.network.following') }}
            </ds-text>
          </ds-space>
          <template v-if="user.following && user.following.length">
            <ds-space v-for="follow in uniq(user.following)" :key="follow.id" margin="x-small">
              <!-- TODO: find better solution for rendering errors -->
              <no-ssr>
                <user :user="follow" :trunc="15" />
              </no-ssr>
            </ds-space>
            <ds-space v-if="user.followingCount - user.following.length" margin="small">
              <ds-text size="small" color="softer">
                {{ $t('profile.network.and') }} {{ user.followingCount - user.following.length }}
                {{ $t('profile.network.more') }}
              </ds-text>
            </ds-space>
          </template>
          <template v-else>
            <p style="text-align: center; opacity: .5;">
              {{ userName }} {{ $t('profile.network.followingNobody') }}
            </p>
          </template>
        </ds-card>
        <ds-space />
        <ds-card style="position: relative; height: auto;">
          <ds-space v-if="user.followedBy && user.followedBy.length" margin="x-small">
            <ds-text tag="h5" color="soft">
              {{ userName | truncate(15) }} {{ $t('profile.network.followedBy') }}
            </ds-text>
          </ds-space>
          <template v-if="user.followedBy && user.followedBy.length">
            <ds-space v-for="follow in uniq(user.followedBy)" :key="follow.id" margin="x-small">
              <!-- TODO: find better solution for rendering errors -->
              <no-ssr>
                <user :user="follow" :trunc="15" />
              </no-ssr>
            </ds-space>
            <ds-space v-if="user.followedByCount - user.followedBy.length" margin="small">
              <ds-text size="small" color="softer">
                {{ $t('profile.network.and') }} {{ user.followedByCount - user.followedBy.length }}
                {{ $t('profile.network.more') }}
              </ds-text>
            </ds-space>
          </template>
          <template v-else>
            <p style="text-align: center; opacity: .5;">
              {{ userName }} {{ $t('profile.network.followedByNobody') }}
            </p>
          </template>
        </ds-card>
        <ds-space v-if="user.socialMedia && user.socialMedia.length" margin="large">
          <ds-card style="position: relative; height: auto;">
            <ds-space margin="x-small">
              <ds-text tag="h5" color="soft">
                {{ $t('profile.socialMedia') }} {{ user.name | truncate(15) }}?
              </ds-text>
              <template>
                <ds-space v-for="link in socialMediaLinks" :key="link.username" margin="x-small">
                  <a :href="link.url" target="_blank">
                    <ds-avatar :image="link.favicon" />
                    {{ link.username }}
                  </a>
                </ds-space>
              </template>
            </ds-space>
          </ds-card>
        </ds-space>
      </ds-flex-item>

      <ds-flex-item :width="{ base: '100%', sm: 3, md: 5, lg: 3 }">
        <masonry-grid class="user-profile-posts-list">
          <ds-grid-item class="profile-top-navigation" :row-span="3" column-span="fullWidth">
            <ds-card class="ds-tab-nav">
              <ul class="Tabs">
                <li class="Tabs__tab Tab pointer" :class="{ active: tabActive === 'post' }">
                  <a @click="handleTab('post')">
                    <ds-space margin="small">
                      <no-ssr placeholder="Loading...">
                        <ds-number :label="$t('common.post', null, user.contributionsCount)">
                          <hc-count-to slot="count" :end-val="user.contributionsCount" />
                        </ds-number>
                      </no-ssr>
                    </ds-space>
                  </a>
                </li>
                <li class="Tabs__tab Tab pointer" :class="{ active: tabActive === 'comment' }">
                  <a @click="handleTab('comment')">
                    <ds-space margin="small">
                      <no-ssr placeholder="Loading...">
                        <ds-number :label="$t('profile.commented')">
                          <hc-count-to slot="count" :end-val="user.commentedCount" />
                        </ds-number>
                      </no-ssr>
                    </ds-space>
                  </a>
                </li>
                <li class="Tabs__tab Tab pointer" :class="{ active: tabActive === 'shout' }">
                  <a @click="handleTab('shout')">
                    <ds-space margin="small">
                      <no-ssr placeholder="Loading...">
                        <ds-number :label="$t('profile.shouted')">
                          <hc-count-to slot="count" :end-val="user.shoutedCount" />
                        </ds-number>
                      </no-ssr>
                    </ds-space>
                  </a>
                </li>
                <li class="Tabs__presentation-slider" role="presentation"></li>
              </ul>
            </ds-card>
          </ds-grid-item>

          <ds-grid-item :row-span="2" column-span="fullWidth" class="create-button">
            <ds-button
              v-if="myProfile"
              v-tooltip="{ content: 'Create a new Post', placement: 'left', delay: { show: 500 } }"
              :path="{ name: 'post-create' }"
              class="profile-post-add-button"
              icon="plus"
              size="large"
              primary
            />
          </ds-grid-item>

          <template v-if="activePosts.length">
            <masonry-grid-item v-for="(post, index) in activePosts" :key="post.id">
              <hc-post-card
                :post="post"
                :width="{ base: '100%', md: '100%', xl: '50%' }"
                @removePostFromList="removePostFromList(index)"
              />
            </masonry-grid-item>
          </template>
          <template v-else-if="$apollo.loading">
            <ds-grid-item>
              <ds-section centered>
                <ds-spinner size="base"></ds-spinner>
              </ds-section>
            </ds-grid-item>
          </template>
          <template v-else>
            <ds-grid-item column-span="fullWidth">
              <hc-empty margin="xx-large" icon="file" />
            </ds-grid-item>
          </template>
<<<<<<< HEAD
        </masonry-grid>
        <hc-load-more v-if="hasMore" :loading="$apollo.loading" @click="showMoreContributions" />
=======
        </ds-flex>
        <div
          v-if="hasMore"
          v-infinite-scroll="showMoreContributions"
          infinite-scroll-disabled="$apollo.loading"
          infinite-scroll-distance="10"
        >
          <hc-load-more :loading="$apollo.loading" @click="showMoreContributions" />
        </div>
>>>>>>> 90fa70e8
      </ds-flex-item>
    </ds-flex>
  </div>
</template>

<script>
import uniqBy from 'lodash/uniqBy'
import User from '~/components/User'
import HcPostCard from '~/components/PostCard'
import HcFollowButton from '~/components/FollowButton.vue'
import HcCountTo from '~/components/CountTo.vue'
import HcBadges from '~/components/Badges.vue'
import HcLoadMore from '~/components/LoadMore.vue'
import HcEmpty from '~/components/Empty.vue'
import ContentMenu from '~/components/ContentMenu'
import HcUpload from '~/components/Upload'
import HcAvatar from '~/components/Avatar/Avatar.vue'
<<<<<<< HEAD
import MasonryGrid from '~/components/MasonryGrid/MasonryGrid.vue'
import MasonryGridItem from '~/components/MasonryGrid/MasonryGridItem.vue'
import PostQuery from '~/graphql/UserProfile/Post.js'
import UserQuery from '~/graphql/UserProfile/User.js'
import { Block, Unblock } from '~/graphql/settings/BlockedUsers.js'
=======
import { filterPosts } from '~/graphql/PostQuery'
import UserQuery from '~/graphql/User'
import { Block, Unblock } from '~/graphql/settings/BlockedUsers'
>>>>>>> 90fa70e8

const tabToFilterMapping = ({ tab, id }) => {
  return {
    post: { author: { id } },
    comment: { comments_some: { author: { id } } },
    shout: { shoutedBy_some: { id } },
  }[tab]
}

export default {
  name: 'HcUserProfile',
  components: {
    User,
    HcPostCard,
    HcFollowButton,
    HcCountTo,
    HcBadges,
    HcLoadMore,
    HcEmpty,
    HcAvatar,
    ContentMenu,
    HcUpload,
    MasonryGrid,
    MasonryGridItem,
  },
  transition: {
    name: 'slide-up',
    mode: 'out-in',
  },
  data() {
    const filter = tabToFilterMapping({ tab: 'post', id: this.$route.params.id })
    return {
      User: [],
      Post: [],
      activePosts: [],
      voted: false,
      page: 1,
      pageSize: 6,
      tabActive: 'post',
      filter,
    }
  },
  computed: {
    hasMore() {
      const total = {
        post: this.user.contributionsCount,
        shout: this.user.shoutedCount,
        comment: this.user.commentedCount,
      }[this.tabActive]
      return this.Post && this.Post.length < total
    },
    myProfile() {
      return this.$route.params.id === this.$store.getters['auth/user'].id
    },
    user() {
      return this.User ? this.User[0] : {}
    },
    offset() {
      return (this.page - 1) * this.pageSize
    },
    socialMediaLinks() {
      const { socialMedia = [] } = this.user
      return socialMedia.map(socialMedia => {
        const { url } = socialMedia
        const matches = url.match(/^(?:https?:\/\/)?(?:[^@\n])?(?:www\.)?([^:/\n?]+)/g)
        const [domain] = matches || []
        const favicon = domain ? `${domain}/favicon.ico` : null
        const username = url.split('/').pop()
        return { url, username, favicon }
      })
    },
    userName() {
      const { name } = this.user || {}
      return name || this.$t('profile.userAnonym')
    },
  },
  watch: {
    User(val) {
      if (!val || !val.length) {
        throw new Error('User not found!')
      }
    },
    Post(val) {
      this.activePosts = this.setActivePosts()
    },
  },
  methods: {
    removePostFromList(index) {
      this.activePosts.splice(index, 1)
      this.$apollo.queries.User.refetch()
    },
    handleTab(tab) {
      this.tabActive = tab
      this.Post = null
      this.filter = tabToFilterMapping({ tab, id: this.$route.params.id })
    },
    uniq(items, field = 'id') {
      return uniqBy(items, field)
    },
    fetchUser() {
      // TODO: we should use subscriptions instead of fetching the whole user again
      this.$apollo.queries.User.refetch()
    },
    showMoreContributions() {
      // this.page++
      // Fetch more data and transform the original result
      this.page++
      this.$apollo.queries.Post.fetchMore({
        variables: {
          filter: this.filter,
          first: this.pageSize,
          offset: this.offset,
        },
        // Transform the previous result with new data
        updateQuery: (previousResult, { fetchMoreResult }) => {
          let output = { Post: this.Post }
          output.Post = [...previousResult.Post, ...fetchMoreResult.Post]
          return output
        },
        fetchPolicy: 'cache-and-network',
      })
    },
    setActivePosts() {
      if (!this.Post) {
        return []
      }
      return this.uniq(this.Post.filter(post => !post.deleted))
    },
    async block(user) {
      await this.$apollo.mutate({ mutation: Block(), variables: { id: user.id } })
      this.$apollo.queries.User.refetch()
      this.$apollo.queries.Post.refetch()
    },
    async unblock(user) {
      await this.$apollo.mutate({ mutation: Unblock(), variables: { id: user.id } })
      this.$apollo.queries.User.refetch()
      this.$apollo.queries.Post.refetch()
    },
  },
  apollo: {
    Post: {
      query() {
        return filterPosts(this.$i18n)
      },
      variables() {
        return {
          filter: this.filter,
          first: this.pageSize,
          offset: 0,
        }
      },
      fetchPolicy: 'cache-and-network',
    },
    User: {
      query() {
        return UserQuery(this.$i18n)
      },
      variables() {
        return { id: this.$route.params.id }
      },
      fetchPolicy: 'cache-and-network',
    },
  },
}
</script>

<style lang="scss">
.pointer {
  cursor: pointer;
}
.create-button {
  text-align: center;
  margin: auto;
}
.Tab {
  border-collapse: collapse;
  padding-bottom: 5px;
}
.Tab:hover {
  border-bottom: 2px solid #c9c6ce;
}
.Tabs {
  position: relative;
  background-color: #fff;
  height: 100%;

  &:after {
    content: ' ';
    display: table;
    clear: both;
  }
  margin: 0;
  padding: 0;
  list-style: none;

  &__tab {
    float: left;
    width: 33.333%;
    text-align: center;
    height: 100%;

    &:first-child.active ~ .Tabs__presentation-slider {
      left: 0;
    }
    &:nth-child(2).active ~ .Tabs__presentation-slider {
      left: 33.333%;
    }
    &:nth-child(3).active ~ .Tabs__presentation-slider {
      left: calc(33.333% * 2);
    }
  }
  &__presentation-slider {
    position: absolute;
    bottom: 0;
    left: 0;
    width: 33.333%;
    height: 2px;
    background-color: #17b53f;
    transition: left 0.25s;
  }
}
.profile-avatar.ds-avatar {
  display: block;
  margin: auto;
  margin-top: -60px;
  border: #fff 5px solid;
}
.page-name-profile-id-slug {
  .ds-flex-item:first-child .content-menu {
    position: absolute;
    top: $space-x-small;
    right: $space-x-small;
  }
}
.profile-top-navigation {
  position: sticky;
  top: 53px;
  z-index: 2;
}
.ds-tab-nav {
  .ds-card-content {
    padding: 0 !important;
    .ds-tab-nav-item {
      &.ds-tab-nav-item-active {
        border-bottom: 3px solid #17b53f;
        &:first-child {
          border-bottom-left-radius: $border-radius-x-large;
        }
        &:last-child {
          border-bottom-right-radius: $border-radius-x-large;
        }
      }
    }
  }
}
</style><|MERGE_RESOLUTION|>--- conflicted
+++ resolved
@@ -228,11 +228,7 @@
               <hc-empty margin="xx-large" icon="file" />
             </ds-grid-item>
           </template>
-<<<<<<< HEAD
         </masonry-grid>
-        <hc-load-more v-if="hasMore" :loading="$apollo.loading" @click="showMoreContributions" />
-=======
-        </ds-flex>
         <div
           v-if="hasMore"
           v-infinite-scroll="showMoreContributions"
@@ -241,7 +237,6 @@
         >
           <hc-load-more :loading="$apollo.loading" @click="showMoreContributions" />
         </div>
->>>>>>> 90fa70e8
       </ds-flex-item>
     </ds-flex>
   </div>
@@ -259,17 +254,11 @@
 import ContentMenu from '~/components/ContentMenu'
 import HcUpload from '~/components/Upload'
 import HcAvatar from '~/components/Avatar/Avatar.vue'
-<<<<<<< HEAD
 import MasonryGrid from '~/components/MasonryGrid/MasonryGrid.vue'
 import MasonryGridItem from '~/components/MasonryGrid/MasonryGridItem.vue'
-import PostQuery from '~/graphql/UserProfile/Post.js'
-import UserQuery from '~/graphql/UserProfile/User.js'
-import { Block, Unblock } from '~/graphql/settings/BlockedUsers.js'
-=======
 import { filterPosts } from '~/graphql/PostQuery'
 import UserQuery from '~/graphql/User'
 import { Block, Unblock } from '~/graphql/settings/BlockedUsers'
->>>>>>> 90fa70e8
 
 const tabToFilterMapping = ({ tab, id }) => {
   return {
