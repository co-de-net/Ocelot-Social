<template>
  <div>
    <ds-card v-if="user && user.image">
      <p>PROFILE IMAGE</p>
    </ds-card>
    <ds-space />
    <ds-flex v-if="user" :width="{ base: '100%' }" gutter="base">
      <ds-flex-item :width="{ base: '100%', sm: 2, md: 2, lg: 1 }">
        <ds-card
          :class="{ 'disabled-content': user.disabled }"
          style="position: relative; height: auto;"
        >
          <hc-upload v-if="myProfile" :user="user">
            <hc-avatar :user="user" class="profile-avatar" size="x-large"></hc-avatar>
          </hc-upload>
          <hc-avatar v-else :user="user" class="profile-avatar" size="x-large" />
          <!-- Menu -->
          <client-only>
            <content-menu
              placement="bottom-end"
              resource-type="user"
              :resource="user"
              :is-owner="myProfile"
              class="user-content-menu"
              @mute="muteUser"
              @unmute="unmuteUser"
            />
          </client-only>
          <ds-space margin="small">
            <ds-heading tag="h3" align="center" no-margin>
              {{ userName }}
            </ds-heading>
            <ds-text align="center" color="soft">
              {{ userSlug }}
            </ds-text>
            <ds-text v-if="user.location" align="center" color="soft" size="small">
              <base-icon name="map-marker" />
              {{ user.location.name }}
            </ds-text>
            <ds-text align="center" color="soft" size="small">
              {{ $t('profile.memberSince') }} {{ user.createdAt | date('MMMM yyyy') }}
            </ds-text>
          </ds-space>
          <ds-space v-if="user.badges && user.badges.length" margin="x-small">
            <hc-badges :badges="user.badges" />
          </ds-space>
          <ds-flex>
            <ds-flex-item>
              <client-only>
                <ds-number :label="$t('profile.followers')">
                  <hc-count-to
                    slot="count"
                    :start-val="followedByCountStartValue"
                    :end-val="user.followedByCount"
                  />
                </ds-number>
              </client-only>
            </ds-flex-item>
            <ds-flex-item>
              <client-only>
                <ds-number :label="$t('profile.following')">
                  <hc-count-to slot="count" :end-val="user.followingCount" />
                </ds-number>
              </client-only>
            </ds-flex-item>
          </ds-flex>
          <ds-space margin="small">
            <template v-if="!myProfile">
              <hc-follow-button
                v-if="!user.isMuted"
                :follow-id="user.id"
                :is-followed="user.followedByCurrentUser"
                @optimistic="optimisticFollow"
                @update="updateFollow"
              />
<<<<<<< HEAD
              <ds-button v-else fullwidth @click="unmuteUser(user)">
                {{ $t('settings.muted-users.unmute') }}
              </ds-button>
=======
              <base-button v-else @click="unblock(user)" class="unblock-user-button">
                {{ $t('settings.blocked-users.unblock') }}
              </base-button>
>>>>>>> a448c3d9
            </template>
          </ds-space>
          <template v-if="user.about">
            <hr />
            <ds-space margin-top="small" margin-bottom="small">
              <ds-text color="soft" size="small" class="hyphenate-text">{{ user.about }}</ds-text>
            </ds-space>
          </template>
        </ds-card>
        <ds-space />
        <ds-heading tag="h3" soft style="text-align: center; margin-bottom: 10px;">
          {{ $t('profile.network.title') }}
        </ds-heading>
        <ds-card style="position: relative; height: auto;">
          <ds-space v-if="user.following && user.following.length" margin="x-small">
            <ds-text tag="h5" color="soft">
              {{ userName | truncate(15) }} {{ $t('profile.network.following') }}
            </ds-text>
          </ds-space>
          <template v-if="user.following && user.following.length">
            <ds-space v-for="follow in uniq(user.following)" :key="follow.id" margin="x-small">
              <!-- TODO: find better solution for rendering errors -->
              <client-only>
                <user :user="follow" :trunc="15" />
              </client-only>
            </ds-space>
            <ds-space v-if="user.followingCount - user.following.length" margin="small">
              <ds-text size="small" color="softer">
                {{
                  $t('profile.network.andMore', {
                    number: user.followingCount - user.following.length,
                  })
                }}
              </ds-text>
            </ds-space>
          </template>
          <template v-else>
            <p style="text-align: center; opacity: .5;">
              {{ userName }} {{ $t('profile.network.followingNobody') }}
            </p>
          </template>
        </ds-card>
        <ds-space />
        <ds-card style="position: relative; height: auto;">
          <ds-space v-if="user.followedBy && user.followedBy.length" margin="x-small">
            <ds-text tag="h5" color="soft">
              {{ userName | truncate(15) }} {{ $t('profile.network.followedBy') }}
            </ds-text>
          </ds-space>
          <template v-if="user.followedBy && user.followedBy.length">
            <ds-space v-for="follow in uniq(user.followedBy)" :key="follow.id" margin="x-small">
              <!-- TODO: find better solution for rendering errors -->
              <client-only>
                <user :user="follow" :trunc="15" />
              </client-only>
            </ds-space>
            <ds-space v-if="user.followedByCount - user.followedBy.length" margin="small">
              <ds-text size="small" color="softer">
                {{
                  $t('profile.network.andMore', {
                    number: user.followedByCount - user.followedBy.length,
                  })
                }}
              </ds-text>
            </ds-space>
          </template>
          <template v-else>
            <p style="text-align: center; opacity: .5;">
              {{ userName }} {{ $t('profile.network.followedByNobody') }}
            </p>
          </template>
        </ds-card>
        <ds-space v-if="user.socialMedia && user.socialMedia.length" margin="large">
          <ds-card style="position: relative; height: auto;">
            <ds-space margin="x-small">
              <ds-text tag="h5" color="soft">
                {{ $t('profile.socialMedia') }} {{ userName | truncate(15) }}?
              </ds-text>
              <template>
                <ds-space v-for="link in socialMediaLinks" :key="link.username" margin="x-small">
                  <a :href="link.url" target="_blank">
                    <ds-avatar :image="link.favicon" />
                    {{ link.username }}
                  </a>
                </ds-space>
              </template>
            </ds-space>
          </ds-card>
        </ds-space>
      </ds-flex-item>

      <ds-flex-item :width="{ base: '100%', sm: 3, md: 5, lg: 3 }">
        <masonry-grid>
          <ds-grid-item class="profile-top-navigation" :row-span="3" column-span="fullWidth">
            <ds-card class="ds-tab-nav">
              <ul class="Tabs">
                <li class="Tabs__tab pointer" :class="{ active: tabActive === 'post' }">
                  <a @click="handleTab('post')">
                    <ds-space margin="small">
                      <client-only placeholder="Loading...">
                        <ds-number :label="$t('common.post', null, user.contributionsCount)">
                          <hc-count-to slot="count" :end-val="user.contributionsCount" />
                        </ds-number>
                      </client-only>
                    </ds-space>
                  </a>
                </li>
                <li class="Tabs__tab pointer" :class="{ active: tabActive === 'comment' }">
                  <a @click="handleTab('comment')">
                    <ds-space margin="small">
                      <client-only placeholder="Loading...">
                        <ds-number :label="$t('profile.commented')">
                          <hc-count-to slot="count" :end-val="user.commentedCount" />
                        </ds-number>
                      </client-only>
                    </ds-space>
                  </a>
                </li>
                <li
                  class="Tabs__tab pointer"
                  :class="{ active: tabActive === 'shout' }"
                  v-if="myProfile || user.showShoutsPublicly"
                >
                  <a @click="handleTab('shout')">
                    <ds-space margin="small">
                      <client-only placeholder="Loading...">
                        <ds-number :label="$t('profile.shouted')">
                          <hc-count-to slot="count" :end-val="user.shoutedCount" />
                        </ds-number>
                      </client-only>
                    </ds-space>
                  </a>
                </li>
              </ul>
            </ds-card>
          </ds-grid-item>

          <ds-grid-item :row-span="2" column-span="fullWidth">
            <ds-space centered>
              <nuxt-link :to="{ name: 'post-create' }">
                <base-button
                  v-if="myProfile"
                  v-tooltip="{
                    content: $t('contribution.newPost'),
                    placement: 'left',
                    delay: { show: 500 },
                  }"
                  :path="{ name: 'post-create' }"
                  class="profile-post-add-button"
                  icon="plus"
                  circle
                  filled
                />
              </nuxt-link>
            </ds-space>
          </ds-grid-item>

          <template v-if="posts.length">
            <masonry-grid-item
              v-for="post in posts"
              :key="post.id"
              :imageAspectRatio="post.imageAspectRatio"
            >
              <hc-post-card
                :post="post"
                :width="{ base: '100%', md: '100%', xl: '50%' }"
                @removePostFromList="removePostFromList"
                @pinPost="pinPost"
                @unpinPost="unpinPost"
              />
            </masonry-grid-item>
          </template>
          <template v-else-if="$apollo.loading">
            <ds-grid-item column-span="fullWidth">
              <ds-space centered>
                <ds-spinner size="base"></ds-spinner>
              </ds-space>
            </ds-grid-item>
          </template>
          <template v-else>
            <ds-grid-item column-span="fullWidth">
              <hc-empty margin="xx-large" icon="file" />
            </ds-grid-item>
          </template>
        </masonry-grid>
        <client-only>
          <infinite-loading v-if="hasMore" @infinite="showMoreContributions" />
        </client-only>
      </ds-flex-item>
    </ds-flex>
  </div>
</template>

<script>
import uniqBy from 'lodash/uniqBy'
import User from '~/components/User/User'
import HcPostCard from '~/components/PostCard/PostCard.vue'
import HcFollowButton from '~/components/FollowButton.vue'
import HcCountTo from '~/components/CountTo.vue'
import HcBadges from '~/components/Badges.vue'
import HcEmpty from '~/components/Empty/Empty'
import ContentMenu from '~/components/ContentMenu/ContentMenu'
import HcUpload from '~/components/Upload'
import HcAvatar from '~/components/Avatar/Avatar.vue'
import MasonryGrid from '~/components/MasonryGrid/MasonryGrid.vue'
import MasonryGridItem from '~/components/MasonryGrid/MasonryGridItem.vue'
import { profilePagePosts } from '~/graphql/PostQuery'
import UserQuery from '~/graphql/User'
import { muteUser, unmuteUser } from '~/graphql/settings/MutedUsers'
import PostMutations from '~/graphql/PostMutations'
import UpdateQuery from '~/components/utils/UpdateQuery'

const tabToFilterMapping = ({ tab, id }) => {
  return {
    post: { author: { id } },
    comment: { comments_some: { author: { id } } },
    shout: { shoutedBy_some: { id } },
  }[tab]
}

export default {
  name: 'HcUserProfile',
  components: {
    User,
    HcPostCard,
    HcFollowButton,
    HcCountTo,
    HcBadges,
    HcEmpty,
    HcAvatar,
    ContentMenu,
    HcUpload,
    MasonryGrid,
    MasonryGridItem,
  },
  transition: {
    name: 'slide-up',
    mode: 'out-in',
  },
  data() {
    const filter = tabToFilterMapping({ tab: 'post', id: this.$route.params.id })
    return {
      User: [],
      posts: [],
      hasMore: true,
      offset: 0,
      pageSize: 6,
      tabActive: 'post',
      filter,
      followedByCountStartValue: 0,
    }
  },
  computed: {
    myProfile() {
      return this.$route.params.id === this.$store.getters['auth/user'].id
    },
    user() {
      return this.User ? this.User[0] : {}
    },
    socialMediaLinks() {
      const { socialMedia = [] } = this.user
      return socialMedia.map(socialMedia => {
        const { url } = socialMedia
        const matches = url.match(/^(?:https?:\/\/)?(?:[^@\n])?(?:www\.)?([^:/\n?]+)/g)
        const [domain] = matches || []
        const favicon = domain ? `${domain}/favicon.ico` : null
        const username = url.split('/').pop()
        return { url, username, favicon }
      })
    },
    userName() {
      const { name } = this.user || {}
      return name || this.$t('profile.userAnonym')
    },
    userSlug() {
      const { slug } = this.user || {}
      return slug && `@${slug}`
    },
  },
  watch: {
    User(val) {
      if (!val || !val.length) {
        throw new Error('User not found!')
      }
    },
  },
  methods: {
    removePostFromList(deletedPost) {
      this.posts = this.posts.filter(post => {
        return post.id !== deletedPost.id
      })
    },
    handleTab(tab) {
      this.tabActive = tab
      this.filter = tabToFilterMapping({ tab, id: this.$route.params.id })
      this.resetPostList()
    },
    uniq(items, field = 'id') {
      return uniqBy(items, field)
    },
    showMoreContributions($state) {
      const { profilePagePosts: PostQuery } = this.$apollo.queries
      if (!PostQuery) return // seems this can be undefined on subpages
      this.offset += this.pageSize

      PostQuery.fetchMore({
        variables: {
          offset: this.offset,
          filter: this.filter,
          first: this.pageSize,
          orderBy: 'createdAt_desc',
        },
        updateQuery: UpdateQuery(this, { $state, pageKey: 'profilePagePosts' }),
      })
    },
    resetPostList() {
      this.offset = 0
      this.posts = []
      this.hasMore = true
    },
    async muteUser(user) {
      try {
        await this.$apollo.mutate({ mutation: muteUser(), variables: { id: user.id } })
      } catch (error) {
        this.$toast.error(error.message)
      } finally {
        this.$apollo.queries.User.refetch()
        this.resetPostList()
        this.$apollo.queries.profilePagePosts.refetch()
      }
    },
    async unmuteUser(user) {
      try {
        this.$apollo.mutate({ mutation: unmuteUser(), variables: { id: user.id } })
      } catch (error) {
        this.$toast.error(error.message)
      } finally {
        this.$apollo.queries.User.refetch()
        this.resetPostList()
        this.$apollo.queries.profilePagePosts.refetch()
      }
    },
    pinPost(post) {
      this.$apollo
        .mutate({
          mutation: PostMutations().pinPost,
          variables: { id: post.id },
        })
        .then(() => {
          this.$toast.success(this.$t('post.menu.pinnedSuccessfully'))
          this.resetPostList()
          this.$apollo.queries.profilePagePosts.refetch()
        })
        .catch(error => this.$toast.error(error.message))
    },
    unpinPost(post) {
      this.$apollo
        .mutate({
          mutation: PostMutations().unpinPost,
          variables: { id: post.id },
        })
        .then(() => {
          this.$toast.success(this.$t('post.menu.unpinnedSuccessfully'))
          this.resetPostList()
          this.$apollo.queries.profilePagePosts.refetch()
        })
        .catch(error => this.$toast.error(error.message))
    },
    optimisticFollow({ followedByCurrentUser }) {
      /*
       * Note: followedByCountStartValue is updated to avoid counting from 0 when follow/unfollow
       */
      this.followedByCountStartValue = this.user.followedByCount
      const currentUser = this.$store.getters['auth/user']
      if (followedByCurrentUser) {
        this.user.followedByCount++
        this.user.followedBy = [currentUser, ...this.user.followedBy]
      } else {
        this.user.followedByCount--
        this.user.followedBy = this.user.followedBy.filter(user => user.id !== currentUser.id)
      }
      this.user.followedByCurrentUser = followedByCurrentUser
    },
    updateFollow({ followedByCurrentUser, followedBy, followedByCount }) {
      this.followedByCountStartValue = this.user.followedByCount
      this.user.followedByCount = followedByCount
      this.user.followedByCurrentUser = followedByCurrentUser
      this.user.followedBy = followedBy
    },
  },
  apollo: {
    profilePagePosts: {
      query() {
        return profilePagePosts(this.$i18n)
      },
      variables() {
        return {
          filter: this.filter,
          first: this.pageSize,
          offset: 0,
          orderBy: 'createdAt_desc',
        }
      },
      update({ profilePagePosts }) {
        this.posts = profilePagePosts
      },
      fetchPolicy: 'cache-and-network',
    },
    User: {
      query() {
        return UserQuery(this.$i18n)
      },
      variables() {
        return { id: this.$route.params.id }
      },
      fetchPolicy: 'cache-and-network',
    },
  },
}
</script>

<style lang="scss">
.pointer {
  cursor: pointer;
}

.Tabs {
  position: relative;
  background-color: #fff;
  height: 100%;
  display: flex;
  margin: 0;
  padding: 0;
  list-style: none;

  &__tab {
    text-align: center;
    height: 100%;
    flex-grow: 1;

    &:hover {
      border-bottom: 2px solid #c9c6ce;
    }

    &.active {
      border-bottom: 2px solid #17b53f;
    }
  }
}
.profile-avatar.ds-avatar {
  display: block;
  margin: auto;
  margin-top: -60px;
  border: #fff 5px solid;
}
.page-name-profile-id-slug {
  .ds-flex-item:first-child .content-menu {
    position: absolute;
    top: $space-x-small;
    right: $space-x-small;
  }
}
.profile-top-navigation {
  position: sticky;
  top: 53px;
  z-index: 2;
}
.ds-tab-nav {
  .ds-card-content {
    padding: 0 !important;
    .ds-tab-nav-item {
      &.ds-tab-nav-item-active {
        border-bottom: 3px solid #17b53f;
        &:first-child {
          border-bottom-left-radius: $border-radius-x-large;
        }
        &:last-child {
          border-bottom-right-radius: $border-radius-x-large;
        }
      }
    }
  }
}
.profile-post-add-button {
  box-shadow: $box-shadow-x-large;
}
.unblock-user-button {
  display: block;
  width: 100%;
}
</style><|MERGE_RESOLUTION|>--- conflicted
+++ resolved
@@ -73,15 +73,9 @@
                 @optimistic="optimisticFollow"
                 @update="updateFollow"
               />
-<<<<<<< HEAD
-              <ds-button v-else fullwidth @click="unmuteUser(user)">
-                {{ $t('settings.muted-users.unmute') }}
-              </ds-button>
-=======
-              <base-button v-else @click="unblock(user)" class="unblock-user-button">
+              <base-button v-else @click="unmuteUser(user)" class="unblock-user-button">
                 {{ $t('settings.blocked-users.unblock') }}
               </base-button>
->>>>>>> a448c3d9
             </template>
           </ds-space>
           <template v-if="user.about">
