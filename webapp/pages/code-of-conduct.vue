<template>
  <div>
    <ds-space>
      <ds-heading tag="h2">{{ $t('site.code-of-conduct') }}</ds-heading>
      <p>{{ $t('code-of-conduct.subheader', metadata) }}</p>
    </ds-space>

    <ds-container>
<<<<<<< HEAD
      <div v-for="section in sections" :key="section">
        <strong>{{ $t(`code-of-conduct.${section}.title`) }}</strong>
        <p>{{ $t(`code-of-conduct.${section}.description`) }}</p>
      </div>

      <br />

      <div v-for="section in listSections" :key="section.key">
        <strong>{{ $t(`code-of-conduct.${section.key}.title`) }}</strong>
        <p>{{ $t(`code-of-conduct.${section.key}.description`) }}</p>
        <ul>
          <li v-for="i in section.items" :key="i">
            {{ $t(`code-of-conduct.${section.key}.list.${i}`) }}
          </li>
        </ul>
      </div>

      <p>
        {{ $t('code-of-conduct.get-help') }}
        <a
          class="hc-editor-link-blot"
          href="mailto:moderation@human-connection.org"
          target="_blank"
        >
          moderation@human-connection.org
        </a>
      </p>
      <br />
=======
      <div v-html="$t('html.codeOfConduct')" />
>>>>>>> 906ab2d7
    </ds-container>
  </div>
</template>

<script>
import metadata from '~/constants/metadata.js'

export default {
  layout: 'basic',
  head() {
    return {
      title: this.$t('site.code-of-conduct'),
    }
  },
  data() {
    return {
      metadata,
    }
  },
}
</script><|MERGE_RESOLUTION|>--- conflicted
+++ resolved
@@ -6,7 +6,6 @@
     </ds-space>
 
     <ds-container>
-<<<<<<< HEAD
       <div v-for="section in sections" :key="section">
         <strong>{{ $t(`code-of-conduct.${section}.title`) }}</strong>
         <p>{{ $t(`code-of-conduct.${section}.description`) }}</p>
@@ -35,9 +34,6 @@
         </a>
       </p>
       <br />
-=======
-      <div v-html="$t('html.codeOfConduct')" />
->>>>>>> 906ab2d7
     </ds-container>
   </div>
 </template>
