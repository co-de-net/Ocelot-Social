<template>
  <transition
    name="fade"
    appear
  >
    <ds-container
      v-if="ready"
      width="small"
    >
      <ds-space margin="small">
        <blockquote>
          <p>{{ $t('quotes.african.quote') }}</p>
          <b>- {{ $t('quotes.african.author') }}</b>
        </blockquote>
      </ds-space>
      <ds-card class="login-card">
        <ds-flex gutter="small">
          <ds-flex-item
            :width="{ base: '100%', sm: '50%' }"
            centered
          >
            <no-ssr>
              <locale-switch
                class="login-locale-switch"
                offset="5"
              />
            </no-ssr>
            <ds-space
              margin-top="small"
              margin-bottom="xxx-small"
              centered
            >
              <hc-image
                class="login-image"
                alt="Human Connection"
<<<<<<< HEAD
                :image-props="{ src: '/img/sign-up/humanconnection.svg' }" 
              />
=======
                src="/img/sign-up/humanconnection.svg"
              >
>>>>>>> 6c5f529d
            </ds-space>
          </ds-flex-item>
          <ds-flex-item
            :width="{ base: '100%', sm: '50%' }"
            centered
          >
            <ds-space margin="small">
              <ds-text size="small">
                {{ $t('login.copy') }}
              </ds-text>
            </ds-space>
            <form
              :disabled="pending"
              @submit.prevent="onSubmit"
            >
              <ds-input
                v-model="form.email"
                :disabled="pending"
                :placeholder="$t('login.email')"
                type="email"
                name="email"
                icon="envelope"
              />
              <ds-input
                v-model="form.password"
                :disabled="pending"
                :placeholder="$t('login.password')"
                icon="lock"
                icon-right="question-circle"
                name="password"
                type="password"
              />
              <ds-button
                :loading="pending"
                primary
                fullwidth
                name="submit"
                type="submit"
                icon="sign-in"
              >
                {{ $t('login.login') }}
              </ds-button>
              <ds-space margin="x-small">
                <a
                  :href="$t('login.moreInfoURL')"
                  :title="$t('login.moreInfoHint')"
                  target="_blank"
                >
                  {{ $t('login.moreInfo') }}
                </a>
              </ds-space>
            </form>
          </ds-flex-item>
        </ds-flex>
      </ds-card>
    </ds-container>
  </transition>
</template>

<script>
import LocaleSwitch from '~/components/LocaleSwitch'
import HcImage from '~/components/Image'

import gql from 'graphql-tag'

export default {
  components: {
    LocaleSwitch,
    HcImage
  },
  layout: 'blank',
  data() {
    return {
      ready: false,
      form: {
        email: '',
        password: ''
      }
    }
  },
  computed: {
    pending() {
      return this.$store.getters['auth/pending']
    }
  },
  asyncData({ store, redirect }) {
    if (store.getters['auth/isLoggedIn']) {
      redirect('/')
    }
  },
  mounted() {
    setTimeout(() => {
      // NOTE: quick fix for jumping flexbox implementation
      // will be fixed in a future update of the styleguide
      this.ready = true
    }, 50)
  },
  methods: {
    async onSubmit() {
      try {
        await this.$store.dispatch('auth/login', { ...this.form })
        this.$toast.success('You are logged in!')
        this.$router.replace(this.$route.query.path || '/')
      } catch (err) {
        this.$toast.error(err.message)
      }
    }
  }
}
</script>

<style lang="scss">
.login-image {
  width: 90%;
  max-width: 200px;
}
.login-card {
  position: relative;
}
.login-locale-switch {
  position: absolute;
  top: 1em;
  left: 1em;
}
</style><|MERGE_RESOLUTION|>--- conflicted
+++ resolved
@@ -30,16 +30,11 @@
               margin-bottom="xxx-small"
               centered
             >
-              <hc-image
+              <img
                 class="login-image"
                 alt="Human Connection"
-<<<<<<< HEAD
-                :image-props="{ src: '/img/sign-up/humanconnection.svg' }" 
-              />
-=======
                 src="/img/sign-up/humanconnection.svg"
               >
->>>>>>> 6c5f529d
             </ds-space>
           </ds-flex-item>
           <ds-flex-item
@@ -101,14 +96,12 @@
 
 <script>
 import LocaleSwitch from '~/components/LocaleSwitch'
-import HcImage from '~/components/Image'
 
 import gql from 'graphql-tag'
 
 export default {
   components: {
-    LocaleSwitch,
-    HcImage
+    LocaleSwitch
   },
   layout: 'blank',
   data() {
