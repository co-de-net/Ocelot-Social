--- conflicted
+++ resolved
@@ -166,15 +166,9 @@
 </template>
 
 <script>
-<<<<<<< HEAD
-import HcEmpty from '~/components/Empty.vue'
+import HcEmpty from '~/components/Empty/Empty'
 import HcUser from '~/components/User/User'
 import { reportListQuery, decideMutation } from '~/graphql/Moderation.js'
-=======
-import HcEmpty from '~/components/Empty/Empty'
-import HcRelativeDateTime from '~/components/RelativeDateTime'
-import { reportListQuery } from '~/graphql/Moderation.js'
->>>>>>> 46ed623c
 
 export default {
   components: {
