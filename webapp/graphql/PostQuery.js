--- conflicted
+++ resolved
@@ -78,15 +78,9 @@
 
 export const filterPosts = i18n => {
   const lang = i18n.locale().toUpperCase()
-<<<<<<< HEAD
   return gql(`
   query Post($filter: _PostFilter, $first: Int, $offset: Int, $orderBy: [_PostOrdering]) {
     Post(filter: $filter, first: $first, offset: $offset, orderBy: $orderBy) {
-=======
-  return gql`
-  query Post($filter: _PostFilter, $first: Int, $offset: Int) {
-    Post(filter: $filter, first: $first, offset: $offset) {
->>>>>>> 9237f24b
       id
       title
       contentExcerpt
