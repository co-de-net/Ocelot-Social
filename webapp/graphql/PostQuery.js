--- conflicted
+++ resolved
@@ -74,15 +74,10 @@
       Post(filter: $filter, first: $first, offset: $offset, orderBy: $orderBy) {
         postType
         eventStart
-<<<<<<< HEAD
-        eventVenue
-        eventLocationName
-=======
         eventEnd
         eventVenue
         eventLocationName
         eventIsOnline
->>>>>>> a403ffd2
         ...post
         ...postCounts
         ...tagsCategoriesAndPinned
