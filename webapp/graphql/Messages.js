--- conflicted
+++ resolved
@@ -34,7 +34,6 @@
   `
 }
 
-<<<<<<< HEAD
 export const chatMessageAdded = () => {
   return gql`
     subscription chatMessageAdded($userId: ID!) {
@@ -57,12 +56,14 @@
         distributed
         seen
       }
-=======
+    }
+  `
+}
+
 export const markMessagesAsSeen = () => {
   return gql`
     mutation ($messageIds: [String!]) {
       MarkMessagesAsSeen(messageIds: $messageIds)
->>>>>>> e1203a97
     }
   `
 }