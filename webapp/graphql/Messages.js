--- conflicted
+++ resolved
@@ -34,19 +34,6 @@
   `
 }
 
-<<<<<<< HEAD
-=======
-export const createMessageMutation = () => {
-  return gql`
-    mutation ($roomId: ID!, $content: String!) {
-      CreateMessage(roomId: $roomId, content: $content) {
-        id
-        content
-      }
-    }
-  `
-}
-
 export const chatMessageAdded = () => {
   return gql`
     subscription chatMessageAdded($userId: ID!) {
@@ -73,7 +60,6 @@
   `
 }
 
->>>>>>> aa86db47
 export const markMessagesAsSeen = () => {
   return gql`
     mutation ($messageIds: [String!]) {
