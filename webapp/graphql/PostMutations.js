import gql from 'graphql-tag'

export default () => {
  return {
    CreatePost: gql`
<<<<<<< HEAD
      mutation($title: String!, $content: String!, $language: String, $categoryIds: [ID]) {
=======
      mutation($title: String!, $content: String!, $language: String, $imageUpload: Upload) {
>>>>>>> 730c18fa
        CreatePost(
          title: $title
          content: $content
          language: $language
<<<<<<< HEAD
          categoryIds: $categoryIds
=======
          imageUpload: $imageUpload
>>>>>>> 730c18fa
        ) {
          id
          title
          slug
          content
          contentExcerpt
          language
          imageUpload
        }
      }
    `,
    UpdatePost: gql`
      mutation(
        $id: ID!
        $title: String!
        $content: String!
        $language: String
        $imageUpload: Upload
      ) {
        UpdatePost(
          id: $id
          title: $title
          content: $content
          language: $language
          imageUpload: $imageUpload
        ) {
          id
          title
          slug
          content
          contentExcerpt
          language
          imageUpload
        }
      }
    `,
    DeletePost: gql`
      mutation($id: ID!) {
        DeletePost(id: $id) {
          id
        }
      }
    `,
  }
}<|MERGE_RESOLUTION|>--- conflicted
+++ resolved
@@ -3,24 +3,21 @@
 export default () => {
   return {
     CreatePost: gql`
-<<<<<<< HEAD
-      mutation($title: String!, $content: String!, $language: String, $categoryIds: [ID]) {
-=======
-      mutation($title: String!, $content: String!, $language: String, $imageUpload: Upload) {
->>>>>>> 730c18fa
+      mutation(
+        $title: String!
+        $content: String!
+        $language: String
+        $categoryIds: [ID]
+        $imageUpload: Upload
+      ) {
         CreatePost(
           title: $title
           content: $content
           language: $language
-<<<<<<< HEAD
           categoryIds: $categoryIds
-=======
           imageUpload: $imageUpload
->>>>>>> 730c18fa
         ) {
-          id
           title
-          slug
           content
           contentExcerpt
           language
