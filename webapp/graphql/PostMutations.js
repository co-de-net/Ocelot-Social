import gql from 'graphql-tag'

export default () => {
  return {
<<<<<<< HEAD
    CreatePost: gql`
      mutation($title: String!, $content: String!) {
        CreatePost(title: $title, content: $content) {
=======
    CreatePost: gql(`
      mutation($title: String!, $content: String!, $language: String) {
        CreatePost(title: $title, content: $content, language: $language) {
>>>>>>> dd627535
          id
          title
          slug
          content
          contentExcerpt
          language
        }
      }
<<<<<<< HEAD
    `,
    UpdatePost: gql`
      mutation($id: ID!, $title: String!, $content: String!) {
        UpdatePost(id: $id, title: $title, content: $content) {
=======
    `),
    UpdatePost: gql(`
      mutation($id: ID!, $title: String!, $content: String!, $language: String) {
        UpdatePost(id: $id, title: $title, content: $content, language: $language) {
>>>>>>> dd627535
          id
          title
          slug
          content
          contentExcerpt
          language
        }
      }
    `,
    DeletePost: gql`
      mutation($id: ID!) {
        DeletePost(id: $id) {
          id
        }
      }
    `,
  }
}<|MERGE_RESOLUTION|>--- conflicted
+++ resolved
@@ -2,15 +2,9 @@
 
 export default () => {
   return {
-<<<<<<< HEAD
-    CreatePost: gql`
-      mutation($title: String!, $content: String!) {
-        CreatePost(title: $title, content: $content) {
-=======
     CreatePost: gql(`
       mutation($title: String!, $content: String!, $language: String) {
         CreatePost(title: $title, content: $content, language: $language) {
->>>>>>> dd627535
           id
           title
           slug
@@ -19,17 +13,10 @@
           language
         }
       }
-<<<<<<< HEAD
-    `,
-    UpdatePost: gql`
-      mutation($id: ID!, $title: String!, $content: String!) {
-        UpdatePost(id: $id, title: $title, content: $content) {
-=======
     `),
     UpdatePost: gql(`
       mutation($id: ID!, $title: String!, $content: String!, $language: String) {
         UpdatePost(id: $id, title: $title, content: $content, language: $language) {
->>>>>>> dd627535
           id
           title
           slug
