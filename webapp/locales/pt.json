{
  "actions": {
    "cancel": "Cancelar",
    "create": "Criar",
    "delete": "Apagar",
    "edit": "Editar",
    "loading": "Carregando",
    "loadMore": "Carregar mais",
    "save": "Salvar"
  },
  "admin": {
    "categories": {
      "categoryName": "Nome",
      "name": "Categorias",
      "postCount": "Postagens"
    },
    "dashboard": {
      "comments": "Comentários",
      "follows": "Segue",
      "invites": "Convites",
      "name": "Painel de controle",
      "notifications": "Notificações",
      "organizations": "Organizações",
      "posts": "Postagens",
      "projects": "Projetos",
      "shouts": "Aclamações",
      "users": "Usuários"
    },
    "donations": {
      "goal": "Doações mensais necessárias",
      "name": "Informações sobre Doações",
      "progress": "Doações arrecadadas até o momento",
      "successfulUpdate": "Informações sobre doações atualizadas com sucesso!"
    },
    "hashtags": {
      "name": "Hashtags",
      "nameOfHashtag": "Nome",
      "number": "Não.",
      "tagCount": "Publicações",
      "tagCountUnique": "Usuários"
    },
    "invites": {
      "description": "Convites são uma maneira maravilhosa de ter seus amigos em sua rede …",
      "name": "Convidar usuários",
      "title": "Convidar pessoas"
    },
    "name": "Administração",
    "notifications": {
      "name": "Notificações"
    },
    "organizations": {
      "name": "Organizações"
    },
    "pages": {
      "name": "Páginas"
    },
    "settings": {
<<<<<<< HEAD
        "name": "Configurações",
        "data": {
            "name": "Seus dados",
            "labelName": "Seu nome",
            "labelCity": "Sua cidade ou estado",
            "labelBio": "Sobre você",
            "labelSlug": "Seu nome de usuário exclusivo",
            "namePlaceholder": "Anonymous",
            "success": "Seus dados foram atualizados com sucesso!"
        },
        "security": {
            "name": "Segurança",
            "change-password": {
                "button": "Modificar senha",
                "success": "Senha modificada com sucesso!",
                "label-old-password": "Sua senha antiga",
                "label-new-password": "Sua nova senha",
                "label-new-password-confirm": "Confirme sua nova senha",
                "message-old-password-required": "Digite sua senha antiga",
                "message-new-password-required": "Digite uma nova senha",
                "message-new-password-confirm-required": "Confirme sua nova senha",
                "message-new-password-missmatch": "Digite a mesma senha novamente",
                "passwordSecurity": "Segurança da senha",
                "passwordStrength0": "Senha muito insegura",
                "passwordStrength1": "Senha insegura",
                "passwordStrength2": "Senha medíocre",
                "passwordStrength3": "Senha forte",
                "passwordStrength4": "Senha muito forte"
            }
        },
        "invites": {
            "name": "Convites"
        },
        "download": {
            "name": "Baixar dados"
        },
        "delete": {
            "name": "Apagar conta"
        },
        "organizations": {
            "name": "Minhas Organizações"
        },
        "languages": {
            "name": "Idiomas"
        },
        "email": {
            "validation": {
                "same-email": "Este é o seu endereço de e-mail atual"
            },
            "name": "Seu email",
            "labelEmail": "Alterar o seu endereço de e-mail",
            "labelNewEmail": "Novo endereço de e-mail",
            "labelNonce": "Digite o seu código",
            "success": "Um novo endereço de e-mail foi registrado.",
            "submitted": "Um e-mail para verificar o seu endereço foi enviado para <b>{email}<\/b>.",
            "change-successful": "O seu endereço de e-mail foi alterado com sucesso.",
            "verification-error": {
                "message": "O seu e-mail não pode ser alterado.",
                "explanation": "Isto pode ter diferentes causas:",
                "reason": {
                    "invalid-nonce": "O código de confirmação esta inválido?",
                    "no-email-request": "Você tem certeza de que solicitou uma alteração no seu endereço de e-mail?"
                },
                "support": "Se o problema persistir, por favor contacte-nos por e-mail"
            }
        },
        "validation": {
            "slug": {
                "regex": "Os caracteres permitidos são apenas letras minúsculas, números, sublinhados e hífens.",
                "alreadyTaken": "Este nome de usuário já está registrado."
            }
        },
        "deleteUserAccount": {
            "name": "Deletar dados",
            "contributionsCount": "Deletar minhas {count} publicações",
            "commentedCount": "Deletar meus {count} comentários",
            "accountDescription": "Esteja ciente de que o suas Publicações e Comentários são importantes para a nossa comunidade. Se você ainda optar por excluí-los, você tem que marcá-los abaixo.",
            "accountWarning": "Você NÃO PODE GERENCIAR e NÃO PODE RECUPERAR sua conta, Publicações, ou Comentários após excluir sua conta!",
            "success": "Conta eliminada com sucesso!",
            "pleaseConfirm": "Ação destrutiva! Digitar “{confirm}” para confirmar."
        },
        "embeds": {
            "name": "Fornecedores de terceiros",
            "info-description": "Se você concordar, as publicações da seguinte lista de provedores incluirão automaticamente código de terceiros de outros provedores (terceiros) na forma de vídeos, imagens ou texto incorporados.",
            "status": {
                "description": "Como padrão para você, o código incorporado de provedores de terceiros é",
                "disabled": {
                    "off": "não exibido inicialmente",
                    "on": "exibido imediatamente"
                },
                "change": {
                    "question": "O código-fonte incorporado de terceiros deve sempre ser exibido para você?",
                    "allow": "Certeza",
                    "deny": "Não, obrigado"
                }
            }
        },
        "social-media": {
            "name": "Mídias sociais",
            "placeholder": "Sua url de mídia social",
            "requireUnique": "Você já adicionou esta url",
            "submit": "Adicionar link",
            "successAdd": "Mídias sociais adicionadas. Perfil de usuário atualizado!",
            "successDelete": "Mídias sociais removidas. Perfil de usuário atualizado!"
        },
        "muted-users": {
            "name": "Usuários bloqueados",
            "explanation": {
                "intro": "Se outro usuário foi bloqueado por você, isto é o que acontece:",
                "your-perspective": "As mensagens da pessoa bloqueada não aparecerão mais no seu feed de notícias.",
                "search": "Publicações de pessoas bloqueadas desaparecem dos resultados da sua pesquisa."
            },
            "columns": {
                "name": "Nome",
                "slug": "Slug",
                "unmute": "Desbloquear"
            },
            "empty": "Até agora, você não bloqueou ninguém.",
            "how-to": "Você pode bloquear outros usuários em suas páginas de perfil através do menu de conteúdo.",
            "mute": "Bloquear usuário",
            "unmute": "Desbloquear usuário",
            "unmuted": "{name} está desbloqueado novamente"
        },
        "privacy": {
            "name": "Privacidade",
            "make-shouts-public": "Compartilhar postagens que eu recomendei no meu perfil público",
            "success-update": "Configurações de privacidade salvas"
        }
=======
      "name": "Configurações"
>>>>>>> 90dfe320
    },
    "tags": {
      "name": "Etiquetas",
      "tagCount": "Postagens",
      "tagCountUnique": "Usuários"
    },
    "users": {
      "empty": "Nenhum usuário encontrado",
      "form": {
        "placeholder": "e-mail, nome ou descrição"
      },
      "name": "Usuários",
      "table": {
        "columns": {
          "createdAt": "Criado em",
          "email": "E-mail",
          "name": "Nome",
          "number": "N.º",
          "role": "Função",
          "slug": "Slug"
        }
      }
    }
  },
  "code-of-conduct": {
    "consequences": {
      "description": "Se um membro da comunidade apresentar um comportamento inaceitável, os operadores, moderadores e administradores responsáveis da rede podem tomar medidas adequadas, incluindo, entre outras:",
      "list": {
        "0": "Pedido de suspensão imediata de uma conduta inaceitável",
        "1": "Bloquear ou excluir comentários",
        "2": "Exclusão temporária da respectiva publicação ou contribuição",
        "3": "Bloquear ou eliminar conteúdo",
        "4": "Retirada temporária de permissão de escrita",
        "5": "Exclusão temporária da rede",
        "6": "Exclusão definitiva da rede",
        "7": "Violações da lei alemã podem ser denunciadas"
      },
      "title": "Consequências de um comportamento inaceitável"
    },
    "expected-behaviour": {
      "description": "Os seguintes comportamentos são esperados e solicitados a todos os membros da comunidade:",
      "list": {
        "0": "Exercitar ponderação e respeito no seu discurso e ações.",
        "1": "Tente a colaboração antes do conflito.",
        "2": "Evite comportamentos e discursos humilhantes, discriminatórios ou assediadores.",
        "3": "Esteja atento ao que o rodeia e aos outros participantes. Alerte os líderes comunitários se você perceber uma situação perigosa, alguém em perigo ou violações deste Código de Conduta, mesmo que pareçam inconsequentes."
      },
      "title": "Comportamentos esperados"
    },
    "get-help": "Se você for vítima ou testemunhar um comportamento inaceitável, ou tiver qualquer outra preocupação, por favor notifique um organizador da comunidade o mais rápido possível e inclua o link ou mencione o conteúdo correspondente:",
    "preamble": {
      "description": "A Human Connection é uma rede de conhecimento e ação social sem fins lucrativos da próxima geração. Feito por pessoas - para pessoas. Open Source, justo e transparente. Para uma mudança local e global positiva em todas as áreas da vida. Redesenhamos completamente a troca pública de conhecimentos, idéias e projetos. As funções da Human Connection reúnem as pessoas - offline e online - para que possamos fazer do mundo um lugar melhor.",
      "title": "Introdução"
    },
    "purpose": {
      "description": "Com este código de conduta, regulamentamos os princípios essenciais para o comportamento em nossa rede social. A Carta dos Direitos Humanos das Nações Unidas é a nossa orientação e forma o coração da nossa compreensão dos valores. O código de conduta serve como princípios orientadores para a nossa aparência pessoal e interação uns com os outros. Qualquer pessoa ativa como usuário da Human Connection Network, que escreve artigos, comentários ou  se conecta com outros usuários, incluindo aqueles fora da rede, reconhece estas regras de conduta como obrigatórias.",
      "title": "Propósito"
    },
    "subheader": "para a rede social da Human Connection gGmbH",
    "unacceptable-behaviour": {
      "description": "Os seguintes comportamentos são inaceitáveis dentro da nossa comunidade:",
      "list": {
        "0": "Mensagens, comentários, afirmações ou insultos discriminatórios, particularmente aqueles relacionados a gênero, orientação sexual, raça, religião, orientação política ou filosófica ou deficiência.",
        "1": "Publicar ou vincular material claramente pornográfico.",
        "2": "Glorificação ou banalização de atos de violência cruel ou desumana.",
        "3": "A divulgação de informações pessoais de terceiros sem o seu consentimento ou ameaça de (\"doxing\").",
        "4": "Intimidação intencional, assédio ou perseguição.",
        "5": "Publicidade de produtos e serviços com intenção comercial.",
        "6": "Comportamento criminoso ou violação da lei alemã.",
        "7": "Apoiar ou incentivar tal conduta."
      },
      "title": "Comportamentos Inaceitáveis"
    }
  },
  "comment": {
    "content": {
      "unavailable-placeholder": "…esse comentário não está mais disponível"
    },
    "delete": "Apagar Comentário",
    "edit": "Editar Comentário",
    "edited": "editado",
    "menu": {
      "delete": "Apagar Comentário",
      "edit": "Editar Comentário"
    },
    "show": {
      "less": "mostrar menos",
      "more": "mostrar mais"
    }
  },
  "common": {
    "category": "Categoria ::: Categorias",
    "comment": "Comentário ::: Comentários",
    "letsTalk": "Vamos Conversar",
    "loading": "Carregando",
    "loadMore": "Carregar mais",
    "moreInfo": "Mais informações",
    "name": "Nome",
    "organization": "Organização ::: Organizações",
    "post": "Postagem ::: Postagens",
    "project": "Projeto ::: Projetos",
    "reportContent": "Denunciar",
    "shout": "Aclamação ::: Aclamações",
    "tag": "Etiqueta ::: Etiquetas",
    "takeAction": "Tomar uma ação",
    "user": "Usuário ::: Usuários",
    "validations": {
      "categories": "devem ser seleccionadas, no mínimo uma e, no máximo três categorias",
      "email": "deve ser um endereço de e-mail válido",
      "url": "deve ser uma URL válida"
    },
    "versus": "Contra"
  },
  "components": {
    "enter-nonce": {
      "form": {
        "description": "Abra a sua caixa de entrada e digite o código que lhe enviamos.",
        "next": "Continue",
        "nonce": "Digite seu código",
        "validations": {
          "length": "deve ter 6 caracteres"
        }
      }
    },
    "password-reset": {
      "change-password": {
        "error": "A alteração da sua senha falhou. Talvez o código de segurança não estava correto?",
        "help": "Em caso de problemas, sinta-se à vontade para pedir ajuda, enviando um e-mail para:",
        "success": "A alteração da sua senha foi bem-sucedida!"
      },
      "request": {
        "form": {
          "description": "Um e-mail de redefinição de senha será enviado ao endereço de e-mail fornecido.",
          "submit": "Solicitar e-mail",
          "submitted": "Um e-mail com mais instruções foi enviado para <b>{email}</b>"
        },
        "title": "Redefinir sua senha"
      }
    },
    "registration": {
      "create-user-account": {
        "error": "Nenhuma conta de usuário pode ser criada!",
        "help": " Talvez a confirmação tenha sido inválida? Em caso de problemas, sinta-se à vontade para pedir ajuda, enviando um e-mail para:",
        "success": "A sua conta foi criada!",
        "title": "Criar uma conta de usuário"
      },
      "signup": {
        "form": {
          "data-privacy": "Eu li e entendi o <a href=\"https://human-connection.org/datenschutz/\" target=\"_blank\"><ds-text bold color=\"primary\" >Política de Privacidade</ds-text></a> ",
          "description": "Para começar, digite seu endereço de e-mail:",
          "errors": {
            "email-exists": "Já existe uma conta de usuário com este endereço de e-mail!",
            "invalid-invitation-token": "Parece que o convite já foi usado. Os links para convites só podem ser usados uma vez."
          },
          "invitation-code": "O seu código de convite é: <b>{code}</b>",
          "minimum-age": "Tenho 18 anos ou mais.",
          "submit": "Criar uma conta",
          "success": "Um e-mail com um link para completar o seu registo foi enviado para <b>{email}</b>",
          "terms-and-condition": "Eu concordo com os <a href=\"/terms-and-conditions\"><ds-text bold color=\"primary\" > Termos e condições</ds-text></a>."
        },
        "title": "Junte-se à Human Connection!",
        "unavailable": "Infelizmente, o registo público para usuário não está disponível neste servidor."
      }
    }
  },
  "contribution": {
    "categories": {
      "infoSelectedNoOfMaxCategories": "{chosen} of {max} categorias selecionadas"
    },
    "category": {
      "name": {
        "animal-protection": "Proteção Animal",
        "art-culture-sport": "Arte, Cultura e Esporte",
        "consumption-sustainability": "Consumo e Sustentabilidade",
        "cooperation-development": "Cooperação e Desenvolvimento",
        "democracy-politics": "Democracia e Política",
        "economy-finances": "Economia e Finanças",
        "education-sciences": "Educação e Ciências",
        "energy-technology": "Energia e tecnologia",
        "environment-nature": "Meio Ambiente e Natureza",
        "freedom-of-speech": "Liberdade de expressão",
        "global-peace-nonviolence": "Paz Mundial e Não-Violência",
        "happiness-values": "Felicidade e Valores",
        "health-wellbeing": "Saúde e Bem-estar",
        "human-rights-justice": "Direitos Humanos e Justiça",
        "it-internet-data-privacy": "TI, Internet e Privacidade de Dados",
        "just-for-fun": "Só por diversão"
      }
    },
    "delete": "Apagar Contribuição",
    "edit": "Editar Contribuição",
    "emotions-label": {
      "angry": "Irritado",
      "cry": "Chorando",
      "funny": "Engraçado",
      "happy": "Feliz",
      "surprised": "Surpreso"
    },
    "filterALL": "Ver todas as contribuições",
    "filterFollow": "Filtrar contribuições de usuários que eu sigo",
    "languageSelectLabel": "Idioma",
    "languageSelectText": "Selecionar Idioma",
    "newPost": "Criar uma nova publicação",
    "success": "Salvo!",
    "teaserImage": {
      "cropperConfirm": "Confirmar"
    },
    "title": "Título"
  },
  "delete": {
    "cancel": "Cancelar",
    "comment": {
      "message": "Você realmente deseja excluir o comentário \"<b>{name}</b>\"?",
      "success": "Comentário excluído com sucesso!",
      "title": "Excluir Comentário",
      "type": "Comentário"
    },
    "contribution": {
      "message": "Você realmente deseja excluir a publicação \"<b>{name}</b>\"?",
      "success": "Publicação  excluída com êxito!",
      "title": "Excluir publicação",
      "type": "Contribuição"
    },
    "submit": "Excluir"
  },
  "disable": {
    "cancel": "Cancelar",
    "comment": {
      "message": "Você realmente deseja desativar o comentário de \" <b> {name} </b> \"?",
      "title": "Desativar comentário",
      "type": "Comentário"
    },
    "contribution": {
      "message": "Você realmente deseja desativar a contribuição \" <b> {name} </b> \"?",
      "title": "Desativar Contribuição",
      "type": "Contribuição"
    },
    "submit": "Desativar",
    "success": "Desativado com sucesso!",
    "user": {
      "message": "Você realmente deseja desativar o usuário \" <b> {name} </b> \"?",
      "title": "Desativar usuário",
      "type": "Usuário"
    }
  },
  "donations": {
    "amount-of-total": "{amount} dos {total} € foram coletados",
    "donate-now": "Doe agora",
    "donations-for": "Doações para"
  },
  "editor": {
    "embed": {
      "always_allow": "Sempre permita conteúdo incorporado por provedores de terceiros (esta configuração pode ser alterada a qualquer momento)",
      "data_privacy_info": "Seus dados ainda não foram compartilhados com terceiros. Se continuar assistindo este vídeo, o seguinte fornecedor irá provavelmente recolher dados do utilizador:",
      "data_privacy_warning": "Aviso de Privacidade de Dados!",
      "play_now": "Assista agora"
    },
    "hashtag": {
      "addHashtag": "Nova hashtag",
      "addLetter": "Digite uma letra",
      "noHashtagsFound": "Nenhuma hashtag encontrada"
    },
    "mention": {
      "noUsersFound": "Nenhum usuário encontrado"
    },
    "placeholder": " Escreva algo inspirador…"
  },
  "filter-menu": {
    "clearSearch": "Limpar pesquisa",
    "hashtag-search": "Procurando por #{hashtag}",
    "title": "Sua bolha de filtro"
  },
  "filter-posts": {
    "categories": {
      "all": "Todos",
      "header": "Categorias de Conteúdo"
    },
    "followers": {
      "label": "Usuários que eu sigo"
    },
    "general": {
      "header": "Filtrar por …"
    },
    "language": {
      "all": "Todos",
      "header": "Idiomas"
    }
  },
  "followButton": {
    "follow": "Seguir",
    "following": "Seguindo"
  },
  "index": {
    "change-filter-settings": "Altere suas configurações de filtro para obter mais resultados.",
    "no-results": "Nenhuma contribuição encontrada."
  },
  "login": {
    "copy": "Se você já tem uma conta no Human Connection, entre aqui.",
    "email": "Seu email",
    "failure": "Endereço de e-mail ou senha incorretos.",
    "forgotPassword": "Esqueceu a sua senha?",
    "hello": "Olá",
    "login": "Entrar",
    "logout": "Sair",
    "moreInfo": "O que é a Human Connection?",
    "moreInfoHint": "para a página de apresentação",
    "moreInfoURL": "https://human-connection.org/en/",
    "no-account": "Ainda não tem uma conta?",
    "password": "Sua senha",
    "register": "Cadastrar-se",
    "success": "Você está conectado!"
  },
  "maintenance": {
    "explanation": "No momento estamos em manutenção, por favor tente novamente mais tarde.",
    "questions": "Qualquer dúvida, envie um e-mail para",
    "title": "Human Connection está em manutenção"
  },
  "moderation": {
    "name": "Moderação",
    "reports": {
      "createdAt": "Data",
      "disabledBy": "desativado por",
      "empty": "Parabéns, nada a moderar.",
      "name": "Denúncias",
      "reasonCategory": "Categoria",
      "reasonDescription": "Descrição",
      "reporter": "Denunciado por",
      "submitter": "denunciado por"
    }
  },
  "notifications": {
    "comment": "Comentário",
    "content": "Conteúdo",
    "empty": "Desculpe, não tem nenhuma notificação neste momento.",
    "filterLabel": {
      "all": "Todos",
      "read": "Lido",
      "unread": "Não lido"
    },
    "pageLink": "Todas as notificações",
    "post": "Post",
    "reason": {
      "commented_on_post": "Comentou no seu post …",
      "mentioned_in_comment": "Mentionou você em um comentário …",
      "mentioned_in_post": "Mencinou você em um post …"
    },
    "title": "Notificações",
    "user": "Usuário"
  },
  "post": {
    "comment": {
      "submit": "Commentar",
      "submitted": "Comentário Enviado",
      "updated": "Alterações salvas"
    },
    "edited": "editado",
    "menu": {
      "delete": "Excluir publicação",
      "edit": "Editar publicação",
      "pin": "Fixar publicação",
      "pinnedSuccessfully": "Publicação fixada com sucesso!",
      "unpin": "Desafixar publicação",
      "unpinnedSuccessfully": "Publicação desafixada com sucesso!"
    },
    "moreInfo": {
      "description": "Aqui você pode encontrar mais informações sobre este tópico.",
      "name": "Mais informações",
      "title": "Mais informações",
      "titleOfCategoriesSection": "Categorias",
      "titleOfHashtagsSection": "Hashtags",
      "titleOfRelatedContributionsSection": "Publicações relacionadas"
    },
    "name": "Postar",
    "pinned": "Anúncio",
    "takeAction": {
      "name": "Tomar uma ação"
    }
  },
  "profile": {
    "commented": "Comentou",
    "follow": "Seguir",
    "followers": "Seguidores",
    "following": "Seguindo",
    "invites": {
      "description": "Digite o endereço de e-mail para o convite.",
      "emailPlaceholder": "E-mail para convidar",
      "title": "Convidar alguém para Human Connection!"
    },
    "memberSince": "Membro desde",
    "name": "Meu perfil",
    "network": {
      "andMore": "e {number} mais …",
      "followedBy": "é seguido por:",
      "followedByNobody": "não é seguido por ninguém.",
      "following": "está seguindo:",
      "followingNobody": "não segue ninguém.",
      "title": "Rede"
    },
    "shouted": "Aclamou",
    "socialMedia": "Onde mais posso encontrar",
    "userAnonym": "Anonymous"
  },
  "quotes": {
    "african": {
      "author": "Provérbio africano",
      "quote": "Muitas pessoas pequenas, em muitos lugares pequenos, fazem muitas coisas pequenas, que podem mudar a face do mundo."
    }
  },
  "release": {
    "cancel": "Cancelar",
    "comment": {
      "error": "Você já denunciou o comentário!",
      "message": "Você realmente quer liberar o comentário de \"<b>{name}</b>\"?",
      "title": "Liberar Comentário ",
      "type": "Comentário"
    },
    "contribution": {
      "error": "Você já denunciou a contribuição!",
      "message": "Você realmente quer liberar a contribuição \"<b>{name}</b>\"?",
      "title": "Liberar contribuição ",
      "type": "Contribuição"
    },
    "submit": "Liberar",
    "success": "Liberado com sucesso!",
    "user": {
      "error": "Você já denunciou o usuário!",
      "message": "Você realmente quer liberar o usuário \"<b>{name}</b>\"?",
      "title": "Liberar usuário",
      "type": "Usuário"
    }
  },
  "report": {
    "cancel": "Cancelar",
    "comment": {
      "error": "Você já denunciou o comentário!",
      "message": "Você realmente deseja denunciar o comentário de \"<b>{name}</b>\"?",
      "title": "Denunciar Comentário",
      "type": "Comentário"
    },
    "contribution": {
      "error": "Você já denunciou a contribuição!",
      "message": "Você realmente deseja denunciar a contribuição \" <b> {name} </b> \"?",
      "title": "Denunciar Contribuição",
      "type": "Contribuição"
    },
    "reason": {
      "category": {
        "invalid": "Selecione uma categoria válida",
        "label": "Selecione uma categoria:",
        "options": {
          "advert_products_services_commercial": "Publicidade de produtos e serviços com intenção comercial.",
          "criminal_behavior_violation_german_law": "Comportamento criminoso ou violação da lei alemã.",
          "discrimination_etc": "Mensagens, comentários, afirmações ou insultos discriminatórios.",
          "doxing": "A divulgação de informações pessoais de terceiros sem o seu consentimento ou ameaça de (\"doxing\").",
          "glorific_trivia_of_cruel_inhuman_acts": "Glorificação ou banalização de atos de violência cruel ou desumana.",
          "intentional_intimidation_stalking_persecution": "Intimidação intencional, assédio ou perseguição.",
          "other": "Outros …",
          "pornographic_content_links": "Publicação ou vinculação de material claramente pornográfico."
        },
        "placeholder": "Categoria …"
      },
      "description": {
        "label": "Por favor, explique: Por que você gostaria de denunciar isso?",
        "placeholder": "Informações adicionais …"
      }
    },
    "submit": "Enviar denúncia",
    "success": "Obrigado por denunciar!",
    "user": {
      "error": "Você já denunciou o usuário!",
      "message": "Você realmente deseja denunciar o usuário \" <b> {name} </b> \"?",
      "title": "Denunciar usuário",
      "type": "Usuário"
    }
  },
  "search": {
    "failed": "Nada encontrado",
    "hint": "O que você está buscando?",
    "placeholder": "Buscar"
  },
  "settings": {
    "data": {
      "labelBio": "Sobre você",
      "labelCity": "Sua cidade ou estado",
      "labelName": "Seu nome",
      "labelSlug": "Seu nome de usuário exclusivo",
      "name": "Seus dados",
      "namePlaceholder": "Anonymous",
      "success": "Seus dados foram atualizados com sucesso!"
    },
    "delete": {
      "name": "Apagar conta"
    },
    "deleteUserAccount": {
      "accountDescription": "Esteja ciente de que o suas Publicações e Comentários são importantes para a nossa comunidade. Se você ainda optar por excluí-los, você tem que marcá-los abaixo.",
      "accountWarning": "Você <b>NÃO PODE GERENCIAR</b> e <b>NÃO PODE RECUPERAR</b> sua conta, Publicações, ou Comentários após excluir sua conta!",
      "commentedCount": "Deletar meus {count} comentários",
      "contributionsCount": "Deletar minhas {count} publicações",
      "name": "Deletar dados",
      "pleaseConfirm": "<b class='is-danger'>Ação destrutiva!</b> Digitar <b>{confirm}</b> para confirmar",
      "success": "Conta eliminada com sucesso!"
    },
    "download": {
      "name": "Baixar dados"
    },
    "email": {
      "change-successful": "O seu endereço de e-mail foi alterado com sucesso.",
      "labelEmail": "Alterar o seu endereço de e-mail",
      "labelNewEmail": "Novo endereço de e-mail",
      "labelNonce": "Digite o seu código",
      "name": "Seu email",
      "submitted": "Um e-mail para verificar o seu endereço foi enviado para <b>{email}</b>.",
      "success": "Um novo endereço de e-mail foi registrado.",
      "validation": {
        "same-email": "Este é o seu endereço de e-mail atual"
      },
      "verification-error": {
        "explanation": "Isto pode ter diferentes causas:",
        "message": "O seu e-mail não pode ser alterado.",
        "reason": {
          "invalid-nonce": "O código de confirmação esta inválido?",
          "no-email-request": "Você tem certeza de que solicitou uma alteração no seu endereço de e-mail?"
        },
        "support": "Se o problema persistir, por favor contacte-nos por e-mail"
      }
    },
    "embeds": {
      "info-description": "Se você concordar, as publicações da seguinte lista de provedores incluirão automaticamente código de terceiros de outros provedores (terceiros) na forma de vídeos, imagens ou texto incorporados.",
      "name": "Fornecedores de terceiros",
      "status": {
        "change": {
          "allow": "Certeza",
          "deny": "Não, obrigado",
          "question": "O código-fonte incorporado de terceiros deve sempre ser exibido para você?"
        },
        "description": "Como padrão para você, o código incorporado de provedores de terceiros é",
        "disabled": {
          "off": "não exibido inicialmente",
          "on": "exibido imediatamente"
        }
      }
    },
    "invites": {
      "name": "Convites"
    },
    "languages": {
      "name": "Idiomas"
    },
    "muted-users": {
      "columns": {
        "name": "Nome",
        "slug": "Slug",
        "unmute": "Desbloquear"
      },
      "empty": "Até agora, você não bloqueou ninguém.",
      "explanation": {
        "intro": "Se outro usuário foi bloqueado por você, isto é o que acontece:",
        "search": "Publicações de pessoas bloqueadas desaparecem dos resultados da sua pesquisa.",
        "your-perspective": "As mensagens da pessoa bloqueada não aparecerão mais no seu feed de notícias."
      },
      "how-to": "Você pode bloquear outros usuários em suas páginas de perfil através do menu de conteúdo.",
      "mute": "Bloquear usuário",
      "name": "Usuários bloqueados",
      "unmute": "Desbloquear usuário",
      "unmuted": "{name} está desbloqueado novamente"
    },
    "name": "Configurações",
    "organizations": {
      "name": "Minhas Organizações"
    },
    "privacy": {
      "make-shouts-public": "Compartilhar postagens que eu recomendei no meu perfil público",
      "name": "Privacidade",
      "success-update": "Configurações de privacidade salvas"
    },
    "security": {
      "change-password": {
        "button": "Modificar senha",
        "label-new-password": "Sua nova senha",
        "label-new-password-confirm": "Confirme sua nova senha",
        "label-old-password": "Sua senha antiga",
        "message-new-password-confirm-required": "Confirme sua nova senha",
        "message-new-password-missmatch": "Digite a mesma senha novamente",
        "message-new-password-required": "Digite uma nova senha",
        "message-old-password-required": "Digite sua senha antiga",
        "passwordSecurity": "Segurança da senha",
        "passwordStrength0": "Senha muito insegura",
        "passwordStrength1": "Senha insegura",
        "passwordStrength2": "Senha medíocre",
        "passwordStrength3": "Senha forte",
        "passwordStrength4": "Senha muito forte",
        "success": "Senha modificada com sucesso!"
      },
      "name": "Segurança"
    },
    "social-media": {
      "name": "Mídias sociais",
      "placeholder": "Sua url de mídia social",
      "requireUnique": "Você já adicionou esta url",
      "submit": "Adicionar link",
      "successAdd": "Mídias sociais adicionadas. Perfil de usuário atualizado!",
      "successDelete": "Mídias sociais removidas. Perfil de usuário atualizado!"
    },
    "validation": {
      "slug": {
        "alreadyTaken": "Este nome de usuário já está registrado.",
        "regex": "Os caracteres permitidos são apenas letras minúsculas, números, sublinhados e hífens."
      }
    }
  },
  "shoutButton": {
    "shouted": "aclamou"
  },
  "site": {
    "back-to-login": "Voltar para o Login",
    "bank": "conta bancária",
    "code-of-conduct": "Codigo de Conduto",
    "contact": "Contato",
    "data-privacy": "Proteção de Dados",
    "director": "Diretor Administrativo",
    "error-occurred": "Ocorreu um erro.",
    "faq": "FAQ",
    "germany": "Alemanha",
    "imprint": "Impressão",
    "made": "Feito com &#10084;",
    "register": "número de registo",
    "responsible": "Responsável segundo § 55 Abs. 2 RStV (Alemanha) ",
    "taxident": "Número de identificação do imposto sobre o valor acrescentado de acordo com o § 27 da Lei do Imposto sobre o Valor Acrescentado (Alemanha)",
    "termsAndConditions": "Termos e Condições",
    "thanks": "Obrigado(a)!",
    "tribunal": "tribunal de registo"
  },
  "store": {
    "posts": {
      "orderBy": {
        "newest": {
          "label": "Mais recentes"
        },
        "oldest": {
          "label": "Mais antigos"
        }
      }
    }
  },
  "termsAndConditions": {
    "addition": {
      "description": "<a href=\"https://human-connection.org/events/\" target=\"_blank\" > https://human-connection.org/events/ </a>",
      "title": "Além disso, realizamos regularmente eventos onde você também pode compartilhar suas impressões e fazer perguntas. Você pode encontrar uma visão geral atual aqui:"
    },
    "agree": "Eu concordo!",
    "code-of-conduct": {
      "description": "Nosso código de conduta serve como um manual de aparência pessoal e interação entre si. Quem quer que seja ativo como utilizador na rede Human Connection, escreva artigos, comentários ou faça contato com outros utilizadores, mesmo fora da rede, reconhece estas regras de conduta como sendo vinculativas. <a href=\"https://alpha.human-connection.org/code-of-conduct\" target=\"_blank\"> https://alpha.human-connection.org/code-of-conduct</a>",
      "title": "Código de Conduta"
    },
    "errors-and-feedback": {
      "description": "Fazemos todos os esforços para manter a nossa rede e dados seguros e disponíveis. Cada nova versão do software passa por testes automatizados e manuais. No entanto, podem ocorrer erros imprevistos. Portanto, somos gratos por quaisquer erros reportados. Você é bem-vindo para relatar quaisquer erros que você descobrir enviando um e-mail para o Suporte em support@human-connection.org.",
      "title": "Erros e Feedback"
    },
    "help-and-questions": {
      "description": "Para ajuda e perguntas, nós compilamos uma coleção abrangente de perguntas e respostas frequentes (FAQ) para você. Você pode encontrá-las aqui: <a href=\"https://support.human-connection.org/kb/\" target=\"_blank\" > https://support.human-connection.org/kb/ </a>",
      "title": "Ajuda e Perguntas"
    },
    "moderation": {
      "description": "Até que nossas possibilidades financeiras nos permitam implementar o sistema de moderação comunitária, moderamos com um sistema simplificado e com pessoal próprio ou possivelmente voluntário. Nós treinamos esses moderadores e por isso só eles tomam as decisões apropriadas. Estes moderadores realizam o seu trabalho de forma anônima. Você pode denunciar mensagens, comentários e usuários para nós (por exemplo, se eles fornecem informações em seu perfil ou têm imagens que violam estes Termos de Uso). Se você relatar algo para nós, você precisa dar uma razão e pode dar uma breve explicação. Em seguida, analisaremos o que você denunciou e o sancionaremos, se necessário, por exemplo, bloqueando contribuições, comentários ou usuários. Infelizmente, você e a pessoa em questão não receberão qualquer feedback da nossa parte neste momento, mas isto está na fase de planeamento. Independentemente disso, reservamo-nos o direito de impor sanções em princípio por razões que podem ou não estar listadas no nosso Código de Conduta ou nestes termos de serviço.",
      "title": "Moderação"
    },
    "newTermsAndConditions": "Novos Termos e Condições",
    "privacy-statement": {
      "description": "Nossa rede é uma rede social de conhecimento e ação. Portanto, é particularmente importante para nós que o máximo de conteúdo possível seja acessível ao público. No decurso do desenvolvimento da nossa rede, haverá cada vez mais a possibilidade de decidir sobre a visibilidade dos dados pessoais. Iremos informá-lo sobre estas novas funcionalidades. Caso contrário, você deve sempre pensar sobre quais dados pessoais você divulga sobre si mesmo (ou outros). Isto aplica-se em particular ao conteúdo das mensagens e comentários, uma vez que estes têm um carácter largamente público. Mais tarde, haverá possibilidades de limitar a visibilidade do seu perfil. Parte dos termos de serviço é a nossa declaração de privacidade, que o informa sobre as operações individuais de processamento de dados na nossa rede: <a href=\"https://human-connection.org/datenschutz/#netzwerk\" target=\"_blank\"> https://human-connection.org/datenschutz/#netzwerk</a>  bzw. <a href=\"https://human-connection.org/datenschutz/\" target=\"_blank\">https://human-connection.org/datenschutz/</a> Nossa declaração de privacidade é adaptada à situação legal e às características de nossa rede e é sempre válida na versão mais atual.",
      "title": "Política de Privacidade"
    },
    "terms-of-service": {
      "description": "As seguintes condições de utilização constituem a base para a utilização da nossa rede. Ao registar-se, deve aceitar os termos de utilização e informaremos mais tarde sobre quaisquer alterações que possam ocorrer. A Human Connection Network é operada na Alemanha e, portanto, está sujeita à lei alemã. O local de jurisdição é Kirchheim / Teck. Para mais detalhes, veja a nossa impressão: <a href=\"https://human-connection.org/imprint\" target=\"_blank\" >https://human-connection.org/imprint</a> ",
      "title": "Termos do Serviço"
    },
    "termsAndConditionsConfirmed": "Eu li e confirmei os <a href=\"/terms-and-conditions\" target=\"_blank\">Terms and Conditions</a>.",
    "termsAndConditionsNewConfirm": "Eu li e concordo com os novos termos de condições.",
    "termsAndConditionsNewConfirmText": "Por favor, leia os novos termos de uso agora!",
    "use-and-license": {
      "description": "Se qualquer conteúdo que você publicar para nós for protegido por direitos de propriedade intelectual, você nos concede uma licença não exclusiva, transferível, sublicenciável e mundial para usar tal conteúdo para postar em nossa rede. Esta licença expira quando você exclui seu conteúdo ou toda a sua conta. Lembre-se de que outros podem compartilhar seu conteúdo e nós não podemos excluí-lo.",
      "title": "Uso e Licença"
    }
  },
  "user": {
    "avatar": {
      "submitted": "Carregado com sucesso!"
    }
  }
}<|MERGE_RESOLUTION|>--- conflicted
+++ resolved
@@ -55,138 +55,7 @@
       "name": "Páginas"
     },
     "settings": {
-<<<<<<< HEAD
-        "name": "Configurações",
-        "data": {
-            "name": "Seus dados",
-            "labelName": "Seu nome",
-            "labelCity": "Sua cidade ou estado",
-            "labelBio": "Sobre você",
-            "labelSlug": "Seu nome de usuário exclusivo",
-            "namePlaceholder": "Anonymous",
-            "success": "Seus dados foram atualizados com sucesso!"
-        },
-        "security": {
-            "name": "Segurança",
-            "change-password": {
-                "button": "Modificar senha",
-                "success": "Senha modificada com sucesso!",
-                "label-old-password": "Sua senha antiga",
-                "label-new-password": "Sua nova senha",
-                "label-new-password-confirm": "Confirme sua nova senha",
-                "message-old-password-required": "Digite sua senha antiga",
-                "message-new-password-required": "Digite uma nova senha",
-                "message-new-password-confirm-required": "Confirme sua nova senha",
-                "message-new-password-missmatch": "Digite a mesma senha novamente",
-                "passwordSecurity": "Segurança da senha",
-                "passwordStrength0": "Senha muito insegura",
-                "passwordStrength1": "Senha insegura",
-                "passwordStrength2": "Senha medíocre",
-                "passwordStrength3": "Senha forte",
-                "passwordStrength4": "Senha muito forte"
-            }
-        },
-        "invites": {
-            "name": "Convites"
-        },
-        "download": {
-            "name": "Baixar dados"
-        },
-        "delete": {
-            "name": "Apagar conta"
-        },
-        "organizations": {
-            "name": "Minhas Organizações"
-        },
-        "languages": {
-            "name": "Idiomas"
-        },
-        "email": {
-            "validation": {
-                "same-email": "Este é o seu endereço de e-mail atual"
-            },
-            "name": "Seu email",
-            "labelEmail": "Alterar o seu endereço de e-mail",
-            "labelNewEmail": "Novo endereço de e-mail",
-            "labelNonce": "Digite o seu código",
-            "success": "Um novo endereço de e-mail foi registrado.",
-            "submitted": "Um e-mail para verificar o seu endereço foi enviado para <b>{email}<\/b>.",
-            "change-successful": "O seu endereço de e-mail foi alterado com sucesso.",
-            "verification-error": {
-                "message": "O seu e-mail não pode ser alterado.",
-                "explanation": "Isto pode ter diferentes causas:",
-                "reason": {
-                    "invalid-nonce": "O código de confirmação esta inválido?",
-                    "no-email-request": "Você tem certeza de que solicitou uma alteração no seu endereço de e-mail?"
-                },
-                "support": "Se o problema persistir, por favor contacte-nos por e-mail"
-            }
-        },
-        "validation": {
-            "slug": {
-                "regex": "Os caracteres permitidos são apenas letras minúsculas, números, sublinhados e hífens.",
-                "alreadyTaken": "Este nome de usuário já está registrado."
-            }
-        },
-        "deleteUserAccount": {
-            "name": "Deletar dados",
-            "contributionsCount": "Deletar minhas {count} publicações",
-            "commentedCount": "Deletar meus {count} comentários",
-            "accountDescription": "Esteja ciente de que o suas Publicações e Comentários são importantes para a nossa comunidade. Se você ainda optar por excluí-los, você tem que marcá-los abaixo.",
-            "accountWarning": "Você NÃO PODE GERENCIAR e NÃO PODE RECUPERAR sua conta, Publicações, ou Comentários após excluir sua conta!",
-            "success": "Conta eliminada com sucesso!",
-            "pleaseConfirm": "Ação destrutiva! Digitar “{confirm}” para confirmar."
-        },
-        "embeds": {
-            "name": "Fornecedores de terceiros",
-            "info-description": "Se você concordar, as publicações da seguinte lista de provedores incluirão automaticamente código de terceiros de outros provedores (terceiros) na forma de vídeos, imagens ou texto incorporados.",
-            "status": {
-                "description": "Como padrão para você, o código incorporado de provedores de terceiros é",
-                "disabled": {
-                    "off": "não exibido inicialmente",
-                    "on": "exibido imediatamente"
-                },
-                "change": {
-                    "question": "O código-fonte incorporado de terceiros deve sempre ser exibido para você?",
-                    "allow": "Certeza",
-                    "deny": "Não, obrigado"
-                }
-            }
-        },
-        "social-media": {
-            "name": "Mídias sociais",
-            "placeholder": "Sua url de mídia social",
-            "requireUnique": "Você já adicionou esta url",
-            "submit": "Adicionar link",
-            "successAdd": "Mídias sociais adicionadas. Perfil de usuário atualizado!",
-            "successDelete": "Mídias sociais removidas. Perfil de usuário atualizado!"
-        },
-        "muted-users": {
-            "name": "Usuários bloqueados",
-            "explanation": {
-                "intro": "Se outro usuário foi bloqueado por você, isto é o que acontece:",
-                "your-perspective": "As mensagens da pessoa bloqueada não aparecerão mais no seu feed de notícias.",
-                "search": "Publicações de pessoas bloqueadas desaparecem dos resultados da sua pesquisa."
-            },
-            "columns": {
-                "name": "Nome",
-                "slug": "Slug",
-                "unmute": "Desbloquear"
-            },
-            "empty": "Até agora, você não bloqueou ninguém.",
-            "how-to": "Você pode bloquear outros usuários em suas páginas de perfil através do menu de conteúdo.",
-            "mute": "Bloquear usuário",
-            "unmute": "Desbloquear usuário",
-            "unmuted": "{name} está desbloqueado novamente"
-        },
-        "privacy": {
-            "name": "Privacidade",
-            "make-shouts-public": "Compartilhar postagens que eu recomendei no meu perfil público",
-            "success-update": "Configurações de privacidade salvas"
-        }
-=======
       "name": "Configurações"
->>>>>>> 90dfe320
     },
     "tags": {
       "name": "Etiquetas",
@@ -682,11 +551,11 @@
     },
     "deleteUserAccount": {
       "accountDescription": "Esteja ciente de que o suas Publicações e Comentários são importantes para a nossa comunidade. Se você ainda optar por excluí-los, você tem que marcá-los abaixo.",
-      "accountWarning": "Você <b>NÃO PODE GERENCIAR</b> e <b>NÃO PODE RECUPERAR</b> sua conta, Publicações, ou Comentários após excluir sua conta!",
+      "accountWarning": "Você NÃO PODE GERENCIAR e NÃO PODE RECUPERAR sua conta, Publicações, ou Comentários após excluir sua conta!",
       "commentedCount": "Deletar meus {count} comentários",
       "contributionsCount": "Deletar minhas {count} publicações",
       "name": "Deletar dados",
-      "pleaseConfirm": "<b class='is-danger'>Ação destrutiva!</b> Digitar <b>{confirm}</b> para confirmar",
+      "pleaseConfirm": "Ação destrutiva! Digitar “{confirm}” para confirmar.",
       "success": "Conta eliminada com sucesso!"
     },
     "download": {
