--- conflicted
+++ resolved
@@ -1,153 +1,4 @@
 {
-<<<<<<< HEAD
-  "components": {
-    "password-reset": {
-      "request": {
-        "title": "Zresetuj hasło",
-        "form": {
-          "description": "Na podany adres e-mail zostanie wysłany email z resetem hasła.",
-          "submit": "Poproś o wiadomość e-mail",
-          "submitted": "Na adres <b>{email}</b> została wysłana wiadomość z dalszymi instrukcjami."
-        }
-      },
-      "change-password": {
-        "success": "Zmiana hasła zakończyła się sukcesem!",
-        "error": "Zmiana hasła nie powiodła się. Może kod bezpieczeństwa nie był poprawny?",
-        "help": "W przypadku problemów, zachęcamy do zwrócenia się o pomoc, wysyłając do nas wiadomość e-mail:"
-      }
-    },
-    "enter-nonce": {
-      "form": {
-        "nonce": "Wprowadź swój kod",
-        "description": "Otwórz swoją skrzynkę odbiorczą i wpisz kod, który do Ciebie wysłaliśmy.",
-        "next": "Kontynuuj",
-        "validations": {
-          "length": "musi mieć długość 6 znaków."
-        }
-      }
-    }
-  },
-  "filter-menu": {
-    "title": "Twoja bańka filtrująca"
-  },
-  "site": {
-    "made": "Z &#10084; zrobiony",
-    "imprint": "Nadruk",
-    "termsAc": "Warunki użytkowania",
-    "data-privacy": "ochrona danych",
-    "contact": "Kontakt",
-    "tribunal": "sąd rejestrowy",
-    "register": "numer rejestracyjny",
-    "director": "Dyrektor zarządzający",
-    "taxident": "Numer identyfikacyjny podatku od wartości dodanej zgodnie z § 27 a Ustawa o podatku od wartości dodanej (Niemcy)",
-    "responsible": "Odpowiedzialny zgodnie z § 55 Abs. 2 RStV (Niemcy)",
-    "bank": "rachunek bankowy",
-    "germany": "Niemcy"
-  },
-  "login": {
-    "copy": "Jeśli masz już konto Human Connection, zaloguj się tutaj.",
-    "login": "Logowanie",
-    "logout": "Wyloguj się",
-    "email": "Twój adres e-mail",
-    "password": "Twoje hasło",
-    "forgotPassword": "Zapomniałeś hasła?",
-    "moreInfo": "Co to jest Human Connection?",
-    "moreInfoURL": "https://human-connection.org/en/",
-    "moreInfoHint": "idź po więcej szczegółów",
-    "hello": "Cześć"
-  },
-  "editor": {
-    "placeholder": "Napisz coś inspirującego..."
-  },
-  "profile": {
-    "name": "Mój profil",
-    "memberSince": "Członek od",
-    "follow": "Obserwuj",
-    "followers": "Obserwujący",
-    "following": "Obserwowani",
-    "shouted": "Krzyknij",
-    "commented": "Skomentuj",
-    "userAnonym": "Anonymous",
-    "socialMedia": "Gdzie jeszcze mogę znaleźć",
-    "network": {
-      "title": "Sieć",
-      "following": "obserwuje:",
-      "followingNobody": "nikogo nie obserwuje.",
-      "followedBy": "jest obserwowany:",
-      "followedByNobody": "nikt go nie obserwuje.",
-      "and": "i",
-      "more": "więcej"
-    }
-  },
-  "notifications": {
-    "menu": {
-      "mentioned": "wspomiał o Tobie we wpisie"
-    }
-  },
-  "search": {
-    "placeholder": "Szukaj",
-    "hint": "Czego szukasz?",
-    "failed": "Niczego nie znaleziono"
-  },
-  "settings": {
-    "name": "Ustawienia",
-    "data": {
-      "name": "Twoje dane",
-      "labelName": "Twoje dane",
-      "namePlaceholder": "Anonymous",
-      "labelCity": "Twoje miasto lub region",
-      "labelBio": "O Tobie",
-      "success": "Twoje dane zostały pomyślnie zaktualizowane!"
-    },
-    "security": {
-      "name": "Bezpieczeństwo",
-      "change-password": {
-        "button": "Zmień hasło",
-        "success": "Hasło zostało zmienione!",
-        "label-old-password": "Stare hasło",
-        "label-new-password": "Nowe hasło",
-        "label-new-password-confirm": "Potwierdź nowe hasło",
-        "message-old-password-required": "Podaj stare hasło",
-        "message-new-password-required": "Wprowadź nowe hasło",
-        "message-new-password-confirm-required": "Potwierdź nowe hasło",
-        "message-new-password-missmatch": "Wpisz to samo hasło ponownie",
-        "passwordSecurity": "Siła hasła",
-        "passwordStrength0": "Hasło bardzo słabe",
-        "passwordStrength1": "Hasło słabe",
-        "passwordStrength2": "Hasło średnie",
-        "passwordStrength3": "Hasło silne",
-        "passwordStrength4": "Hasło bardzo silne"
-      }
-    },
-    "invites": {
-      "name": "Zaproszenia"
-    },
-    "download": {
-      "name": "Pobierz dane"
-    },
-    "deleteUserAccount": {
-      "name": "Usuń dane",
-      "contributionsCount": "Usuń {count} moich postów",
-      "commentedCount": "Usuń {count} moich komentarzy",
-      "accountDescription": "Be aware that your Post and Comments are important to our community. If you still choose to delete them, you have to mark them below.",
-      "accountWarning": "Po usunięcie Twojego konta, nie możesz ZARZĄDZAĆ ani ODZYSKAĆ danych, wpisów oraz komentarzy!",
-      "success": "Konto zostało usunięte",
-      "pleaseConfirm": "Uwaga, niebezpieczeństwo! Wpisz „{confirm}”, aby potwierdzić."
-    },
-    "organizations": {
-      "name": "My Organizations"
-    },
-    "languages": {
-      "name": "Języki"
-    },
-    "social-media": {
-      "name": "Media społecznościowe",
-      "placeholder": "Dodaj link do mediów społecznościowych",
-      "submit": "Dodaj link",
-      "successAdd": "Dodano społeczność. Profil zaktualizowany!",
-      "successDelete": "Usunięto społeczność. Profil zaktualizowany!"
-    }
-=======
   "actions": {
     "cancel": "Odwołaj",
     "create": "Tworzenie",
@@ -156,7 +7,6 @@
     "loading": "załadunek",
     "loadMore": "Obciążenie więcej",
     "save": "Oszczędzaj"
->>>>>>> 90dfe320
   },
   "admin": {
     "categories": {
@@ -445,11 +295,11 @@
     },
     "deleteUserAccount": {
       "accountDescription": "Be aware that your Post and Comments are important to our community. If you still choose to delete them, you have to mark them below.",
-      "accountWarning": "Po usunięcie Twojego konta, nie możesz <b>ZARZĄDZAĆ</b> ani <b>ODZYSKAĆ</b> danych, wpisów oraz komentarzy!",
+      "accountWarning": "Po usunięcie Twojego konta, nie możesz ZARZĄDZAĆ ani ODZYSKAĆ danych, wpisów oraz komentarzy!",
       "commentedCount": "Usuń {count} moich komentarzy",
       "contributionsCount": "Usuń {count} moich postów",
       "name": "Usuń dane",
-      "pleaseConfirm": "<b class='is-danger'>Uwaga, niebezpieczeństwo!</b> Wpisz <b>{confirm}</b>, aby potwierdzić",
+      "pleaseConfirm": "Uwaga, niebezpieczeństwo! Wpisz „{confirm}”, aby potwierdzić.",
       "success": "Konto zostało usunięte"
     },
     "download": {
