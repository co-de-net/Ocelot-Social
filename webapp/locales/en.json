{
  "actions": {
    "cancel": "Cancel",
    "create": "Create",
    "delete": "Delete",
    "edit": "Edit",
    "loading": "loading",
    "loadMore": "load more",
    "save": "Save"
  },
  "admin": {
    "categories": {
      "categoryName": "Name",
      "name": "Topics",
      "postCount": "Posts"
    },
    "dashboard": {
      "comments": "Comments",
      "follows": "Follows",
      "invites": "Invites",
      "name": "Dashboard",
      "notifications": "Notifications",
      "organizations": "Organizations",
      "posts": "Posts",
      "projects": "Projects",
      "shouts": "Shouts",
      "users": "Users"
    },
    "donations": {
      "goal": "Monthly donations needed",
      "name": "Donations info",
      "progress": "Donations collected so far",
      "showDonationsCheckboxLabel": "Show donations progress bar",
      "successfulUpdate": "Donations info updated successfully!"
    },
    "hashtags": {
      "name": "Hashtags",
      "nameOfHashtag": "Name",
      "number": "No.",
      "tagCount": "Posts",
      "tagCountUnique": "Users"
    },
    "invites": {
      "description": "Invitations are a wonderful way to have your friends in your network …",
      "name": "Invite users",
      "title": "Invite people"
    },
    "name": "Admin",
    "notifications": {
      "name": "Notifications"
    },
    "organizations": {
      "name": "Organizations"
    },
    "pages": {
      "name": "Pages"
    },
    "settings": {
      "name": "Settings"
    },
    "users": {
      "empty": "No users found",
      "form": {
        "placeholder": "e-mail, name or description"
      },
      "name": "Users",
      "roleChanged": "Role changed successfully!",
      "table": {
        "columns": {
          "createdAt": "Created at",
          "email": "E-mail",
          "name": "Name",
          "number": "No.",
          "role": "Role",
          "slug": "Slug"
        }
      }
    }
  },
  "client-only": {
    "loading": "Loading …"
  },
  "code-of-conduct": {
    "subheader": "for the social network of {ORGANIZATION_NAME}"
  },
  "comment": {
    "content": {
      "unavailable-placeholder": "… this comment is not available anymore"
    },
    "edited": "edited",
    "menu": {
      "delete": "Delete Comment",
      "edit": "Edit Comment"
    },
    "show": {
      "less": "show less",
      "more": "show more"
    }
  },
  "common": {
    "category": "Topic ::: Topics",
    "comment": "Comment ::: Comments",
    "letsTalk": "Let`s Talk",
    "loading": "loading",
    "loadMore": "load more",
    "name": "Name",
    "organization": "Organization ::: Organizations",
    "post": "Post ::: Posts",
    "project": "Project ::: Projects",
    "reportContent": "Report",
    "shout": "Shout ::: Shouts",
    "tag": "Tag ::: Tags",
    "takeAction": "Take Action",
    "user": "User ::: Users",
    "validations": {
      "categories": "at least one and at most three topics must be selected",
      "email": "must be a valid e-mail address",
      "url": "must be a valid URL"
    },
    "versus": "Versus"
  },
  "components": {
    "password-reset": {
      "change-password": {
        "error": "Changing your password failed. Maybe the security code was not correct?",
        "help": "In case of problems, feel free to ask for help by sending us a mail to:",
        "success": "Changing your password was successful!"
      },
      "request": {
        "form": {
          "description": "A password reset e-mail will be sent to the given e-mail address.",
          "submit": "Request e-mail",
          "submitted": "An e-mail with further instructions has been sent to <b>{email}</b>"
        },
        "title": "Reset your password"
      }
    },
    "registration": {
      "create-user-account": {
        "buttonTitle": "Create",
        "error": "No user account could be created!",
        "help": " Maybe the confirmation was invalid? In case of problems, feel free to ask for help by sending us a mail to:",
        "recieveCommunicationAsEmailsEtcConfirmed": "I also agree to receive e-mails and other forms of communication (e.g. push notifications).",
        "success": "Your account has been created!",
        "termsAndCondsEtcConfirmed": "I have read, understand and agree to the following:",
        "title": "Create user account"
      },
      "email": {
        "buttonTitle": {
          "resend": "Resend e-mail",
          "send": "Send e-mail",
          "skipResend": "Skip resend"
        },
        "form": {
          "sendEmailAgain": "Send e-mail again",
          "success": "Verification e-mail send to <b>{email}</b>!"
        },
        "title": "E-Mail"
      },
      "email-display": {
        "warningFormat": "⚠️ E-mail has wrong format!",
        "warningUndef": "⚠️ No e-mail defined!",
        "yourEmail": "Your e-mail address:"
      },
      "email-nonce": {
        "buttonTitle": "Confirm",
        "form": {
          "description": "Open your inbox and enter the code that we've sent to you.",
          "next": "Continue",
          "nonce": "E-mail code: 32143",
          "validations": {
            "error": "Invalid verification code <b>{nonce}</b> for e-mail <b>{email}</b>!",
            "length": "must be {nonceLength} characters long",
            "success": "Valid verification code <b>{nonce}</b> for e-mail <b>{email}</b>!"
          }
        },
        "title": "E-Mail Confirmation"
      },
      "invite-code": {
        "buttonTitle": "Next",
        "form": {
          "description": "Enter the invitation code you received.",
          "invite-code": "Invite code: ACJERB",
          "next": "Continue",
          "validations": {
            "error": "Invalid invite code <b>{inviteCode}</b>!",
            "length": "must be {inviteCodeLength} characters long",
            "success": "Valid invite code <b>{inviteCode}</b>!"
          }
        }
      },
      "no-public-registrstion": {
        "title": "No Public Registration"
      },
      "signup": {
        "form": {
          "data-privacy": "I have read and understood the privacy statement.",
          "description": "To get started, you can register here for free:",
          "errors": {
            "email-exists": "There is already a user account with this e-mail address!"
          },
          "submit": "Create an account",
          "success": "A mail with a link to complete your registration has been sent to <b>{email}</b>",
          "terms-and-condition": "I confirm to the  <a href=\"/terms-and-conditions\" target=\"_blank\"><ds-text bold color=\"primary\">Terms and conditions</ds-text></a>."
        },
        "title": "Join {APPLICATION_NAME}!",
        "unavailable": "Unfortunately, public registration of user accounts is not available right now on this server."
      }
    }
  },
  "contribution": {
    "amount-clicks": "{amount} clicks",
    "amount-comments": "{amount} comments",
    "amount-shouts": "{amount} recommendations",
    "amount-views": "{amount} views",
    "categories": {
      "infoSelectedNoOfMaxCategories": "{chosen} of {max} topics selected"
    },
    "category": {
      "description": {
        "body-and-excercise": "Sports, yoga, massage, relaxation",
        "children": "Family, education, school, imprinting",
        "culture": "Art, theatre, music, photography, film",
        "economy": "Trade, consumption, marketing, supply chains",
        "energy": "Oil, gas, coal, wind, hydrodynamic power, biogas, atomic energy",
        "finance": "Money, financial system, alternative currencies",
        "health": "Medicine, nutrition, WHO, vaccination, harmful substances",
        "home": "Construction, communities, tiny houses, kitchen garden",
        "it-and-media": "News, manipulation, privacy, control, data leeches, AI, software, apps",
        "law": "Human rights, laws, decrees",
        "miscellaneous": "Miscellaneous",
        "mobility": "Travel, traffic, electric mobility",
        "nature": "Animals, plants, agriculture, ecologu, biodiversity",
        "networking": "Cooperation, action alliances, solidarity, help",
        "peace": "War, military, social defence, arms, cyber attacks",
        "politics": "Democracy, participation, elections, corruption, parties",
        "psyche": "Soul, feelings, happiness",
        "science": "Education, university, publications",
        "spirituality": "Religion, values, ethics"
      },
      "name": {
        "body-and-excercise": "Body & Excercise",
        "children": "Children",
        "culture": "Culture",
        "economy": "Economy",
        "energy": "Energy",
        "finance": "Finance",
        "health": "Health",
        "home": "Home",
        "it-and-media": "IT & Media",
        "law": "Law",
        "miscellaneous": "Miscellaneous",
        "mobility": "Mobility",
        "nature": "Nature",
        "networking": "Networking",
        "peace": "Peace",
        "politics": "Politics",
        "psyche": "Psyche",
        "science": "Science",
        "spirituality": "Spirituality"
      }
    },
    "emotions-label": {
      "angry": "Angry",
      "cry": "Cry",
      "funny": "Funny",
      "happy": "Happy",
      "surprised": "Surprised"
    },
    "filterALL": "View all contributions",
    "filterFollow": "Filter contributions from users I follow",
    "inappropriatePicture": "This image may be inappropriate for some people.",
    "languageSelectLabel": "Language of your contribution",
    "languageSelectText": "Select Language",
    "newPost": "Create a new Post",
    "success": "Saved!",
    "teaserImage": {
      "cropImage": "Crop image",
      "cropperConfirm": "Confirm",
      "errors": {
        "aspect-ratio-too-small": "This image is too high.",
        "unSupported-file-format": "Please upload an image of file format: JPG, JPEG, PNG or GIF!"
      },
      "supportedFormats": "Insert a picture of file format JPG, PNG or GIF"
    },
    "title": "Title"
  },
  "delete": {
    "cancel": "Cancel",
    "comment": {
      "message": "Do you really want to delete the comment \"<b>{name}</b>\"?",
      "success": "Comment successfully deleted!",
      "title": "Delete Comment",
      "type": "Comment"
    },
    "contribution": {
      "message": "Do you really want to delete the post \"<b>{name}</b>\"?",
      "success": "Post successfully deleted!",
      "title": "Delete Post",
      "type": "Contribution"
    },
    "submit": "Delete"
  },
  "disable": {
    "cancel": "Cancel",
    "comment": {
      "message": "Do you really want to disable the comment from \"<b>{name}</b>\"?",
      "title": "Disable Comment",
      "type": "Comment"
    },
    "contribution": {
      "message": "Do you really want to disable the contribution \"<b>{name}</b>\"?",
      "title": "Disable Contribution",
      "type": "Contribution"
    },
    "submit": "Disable",
    "success": "Disabled successfully!",
    "user": {
      "message": "Do you really want to disable the user \"<b>{name}</b>\"?",
      "title": "Disable User",
      "type": "User"
    }
  },
  "donations": {
    "amount-of-total": "{amount} of {total} € collected",
    "donate-now": "Donate now"
  },
  "editor": {
    "embed": {
      "always_allow": "Always allow embedded content by third party providers (this setting can be changed any time)",
      "data_privacy_info": "Your data has not yet been shared with any third party providers. If you proceed to play this content the following provider will likely collect user data:",
      "data_privacy_warning": "Data Privacy Warning!",
      "play_now": "Continue"
    },
    "hashtag": {
      "addHashtag": "New hashtag",
      "addLetter": "Type a letter",
      "noHashtagsFound": "No hashtags found"
    },
    "legend": {
      "bold": "Bold",
      "heading3": "Heading 3",
      "heading4": "Heading 4",
      "italic": "Italic",
      "legendTitle": "Keyboard shortcuts and markdown code",
      "link": "Link",
      "orderedList": "Ordered list",
      "paragraph": "Paragraph",
      "quote": "Quote",
      "ruler": "Ruler",
      "underline": "Underline",
      "unorderedList": "Unordered list"
    },
    "mention": {
      "noUsersFound": "No users found"
    },
    "placeholder": "Leave your inspirational thoughts …"
  },
  "error-pages": {
    "403-default": "Not authorized to this page!",
    "404-default": "This page could not be found!",
    "500-default": "Internal Server Error!",
    "503-default": "Service Unavailable!",
    "back-to-index": "Back to index page!",
    "cannot-edit-post": "This post cannot be edited!",
    "default": "An error occurred!",
    "group-not-found": "This group profile could not be found!",
    "post-not-found": "This post could not be found!",
    "profile-not-found": "This profile could not be found!"
  },
  "filter-menu": {
    "all": "All",
    "categories": "Topics",
    "emotions": "Emotions",
    "filter-by": "Filter by ...",
    "following": "Users I follow",
    "languages": "Languages",
    "order": {
      "newest": {
        "hint": "Sort posts by the newest first",
        "label": "Newest first"
      },
      "oldest": {
        "hint": "Sort posts by the oldest first",
        "label": "Oldest first"
      }
    },
    "order-by": "Order by ...",
    "save": {
      "error": "Failed saving topic settings!",
      "success": "Topics saved!"
    }
  },
  "followButton": {
    "follow": "Follow",
    "following": "Following"
  },
  "group": {
    "actionRadii": {
      "continental": "Continental Group",
      "global": "Global Group",
      "interplanetary": "Interplanetary Group",
      "national": "National Group",
      "regional": "Regional Group"
    },
    "actionRadius": "Action radius",
<<<<<<< HEAD
    "back": "back",
    "change-member-role": "The role has been changed to “{role}”!",
    "follow": "Follow",
    "foundation": "Foundation",
    "general": "General",
    "goal": "Goal of group",
    "group-name": "Group name",
    "group-updated": "The group data has been changed.",
    "groupCreated": "The group was created!",
=======
    "categories": "Topic ::: Topics",
    "foundation": "Foundation",
    "goal": "Goal of group",
    "group-created": "The group was created!",
    "group-updated": "The group data has been changed.",
>>>>>>> 319ca050
    "joinLeaveButton": {
      "iAmMember": "I'm a member",
      "join": "Join"
    },
    "leaveModal": {
      "confirmButton": "Leave",
      "message": "Leaving a group may be irreversible!<br>Leave group <b>“{name}”</b>!",
      "title": "Do you really want to leave the group?"
    },
<<<<<<< HEAD
    "long-description": "Description",
    "members": "Members",
    "membersCount": "Members",
    "membersListTitle": "Group Members",
    "myGroups": "My Groups",
    "newGroup": "Create a new Group",
    "radius": "Radius",
    "removeMember": "Remove member",
    "reset-form": "Reset form",
=======
    "membersCount": "Member ::: Members",
    "membersListTitle": "Group Members",
    "membersListTitleNotAllowedSeeingGroupMembers": "Group Members invisible",
    "newGroup": "Create a new Group",
>>>>>>> 319ca050
    "role": "Your role in the group",
    "roles": {
      "admin": "Administrator",
      "owner": "Owner",
      "pending": "Pending Member",
      "usual": "Simple Member"
    },
    "save": "Create new group",
<<<<<<< HEAD
    "settings": "Group Settings",
    "short-description": "Short description",
    "showAllMyGroups": "show all groups",
    "showMyCreatedGroups": "show only my groups",
=======
>>>>>>> 319ca050
    "type": "Group type",
    "types": {
      "closed": "Closed Group",
      "hidden": "Hidden Group",
      "public": "Public Group"
    },
<<<<<<< HEAD
    "unfollowing": "unfollowing",
    "update": "Save change",
    "visibility": "Visibility"
=======
    "update": "Save change"
>>>>>>> 319ca050
  },
  "hashtags-filter": {
    "clearSearch": "Clear search",
    "hashtag-search": "Searching for #{hashtag}",
    "title": "Your filter bubble"
  },
  "index": {
    "change-filter-settings": "Change your filter settings to get more results.",
    "no-results": "No contributions found."
  },
  "invite-codes": {
    "copy-code": "Code:",
    "copy-success": "Invite code copied to clipboard",
    "not-available": "You have no valid invite code available!",
    "your-code": "Copy your invite code to the clipboard:"
  },
  "login": {
    "email": "Your E-mail",
    "failure": "Incorrect email address or password.",
    "forgotPassword": "Forgot Password?",
    "hello": "Hello",
    "login": "Login",
    "logout": "Logout",
    "moreInfo": "What is {APPLICATION_NAME}?",
    "moreInfoHint": "to the presentation page",
    "no-account": "Don't have an account?",
    "no-cookie": "No cookie can be set. You must accept cookies.",
    "password": "Your Password",
    "register": "Sign up",
    "success": "You are logged in!"
  },
  "maintenance": {
    "explanation": "At the moment we are doing some scheduled maintenance, please try again later.",
    "questions": "Any Questions or concerns, send an e-mail to",
    "title": "{APPLICATION_NAME} is under maintenance"
  },
  "modals": {
    "deleteUser": {
      "created": "Created"
    }
  },
  "moderation": {
    "name": "Moderation",
    "reports": {
      "author": "Author",
      "content": "Content",
      "decideButton": "Confirm",
      "decided": "Decided",
      "decideModal": {
        "cancel": "Cancel",
        "Comment": {
          "disable": {
            "message": "Do you really want to let the comment \"<b>{name}</b>\" stay <b>disabled</b>?",
            "title": "Finally Disable Comment"
          },
          "enable": {
            "message": "Do you really want to let the comment \"<b>{name}</b>\" stay <b>enabled</b>?",
            "title": "Finally Enable Comment"
          }
        },
        "Post": {
          "disable": {
            "message": "Do you really want to let the post \"<b>{name}</b>\" stay <b>disabled</b>?",
            "title": "Finally Disable Post"
          },
          "enable": {
            "message": "Do you really want to let the post \"<b>{name}</b>\" stay <b>enabled</b>?",
            "title": "Finally Enable Post"
          }
        },
        "submit": "Confirm decision",
        "User": {
          "disable": {
            "message": "Do you really want to let the user \"<b>{name}</b>\" stay <b>disabled</b>?",
            "title": "Finally Disable User"
          },
          "enable": {
            "message": "Do you really want to let the user \"<b>{name}</b>\" stay <b>enabled</b>?",
            "title": "Finally Enable User"
          }
        }
      },
      "decision": "Decision",
      "DecisionSuccess": "Decided successfully!",
      "disabled": "Disabled",
      "disabledAt": "Disabled at",
      "disabledBy": "Disabled by",
      "empty": "Congratulations, nothing to moderate.",
      "enabled": "Enabled",
      "enabledAt": "Enabled at",
      "enabledBy": "Enabled by",
      "filterLabel": {
        "all": "All",
        "closed": "Closed",
        "reviewed": "Reviewed",
        "unreviewed": "Unreviewed"
      },
      "moreDetails": "View Details",
      "name": "Reports",
      "noDecision": "No decision!",
      "numberOfUsers": "{count} users",
      "previousDecision": "Previous decision:",
      "reasonCategory": "Topic",
      "reasonDescription": "Description",
      "reportedOn": "Date",
      "status": "Current status",
      "submitter": "Reported by"
    }
  },
  "notifications": {
    "comment": "Comment",
    "content": "Content",
    "empty": "Sorry, you don't have any notifications at the moment.",
    "filterLabel": {
      "all": "All",
      "read": "Read",
      "unread": "Unread"
    },
    "pageLink": "All notifications",
    "post": "Post",
    "reason": {
      "commented_on_post": "Commented on your post …",
      "mentioned_in_comment": "Mentioned you in a comment …",
      "mentioned_in_post": "Mentioned you in a post …"
    },
    "title": "Notifications",
    "user": "User"
  },
  "post": {
    "comment": {
      "reply": "Reply",
      "submit": "Comment",
      "submitted": "Comment submitted!",
      "updated": "Changes saved!"
    },
    "edited": "edited",
    "menu": {
      "delete": "Delete post",
      "edit": "Edit post",
      "pin": "Pin post",
      "pinnedSuccessfully": "Post pinned successfully!",
      "unpin": "Unpin post",
      "unpinnedSuccessfully": "Post unpinned successfully!"
    },
    "name": "Post",
    "pinned": "Announcement",
    "takeAction": {
      "name": "Take action"
    }
  },
  "profile": {
    "avatar": {
      "submitted": "Upload successful!"
    },
    "commented": "Commented",
    "follow": "Follow",
    "followers": "Followers",
    "following": "Following",
    "invites": {
      "description": "Enter their e-mail address for invitation.",
      "emailPlaceholder": "E-mail to invite",
      "title": "Invite somebody to {APPLICATION_NAME}!"
    },
    "memberSince": "Member since",
    "name": "My Profile",
    "network": {
      "andMore": "and {number} more …",
      "followedBy": "is followed by:",
      "followedByNobody": "is not followed by anyone.",
      "following": "is following:",
      "followingNobody": "follows nobody.",
      "title": "Network"
    },
    "shouted": "Shouted",
    "socialMedia": "Where else can I find",
    "userAnonym": "Anonymous"
  },
  "quotes": {
    "african": {
      "author": "African proverb",
      "quote": "Many small people in many small places do many small things, that can alter the face of the world."
    }
  },
  "release": {
    "cancel": "Cancel",
    "comment": {
      "error": "You have already reported the comment!",
      "message": "Do you really want to release the comment from \"<b>{name}</b>\"?",
      "title": "Release Comment",
      "type": "Comment"
    },
    "contribution": {
      "error": "You have already reported the contribution!!",
      "message": "Do you really want to release the contribution \"<b>{name}</b>\"?",
      "title": "Release Contribution",
      "type": "Contribution"
    },
    "submit": "Release",
    "success": "Released successfully!",
    "user": {
      "error": "You already reported the user!",
      "message": "Do you really want to release the user \"<b>{name}</b>\"?",
      "title": "Release User",
      "type": "User"
    }
  },
  "report": {
    "cancel": "Cancel",
    "comment": {
      "error": "You have already reported the comment!",
      "message": "Do you really want to report the comment from \"<b>{name}</b>\"?",
      "title": "Report Comment",
      "type": "Comment"
    },
    "contribution": {
      "error": "You have already reported the contribution!",
      "message": "Do you really want to report the contribution \"<b>{name}</b>\"?",
      "title": "Report Post",
      "type": "Contribution"
    },
    "reason": {
      "category": {
        "invalid": "Please select a valid topic",
        "label": "Select a topic:",
        "options": {
          "advert_products_services_commercial": "Advertising products and services with commercial intent.",
          "criminal_behavior_violation_german_law": "Criminal behavior or violation of German law.",
          "discrimination_etc": "Discriminatory posts, comments, utterances or insults.",
          "doxing": "The disclosure of others' personal information without their consent or threat there of (\"doxing\").",
          "glorific_trivia_of_cruel_inhuman_acts": "Glorification or trivialization of cruel or inhuman acts of violence.",
          "intentional_intimidation_stalking_persecution": "Intentional intimidation, stalking or persecution.",
          "other": "Other …",
          "pornographic_content_links": "Posting or linking of clearly pornographic material."
        },
        "placeholder": "Topic …"
      },
      "description": {
        "label": "Please explain: Why you like to report this?",
        "placeholder": "Additional information …"
      }
    },
    "submit": "Report",
    "success": "Thanks for reporting!",
    "user": {
      "error": "You already reported the user!",
      "message": "Do you really want to report the user \"<b>{name}</b>\"?",
      "title": "Report User",
      "type": "User"
    }
  },
  "search": {
    "failed": "Nothing found",
    "for": "Searching for ",
    "heading": {
      "Post": "Post ::: Posts",
      "Tag": "Hashtag ::: Hashtags",
      "User": "User ::: Users"
    },
    "hint": "What are you searching for? Use !… for posts, @… for users, #… for hashtags.",
    "no-results": "No results found for \"{search}\". Try a different search term!",
    "page": "Page",
    "placeholder": "Search",
    "results": "result found ::: results found",
    "title": "Search Results"
  },
  "settings": {
    "blocked-users": {
      "block": "Block user",
      "columns": {
        "name": "Name",
        "slug": "Slug",
        "unblock": "Unblock"
      },
      "empty": "So far, you have not blocked anybody.",
      "explanation": {
        "closing": "This should be sufficient for now so that blocked users can no longer bother you.",
        "commenting-disabled": "Commenting is not possible at this time on this post.",
        "commenting-explanation": "This can happen for several reasons, please see our ",
        "intro": "If another user has been blocked by you, this is what happens:",
        "notifications": "Blocked users will no longer receive notifications if they mention each other.",
        "their-perspective": "Vice versa: The blocked person will also no longer be able to interact with your contributions.",
        "your-perspective": "You will no longer be able to interact with their contributions."
      },
      "how-to": "You can block other users on their profile page via the content menu.",
      "name": "Blocked users",
      "unblock": "Unblock user",
      "unblocked": "{name} is unblocked again"
    },
    "data": {
      "labelBio": "About You",
      "labelCity": "Your City or Region",
      "labelName": "Your Name",
      "labelSlug": "Your unique user name",
      "name": "Your data",
      "namePlaceholder": "Femanon Funny",
      "success": "Your data was successfully updated!"
    },
    "deleteUserAccount": {
      "accountDescription": "Be aware that your Posts and Comments are important to our community. If you still choose to delete them, you have to mark them below.",
      "accountWarning": "You CAN'T MANAGE and CAN'T RECOVER your Account, Posts, or Comments after deleting your account!",
      "accountWarningAdmin": "The account, contributions or comments can NOT BE ADMINISTERED OR RESTORED after deletion!",
      "accountWarningIsAdmin": "Attention! You are about to delete a user account!",
      "commentedCount": "Delete my {count} comment ::: Delete my {count} comments",
      "confirmDeleting": "Delete user account now",
      "contributionsCount": "Delete my {count} post ::: Delete my {count} posts",
      "infoAdmin": "All contributions and comments of the user will be deleted additionally!",
      "name": "Delete user account",
      "pleaseConfirm": "Destructive action! Type “{confirm}” to confirm.",
      "success": "Account successfully deleted!"
    },
    "download": {
      "description": "Click on the button above to download the content of your posts and comments. To download the images of your posts, you have to click on the corresponding link below.",
      "json": "as JSON",
      "name": "Download Data"
    },
    "email": {
      "change-successful": "Your e-mail address has been changed successfully.",
      "labelEmail": "Change your e-mail address",
      "labelNewEmail": "New e-mail Address",
      "labelNonce": "Enter your code",
      "name": "Your e-mail",
      "submitted": "An e-mail to verify your address has been sent to <b>{email}</b>.",
      "success": "A new e-mail address has been registered.",
      "validation": {
        "same-email": "This is your current e-mail address"
      },
      "verification-error": {
        "explanation": "This can have different causes:",
        "message": "Your e-mail could not be changed.",
        "reason": {
          "invalid-nonce": "Is the confirmation code invalid?",
          "no-email-request": "Are you certain that you requested a change of your e-mail address?"
        },
        "support": "If the problem persists, please contact us by e-mail at"
      }
    },
    "embeds": {
      "info-description": "Here is the list of third-party providers whose content can be displayed as third-party code, e.g. in the form of embedded videos.",
      "name": "Third party providers",
      "status": {
        "change": {
          "allow": "Sure",
          "deny": "No thanks",
          "question": "Should embedded source code from third parties always be displayed to you?"
        },
        "description": "As a default for you, embedded code of third-party providers is",
        "disabled": {
          "off": "initially not displayed",
          "on": "displayed immediately"
        }
      }
    },
    "invites": {
      "name": "Invites"
    },
    "languages": {
      "name": "Languages"
    },
    "muted-users": {
      "columns": {
        "name": "Name",
        "slug": "Slug",
        "unmute": "Unmute"
      },
      "empty": "So far, you have not muted anybody.",
      "explanation": {
        "intro": "If another user has been muted by you, this is what happens:",
        "search": "Posts of muted people disappear from your search results.",
        "your-perspective": "The muted person's posts will no longer appear in your news feed."
      },
      "how-to": "You can mute other users on their profile page via the content menu.",
      "mute": "Mute user",
      "name": "Muted users",
      "unmute": "Unmute user",
      "unmuted": "{name} is unmuted again"
    },
    "myGroups": "My Groups",
    "name": "Settings",
    "notifications": {
      "name": "Notifications",
      "send-email-notifications": "Send e-mail notifications",
      "success-update": "Notifications settings saved!"
    },
    "organizations": {
      "name": "My Organizations"
    },
    "privacy": {
      "make-shouts-public": "Share articles I have shouted on my public profile",
      "name": "Privacy",
      "success-update": "Privacy settings saved!"
    },
    "security": {
      "change-password": {
        "button": "Change password",
        "label-new-password": "Your new password",
        "label-new-password-confirm": "Confirm new password",
        "label-old-password": "Your old password",
        "message-new-password-confirm-required": "Confirm your new password",
        "message-new-password-missmatch": "Type the same password again",
        "message-new-password-required": "Enter a new password",
        "message-old-password-required": "Enter your old password",
        "passwordSecurity": "Password security",
        "passwordStrength0": "Very insecure password",
        "passwordStrength1": "Insecure password",
        "passwordStrength2": "Mediocre password",
        "passwordStrength3": "Strong password",
        "passwordStrength4": "Very strong password",
        "success": "Password successfully changed!"
      },
      "name": "Security"
    },
    "social-media": {
      "addNewTitle": "Add new link",
      "editTitle": "Edit link \"{name}\"",
      "name": "Social media",
      "placeholder": "Your social media url",
      "requireUnique": "You added this url already",
      "submit": "Add link",
      "successAdd": "Added social media. Updated user profile!",
      "successDelete": "Deleted social media. Updated user profile!"
    },
    "validation": {
      "slug": {
        "alreadyTaken": "This user name is already taken.",
        "regex": "Allowed characters are only lowercase letters, numbers, underscores and hyphens."
      }
    }
  },
  "shoutButton": {
    "shouted": "shouted"
  },
  "site": {
    "back-to-login": "Back to login page",
    "bank": "bank account",
    "code-of-conduct": "Code of Conduct",
    "contact": "Contact",
    "data-privacy": "Data privacy",
    "director": "Managing Director",
    "donate": "Donate",
    "error-occurred": "An error occurred.",
    "faq": "FAQ",
    "germany": "Germany",
    "imprint": "Imprint",
    "made": "Made with ❤️",
    "register": "Registry number",
    "responsible": "responsible for contents of this page (§ 55 Abs. 2 RStV)",
    "support": "Support",
    "taxident": "USt-ID. according to §27a of the German Sales Tax Law:",
    "termsAndConditions": "Terms and conditions",
    "thanks": "Thanks!",
    "tribunal": "Registry court"
  },
  "termsAndConditions": {
    "newTermsAndConditions": "New Terms and Conditions",
    "termsAndConditionsNewConfirm": "I have read and agree to the new terms of conditions.",
    "termsAndConditionsNewConfirmText": "Please read the new terms of use now!"
  }
}<|MERGE_RESOLUTION|>--- conflicted
+++ resolved
@@ -404,8 +404,8 @@
       "regional": "Regional Group"
     },
     "actionRadius": "Action radius",
-<<<<<<< HEAD
     "back": "back",
+    "categories": "Topic ::: Topics",
     "change-member-role": "The role has been changed to “{role}”!",
     "follow": "Follow",
     "foundation": "Foundation",
@@ -414,13 +414,6 @@
     "group-name": "Group name",
     "group-updated": "The group data has been changed.",
     "groupCreated": "The group was created!",
-=======
-    "categories": "Topic ::: Topics",
-    "foundation": "Foundation",
-    "goal": "Goal of group",
-    "group-created": "The group was created!",
-    "group-updated": "The group data has been changed.",
->>>>>>> 319ca050
     "joinLeaveButton": {
       "iAmMember": "I'm a member",
       "join": "Join"
@@ -430,22 +423,16 @@
       "message": "Leaving a group may be irreversible!<br>Leave group <b>“{name}”</b>!",
       "title": "Do you really want to leave the group?"
     },
-<<<<<<< HEAD
     "long-description": "Description",
     "members": "Members",
-    "membersCount": "Members",
+    "membersCount": "Member ::: Members",
     "membersListTitle": "Group Members",
+    "membersListTitleNotAllowedSeeingGroupMembers": "Group Members invisible",
     "myGroups": "My Groups",
     "newGroup": "Create a new Group",
     "radius": "Radius",
     "removeMember": "Remove member",
     "reset-form": "Reset form",
-=======
-    "membersCount": "Member ::: Members",
-    "membersListTitle": "Group Members",
-    "membersListTitleNotAllowedSeeingGroupMembers": "Group Members invisible",
-    "newGroup": "Create a new Group",
->>>>>>> 319ca050
     "role": "Your role in the group",
     "roles": {
       "admin": "Administrator",
@@ -454,26 +441,19 @@
       "usual": "Simple Member"
     },
     "save": "Create new group",
-<<<<<<< HEAD
     "settings": "Group Settings",
     "short-description": "Short description",
     "showAllMyGroups": "show all groups",
     "showMyCreatedGroups": "show only my groups",
-=======
->>>>>>> 319ca050
     "type": "Group type",
     "types": {
       "closed": "Closed Group",
       "hidden": "Hidden Group",
       "public": "Public Group"
     },
-<<<<<<< HEAD
     "unfollowing": "unfollowing",
     "update": "Save change",
     "visibility": "Visibility"
-=======
-    "update": "Save change"
->>>>>>> 319ca050
   },
   "hashtags-filter": {
     "clearSearch": "Clear search",
@@ -850,7 +830,6 @@
       "unmute": "Unmute user",
       "unmuted": "{name} is unmuted again"
     },
-    "myGroups": "My Groups",
     "name": "Settings",
     "notifications": {
       "name": "Notifications",
