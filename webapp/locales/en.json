{
  "actions": {
    "cancel": "Cancel",
    "create": "Create",
    "delete": "Delete",
    "edit": "Edit",
    "loading": "loading",
    "loadMore": "load more",
    "save": "Save"
  },
  "admin": {
    "categories": {
      "categoryName": "Name",
      "name": "Topics",
      "postCount": "Posts"
    },
    "dashboard": {
      "comments": "Comments",
      "follows": "Follows",
      "invites": "Invites",
      "name": "Dashboard",
      "notifications": "Notifications",
      "organizations": "Organizations",
      "posts": "Posts",
      "projects": "Projects",
      "shouts": "Shouts",
      "users": "Users"
    },
    "donations": {
      "goal": "Monthly donations needed",
      "name": "Donations info",
      "progress": "Donations collected so far",
      "showDonationsCheckboxLabel": "Show donations progress bar",
      "successfulUpdate": "Donations info updated successfully!"
    },
    "hashtags": {
      "name": "Hashtags",
      "nameOfHashtag": "Name",
      "number": "No.",
      "tagCount": "Posts",
      "tagCountUnique": "Users"
    },
    "invites": {
      "description": "Invitations are a wonderful way to have your friends in your network …",
      "name": "Invite users",
      "title": "Invite people"
    },
    "name": "Admin",
    "notifications": {
      "name": "Notifications"
    },
    "organizations": {
      "name": "Organizations"
    },
    "pages": {
      "name": "Pages"
    },
    "settings": {
      "name": "Settings"
    },
    "users": {
      "empty": "No users found",
      "form": {
        "placeholder": "e-mail, name or description"
      },
      "name": "Users",
      "roleChanged": "Role changed successfully!",
      "table": {
        "columns": {
          "createdAt": "Created at",
          "email": "E-mail",
          "name": "Name",
          "number": "No.",
          "role": "Role",
          "slug": "Slug"
        }
      }
    }
  },
  "chat": {
<<<<<<< HEAD
    "page": {
      "headline": "Chat"
    },
=======
    "cancelSelectMessage": "Cancel",
    "conversationStarted": "Conversation started on:",
    "isOnline": "is online",
    "isTyping": "is writing...",
    "lastSeen": "last seen ",
    "messageDeleted": "This message was deleted",
    "messagesEmpty": "No messages",
    "newMessages": "New Messages",
    "roomEmpty": "No room selected",
    "roomsEmpty": "No rooms",
    "search": "Search",
    "typeMessage": "Type message",
>>>>>>> da0f7094
    "userProfileButton": {
      "label": "Chat",
      "tooltip": "Chat with “{name}”"
    }
  },
  "client-only": {
    "loading": "Loading …"
  },
  "code-of-conduct": {
    "subheader": "for the social network of {ORGANIZATION_NAME}"
  },
  "comment": {
    "content": {
      "unavailable-placeholder": "… this comment is not available anymore"
    },
    "edited": "edited",
    "menu": {
      "delete": "Delete Comment",
      "edit": "Edit Comment"
    },
    "show": {
      "less": "show less",
      "more": "show more"
    }
  },
  "common": {
    "category": "Topic ::: Topics",
    "comment": "Comment ::: Comments",
    "letsTalk": "Let`s Talk",
    "loading": "loading",
    "loadMore": "load more",
    "name": "Name",
    "organization": "Organization ::: Organizations",
    "post": "Post ::: Posts",
    "project": "Project ::: Projects",
    "reportContent": "Report",
    "shout": "Shout ::: Shouts",
    "tag": "Tag ::: Tags",
    "takeAction": "Take Action",
    "user": "User ::: Users",
    "validations": {
      "categories": "at least one and at most three topics must be selected",
      "email": "must be a valid e-mail address",
      "eventLocationNameLength": "minimum {min} or maximum {max} characters",
      "eventLocationNameNotEmpty": "only empty characters are not allowed",
      "eventVenueLength": "minimum {min} or maximum {max} characters",
      "eventVenueNotEmpty": "only empty characters are not allowed",
      "url": "must be a valid URL"
    },
    "versus": "Versus"
  },
  "components": {
    "dateTimeRange": {
      "hourMinute": "HH:mm",
      "monthDay": "MM/dd/",
      "yearMonthDay": "MM/dd/yyyy"
    },
    "password-reset": {
      "change-password": {
        "error": "Changing your password failed. Maybe the security code was not correct?",
        "help": "In case of problems, feel free to ask for help by sending us a mail to:",
        "success": "Changing your password was successful!"
      },
      "request": {
        "form": {
          "description": "A password reset e-mail will be sent to the given e-mail address.",
          "submit": "Request e-mail",
          "submitted": "An e-mail with further instructions has been sent to <b>{email}</b>"
        },
        "title": "Reset your password"
      }
    },
    "registration": {
      "create-user-account": {
        "buttonTitle": "Create",
        "error": "No user account could be created!",
        "help": " Maybe the confirmation was invalid? In case of problems, feel free to ask for help by sending us a mail to:",
        "recieveCommunicationAsEmailsEtcConfirmed": "I also agree to receive e-mails and other forms of communication (e.g. push notifications).",
        "success": "Your account has been created!",
        "termsAndCondsEtcConfirmed": "I have read, understand and agree to the following:",
        "title": "Create user account"
      },
      "email": {
        "buttonTitle": {
          "resend": "Resend e-mail",
          "send": "Send e-mail",
          "skipResend": "Skip resend"
        },
        "form": {
          "sendEmailAgain": "Send e-mail again",
          "success": "Verification e-mail send to <b>{email}</b>!"
        },
        "title": "E-Mail"
      },
      "email-display": {
        "warningFormat": "⚠️ E-mail has wrong format!",
        "warningUndef": "⚠️ No e-mail defined!",
        "yourEmail": "Your e-mail address:"
      },
      "email-nonce": {
        "buttonTitle": "Confirm",
        "form": {
          "description": "Open your inbox and enter the code that we've sent to you.",
          "next": "Continue",
          "nonce": "E-mail code: 32143",
          "validations": {
            "error": "Invalid verification code <b>{nonce}</b> for e-mail <b>{email}</b>!",
            "length": "must be {nonceLength} characters long",
            "success": "Valid verification code <b>{nonce}</b> for e-mail <b>{email}</b>!"
          }
        },
        "title": "E-Mail Confirmation"
      },
      "invite-code": {
        "buttonTitle": "Next",
        "form": {
          "description": "Enter the invitation code you received.",
          "invite-code": "Invite code: ACJERB",
          "next": "Continue",
          "validations": {
            "error": "Invalid invite code <b>{inviteCode}</b>!",
            "length": "must be {inviteCodeLength} characters long",
            "success": "Valid invite code <b>{inviteCode}</b>!"
          }
        }
      },
      "no-public-registrstion": {
        "title": "No Public Registration"
      },
      "signup": {
        "form": {
          "data-privacy": "I have read and understood the privacy statement.",
          "description": "To get started, you can register here for free:",
          "errors": {
            "email-exists": "There is already a user account with this e-mail address!"
          },
          "submit": "Create an account",
          "success": "A mail with a link to complete your registration has been sent to <b>{email}</b>",
          "terms-and-condition": "I confirm to the  <a href=\"/terms-and-conditions\" target=\"_blank\"><ds-text bold color=\"primary\">Terms and conditions</ds-text></a>."
        },
        "title": "Join {APPLICATION_NAME}!",
        "unavailable": "Unfortunately, public registration of user accounts is not available right now on this server."
      }
    }
  },
  "contribution": {
    "amount-clicks": "{amount} clicks",
    "amount-comments": "{amount} comments",
    "amount-shouts": "{amount} recommendations",
    "amount-views": "{amount} views",
    "categories": {
      "infoSelectedNoOfMaxCategories": "{chosen} of {max} topics selected"
    },
    "category": {
      "description": {
        "body-and-excercise": "Sports, yoga, massage, relaxation",
        "children": "Family, education, school, imprinting",
        "culture": "Art, theatre, music, photography, film",
        "economy": "Trade, consumption, marketing, supply chains",
        "energy": "Oil, gas, coal, wind, hydrodynamic power, biogas, atomic energy",
        "finance": "Money, financial system, alternative currencies",
        "health": "Medicine, nutrition, WHO, vaccination, harmful substances",
        "home": "Construction, communities, tiny houses, kitchen garden",
        "it-and-media": "News, manipulation, privacy, control, data leeches, AI, software, apps",
        "law": "Human rights, laws, decrees",
        "miscellaneous": "Miscellaneous",
        "mobility": "Travel, traffic, electric mobility",
        "nature": "Animals, plants, agriculture, ecologu, biodiversity",
        "networking": "Cooperation, action alliances, solidarity, help",
        "peace": "War, military, social defence, arms, cyber attacks",
        "politics": "Democracy, participation, elections, corruption, parties",
        "psyche": "Soul, feelings, happiness",
        "science": "Education, university, publications",
        "spirituality": "Religion, values, ethics"
      },
      "name": {
        "body-and-excercise": "Body & Excercise",
        "children": "Children",
        "culture": "Culture",
        "economy": "Economy",
        "energy": "Energy",
        "finance": "Finance",
        "health": "Health",
        "home": "Home",
        "it-and-media": "IT & Media",
        "law": "Law",
        "miscellaneous": "Miscellaneous",
        "mobility": "Mobility",
        "nature": "Nature",
        "networking": "Networking",
        "peace": "Peace",
        "politics": "Politics",
        "psyche": "Psyche",
        "science": "Science",
        "spirituality": "Spirituality"
      }
    },
    "emotions-label": {
      "angry": "Angry",
      "cry": "Cry",
      "funny": "Funny",
      "happy": "Happy",
      "surprised": "Surprised"
    },
    "filterFollow": "Filter contributions from users I follow",
    "filterMasonryGrid": {
      "myFriends": "Users I follow",
      "myGroups": "By my groups",
      "myTopics": "My topics",
      "noFilter": "Filter content",
      "onlyArticles": "Only articles",
      "onlyEvents": "Only events"
    },
    "filterMyGroups": "Contributions in my groups",
    "inappropriatePicture": "This image may be inappropriate for some people.",
    "languageSelectLabel": "Language of your contribution",
    "languageSelectText": "Select Language",
    "newEvent": "Create a new Event",
    "newPost": "Create a new Post",
    "success": "Saved!",
    "teaserImage": {
      "cropImage": "Crop image",
      "cropperConfirm": "Confirm",
      "errors": {
        "aspect-ratio-too-small": "This image is too high.",
        "unSupported-file-format": "Please upload an image of file format: JPG, JPEG, PNG or GIF!"
      },
      "supportedFormats": "Insert a picture of file format JPG, PNG or GIF"
    },
    "title": "Title",
    "visibleOnlyForMembersOfGroup": "This post will only be visible to members of the “<b>{name}</b>” group."
  },
  "delete": {
    "cancel": "Cancel",
    "comment": {
      "message": "Do you really want to delete the comment \"<b>{name}</b>\"?",
      "success": "Comment successfully deleted!",
      "title": "Delete Comment",
      "type": "Comment"
    },
    "contribution": {
      "message": "Do you really want to delete the post \"<b>{name}</b>\"?",
      "success": "Post successfully deleted!",
      "title": "Delete Post",
      "type": "Contribution"
    },
    "submit": "Delete"
  },
  "disable": {
    "cancel": "Cancel",
    "comment": {
      "message": "Do you really want to disable the comment from \"<b>{name}</b>\"?",
      "title": "Disable Comment",
      "type": "Comment"
    },
    "contribution": {
      "message": "Do you really want to disable the contribution \"<b>{name}</b>\"?",
      "title": "Disable Contribution",
      "type": "Contribution"
    },
    "submit": "Disable",
    "success": "Disabled successfully!",
    "user": {
      "message": "Do you really want to disable the user \"<b>{name}</b>\"?",
      "title": "Disable User",
      "type": "User"
    }
  },
  "donations": {
    "amount-of-total": "{amount} of {total} € collected",
    "donate-now": "Donate now"
  },
  "editor": {
    "embed": {
      "always_allow": "Always allow embedded content by third party providers (this setting can be changed any time)",
      "data_privacy_info": "Your data has not yet been shared with any third party providers. If you proceed to play this content the following provider will likely collect user data:",
      "data_privacy_warning": "Data Privacy Warning!",
      "play_now": "Continue"
    },
    "hashtag": {
      "addHashtag": "New hashtag",
      "addLetter": "Type a letter",
      "noHashtagsFound": "No hashtags found"
    },
    "legend": {
      "bold": "Bold",
      "heading3": "Heading 3",
      "heading4": "Heading 4",
      "italic": "Italic",
      "legendTitle": "Keyboard shortcuts and markdown code",
      "link": "Link",
      "orderedList": "Ordered list",
      "paragraph": "Paragraph",
      "quote": "Quote",
      "ruler": "Ruler",
      "underline": "Underline",
      "unorderedList": "Unordered list"
    },
    "mention": {
      "noUsersFound": "No users found"
    },
    "placeholder": "Leave your inspirational thoughts …"
  },
  "error-pages": {
    "403-default": "Not authorized to this page!",
    "404-default": "This page could not be found!",
    "500-default": "Internal Server Error!",
    "503-default": "Service Unavailable!",
    "back-to-index": "Back to index page!",
    "cannot-edit-post": "This post cannot be edited!",
    "default": "An error occurred!",
    "group-not-found": "This group profile could not be found!",
    "post-not-found": "This post could not be found!",
    "profile-not-found": "This profile could not be found!"
  },
  "filter-menu": {
    "all": "All",
    "article": "Article",
    "categories": "Topics",
    "creationDate": "Creation date",
    "deleteFilter": "Delete filter",
    "emotions": "Emotions",
    "ended": {
      "all": {
        "hint": "Show all, also ended",
        "label": "All"
      },
      "onlyEnded": {
        "hint": "Show only not ended",
        "label": "Not ended"
      }
    },
    "event": "Event",
    "eventsBy": "Events – show ...",
    "eventsEnded": "Ended",
    "filter-by": "Filter by ...",
    "following": "Users I follow",
    "languages": "Languages",
    "my-groups": "My groups",
    "order": {
      "last": {
        "hint": "Sort posts by the last first",
        "label": "Last first"
      },
      "newest": {
        "hint": "Sort posts by the newest first",
        "label": "Newest first"
      },
      "next": {
        "hint": "Sort posts by the next first",
        "label": "Next first"
      },
      "oldest": {
        "hint": "Sort posts by the oldest first",
        "label": "Oldest first"
      }
    },
    "order-by": "Order by ...",
    "post-type": "Content type",
    "save": {
      "error": "Failed saving topic settings!",
      "success": "Topics saved!"
    },
    "startDate": "Start date"
  },
  "followButton": {
    "follow": "Follow",
    "following": "Following"
  },
  "group": {
    "actionRadii": {
      "continental": "Continental",
      "global": "Global or only virtual",
      "interplanetary": "Interplanetary",
      "national": "National",
      "regional": "Regional"
    },
    "actionRadius": "Action radius of the group",
    "addMemberToGroup": "Add to group",
    "addMemberToGroupSuccess": "“{name}” was added to the group with the role “{role}”!",
    "addUser": "Add User",
    "addUserNoOptions": "No users found!",
    "addUserPlaceholder": " Username",
    "allGroups": "All Groups",
    "button": {
      "tooltip": "Show groups"
    },
    "categories": "Topic ::: Topics",
    "categoriesTitle": "Topics of the group",
    "changeMemberRole": "The role has been changed to “{role}”!",
    "contentMenu": {
      "visitGroupPage": "Show group"
    },
    "createNewGroup": {
      "title": "Create A New Group",
      "tooltip": "Create a new group"
    },
    "description": "Description",
    "editGroupSettings": {
      "groupName": "Settings Of “{name}”",
      "title": "Edit My Group"
    },
    "errors": {
      "userAlreadyMember": "User “{name}” is already a member!"
    },
    "follow": "Follow",
    "foundation": "Foundation",
    "general": "General",
    "goal": "Goal of group",
    "groupCreated": "The group was created!",
    "in": "in",
    "joinLeaveButton": {
      "iAmMember": "I'm a member",
      "join": "Join",
      "leave": "Leave",
      "pendingMember": "Pending member",
      "tooltip": "The group owner has yet to confirm you."
    },
    "labelSlug": "Unique group name",
    "leaveModal": {
      "confirmButton": "Leave",
      "message": "Leaving a group may be irreversible!<br>Leave group <b>“{name}”</b>!",
      "title": "Do you really want to leave the group?"
    },
    "memberRemoved": "User “{name}” was removed from group!",
    "members": "Members",
    "membersAdministrationList": {
      "avatar": "Avatar",
      "name": "Name",
      "roleInGroup": "Role",
      "slug": "Unique name"
    },
    "membersCount": "Member ::: Members",
    "membersListTitle": "Group Members",
    "membersListTitleNotAllowedSeeingGroupMembers": "Group Members invisible",
    "modal": {
      "cancel": "Cancel",
      "confirm": "Confirm",
      "confirmAddGroupMemberText": "Add user “{name}” to group?",
      "confirmAddGroupMemberTitle": "Confirm"
    },
    "myGroups": "My Groups",
    "name": "Group name",
    "radius": "Radius",
    "removeMember": "Remove member",
    "removeMemberButton": "Remove",
    "role": "Your role in the group",
    "roles": {
      "admin": "Administrator",
      "owner": "Owner",
      "pending": "Pending Member",
      "usual": "Member"
    },
    "save": "Create new group",
    "type": "Visibility of the group",
    "types": {
      "closed": "Closed",
      "hidden": "Secret",
      "public": "Public"
    },
    "typesOptions": {
      "closed": "Closed — All posts only visible to the group's members",
      "hidden": "Secret — Group (including the name) is completely invisible",
      "public": "Public — Group and all posts are visible for all registered users"
    },
    "update": "Save change",
    "updatedGroup": "The group data has been changed."
  },
  "hashtags-filter": {
    "clearSearch": "Clear search",
    "hashtag-search": "Searching for #{hashtag}",
    "title": "Your filter bubble"
  },
  "header": {
    "avatarMenu": {
      "button": {
        "tooltip": "My profile"
      },
      "groups": "Groups",
      "myProfile": "My profile"
    },
    "chat": {
      "tooltip": "My chats"
    }
  },
  "index": {
    "change-filter-settings": "Change your filter settings to get more results.",
    "no-results": "No contributions found."
  },
  "invite-codes": {
    "button": {
      "tooltip": "Invite friends"
    },
    "copy-code": "Copy Invite Link",
    "copy-success": "Invite code copied to clipboard",
    "not-available": "You have no valid invite code available!",
    "your-code": "Send this link per e-mail or in social media to invite your friends:"
  },
  "localeSwitch": {
    "tooltip": "Choose language"
  },
  "login": {
    "email": "Your E-mail",
    "failure": "Incorrect email address or password.",
    "forgotPassword": "Forgot Password?",
    "hello": "Hello",
    "login": "Login",
    "logout": "Logout",
    "moreInfo": "What is {APPLICATION_NAME}?",
    "moreInfoHint": "to the presentation page",
    "no-account": "Don't have an account?",
    "no-cookie": "No cookie can be set. You must accept cookies.",
    "password": "Your Password",
    "register": "Sign up",
    "success": "You are logged in!"
  },
  "maintenance": {
    "explanation": "At the moment we are doing some scheduled maintenance, please try again later.",
    "questions": "Any Questions or concerns, send an e-mail to",
    "title": "{APPLICATION_NAME} is under maintenance"
  },
  "map": {
    "alertMessage": "The map cannot be accessed: The Mapbox token is not set on the server!",
    "button": {
      "tooltip": "Show map"
    },
    "legend": {
      "event": "Event",
      "group": "Group",
      "theUser": "My position",
      "user": "User"
    },
    "markerTypes": {
      "event": "event",
      "group": "group",
      "theUser": "my position",
      "user": "user"
    },
    "pageTitle": "Map",
    "styles": {
      "dark": "Dark",
      "outdoors": "Outdoors",
      "satellite": "Satellite",
      "streets": "Streets"
    }
  },
  "modals": {
    "deleteUser": {
      "created": "Created"
    }
  },
  "moderation": {
    "name": "Moderation",
    "reports": {
      "author": "Author",
      "content": "Content",
      "decideButton": "Confirm",
      "decided": "Decided",
      "decideModal": {
        "cancel": "Cancel",
        "Comment": {
          "disable": {
            "message": "Do you really want to let the comment \"<b>{name}</b>\" stay <b>disabled</b>?",
            "title": "Finally Disable Comment"
          },
          "enable": {
            "message": "Do you really want to let the comment \"<b>{name}</b>\" stay <b>enabled</b>?",
            "title": "Finally Enable Comment"
          }
        },
        "Post": {
          "disable": {
            "message": "Do you really want to let the post \"<b>{name}</b>\" stay <b>disabled</b>?",
            "title": "Finally Disable Post"
          },
          "enable": {
            "message": "Do you really want to let the post \"<b>{name}</b>\" stay <b>enabled</b>?",
            "title": "Finally Enable Post"
          }
        },
        "submit": "Confirm decision",
        "User": {
          "disable": {
            "message": "Do you really want to let the user \"<b>{name}</b>\" stay <b>disabled</b>?",
            "title": "Finally Disable User"
          },
          "enable": {
            "message": "Do you really want to let the user \"<b>{name}</b>\" stay <b>enabled</b>?",
            "title": "Finally Enable User"
          }
        }
      },
      "decision": "Decision",
      "DecisionSuccess": "Decided successfully!",
      "disabled": "Disabled",
      "disabledAt": "Disabled at",
      "disabledBy": "Disabled by",
      "empty": "Congratulations, nothing to moderate.",
      "enabled": "Enabled",
      "enabledAt": "Enabled at",
      "enabledBy": "Enabled by",
      "filterLabel": {
        "all": "All",
        "closed": "Closed",
        "reviewed": "Reviewed",
        "unreviewed": "Unreviewed"
      },
      "moreDetails": "View Details",
      "name": "Reports",
      "noDecision": "No decision!",
      "numberOfUsers": "{count} users",
      "previousDecision": "Previous decision:",
      "reasonCategory": "Topic",
      "reasonDescription": "Description",
      "reportedOn": "Date",
      "status": "Current status",
      "submitter": "Reported by"
    }
  },
  "notifications": {
    "comment": "Comment",
    "content": "Content or Description",
    "empty": "Sorry, you don't have any notifications at the moment.",
    "filterLabel": {
      "all": "All",
      "read": "Read",
      "unread": "Unread"
    },
    "group": "Description",
    "markAllAsRead": "Mark all as read",
    "pageLink": "All notifications",
    "post": "Post or Group",
    "reason": {
      "changed_group_member_role": "Changed your role in group …",
      "commented_on_post": "Commented on your post …",
      "mentioned_in_comment": "Mentioned you in a comment …",
      "mentioned_in_post": "Mentioned you in a post …",
      "removed_user_from_group": "Removed you from group …",
      "user_joined_group": "Joined your group …",
      "user_left_group": "Left your group …"
    },
    "title": "Notifications",
    "user": "User"
  },
  "post": {
    "comment": {
      "reply": "Reply",
      "submit": "Comment",
      "submitted": "Comment submitted!",
      "updated": "Changes saved!"
    },
    "createNewEvent": {
      "forGroup": {
        "title": "For The Group “{name}”"
      },
      "title": "Create A New Event"
    },
    "createNewPost": {
      "forGroup": {
        "title": "For The Group “{name}”"
      },
      "title": "Create A New Article"
    },
    "edited": "edited",
    "editPost": {
      "event": "Edit Your Event",
      "forGroup": {
        "title": "For The Group “{name}”"
      },
      "title": "Edit Your Post"
    },
    "event": "Event",
    "menu": {
      "delete": "Delete post",
      "edit": "Edit post",
      "pin": "Pin post",
      "pinnedSuccessfully": "Post pinned successfully!",
      "unpin": "Unpin post",
      "unpinnedSuccessfully": "Post unpinned successfully!"
    },
    "name": "Article",
    "pinned": "Announcement",
    "takeAction": {
      "name": "Take action"
    },
    "viewEvent": {
      "eventEnd": "End",
      "eventIsOnline": "Online",
      "eventLocationName": "City - e.g. Example street 1, 12345 City",
      "eventStart": "Start",
      "eventVenue": "Venue - e.g. Backyard, 1st Floor, ...",
      "title": "Event"
    },
    "viewPost": {
      "forGroup": {
        "title": "In The Group “{name}”"
      },
      "title": "Post"
    }
  },
  "profile": {
    "avatar": {
      "submitted": "Upload successful!"
    },
    "commented": "Commented",
    "follow": "Follow",
    "followers": "Followers",
    "following": "Following",
    "invites": {
      "description": "Enter their e-mail address for invitation.",
      "emailPlaceholder": "E-mail to invite",
      "title": "Invite somebody to {APPLICATION_NAME}!"
    },
    "memberSince": "Member since",
    "network": {
      "andMore": "and {number} more …",
      "followedBy": "is followed by:",
      "followedByNobody": "is not followed by anyone.",
      "following": "is following:",
      "followingNobody": "follows nobody.",
      "title": "Network"
    },
    "shouted": "Shouted",
    "socialMedia": "Where else can I find",
    "userAnonym": "Anonymous"
  },
  "quotes": {
    "african": {
      "author": "African proverb",
      "quote": "Many small people in many small places do many small things, that can alter the face of the world."
    }
  },
  "release": {
    "cancel": "Cancel",
    "comment": {
      "error": "You have already reported the comment!",
      "message": "Do you really want to release the comment from \"<b>{name}</b>\"?",
      "title": "Release Comment",
      "type": "Comment"
    },
    "contribution": {
      "error": "You have already reported the contribution!!",
      "message": "Do you really want to release the contribution \"<b>{name}</b>\"?",
      "title": "Release Contribution",
      "type": "Contribution"
    },
    "submit": "Release",
    "success": "Released successfully!",
    "user": {
      "error": "You already reported the user!",
      "message": "Do you really want to release the user \"<b>{name}</b>\"?",
      "title": "Release User",
      "type": "User"
    }
  },
  "report": {
    "cancel": "Cancel",
    "comment": {
      "error": "You have already reported the comment!",
      "message": "Do you really want to report the comment from \"<b>{name}</b>\"?",
      "title": "Report Comment",
      "type": "Comment"
    },
    "contribution": {
      "error": "You have already reported the contribution!",
      "message": "Do you really want to report the contribution \"<b>{name}</b>\"?",
      "title": "Report Post",
      "type": "Contribution"
    },
    "reason": {
      "category": {
        "invalid": "Please select a valid topic",
        "label": "Select a topic:",
        "options": {
          "advert_products_services_commercial": "Advertising products and services with commercial intent.",
          "criminal_behavior_violation_german_law": "Criminal behavior or violation of German law.",
          "discrimination_etc": "Discriminatory posts, comments, utterances or insults.",
          "doxing": "The disclosure of others' personal information without their consent or threat there of (\"doxing\").",
          "glorific_trivia_of_cruel_inhuman_acts": "Glorification or trivialization of cruel or inhuman acts of violence.",
          "intentional_intimidation_stalking_persecution": "Intentional intimidation, stalking or persecution.",
          "other": "Other …",
          "pornographic_content_links": "Posting or linking of clearly pornographic material."
        },
        "placeholder": "Topic …"
      },
      "description": {
        "label": "Please explain: Why you like to report this?",
        "placeholder": "Additional information …"
      }
    },
    "submit": "Report",
    "success": "Thanks for reporting!",
    "user": {
      "error": "You already reported the user!",
      "message": "Do you really want to report the user \"<b>{name}</b>\"?",
      "title": "Report User",
      "type": "User"
    }
  },
  "search": {
    "failed": "Nothing found",
    "for": "Searching for ",
    "heading": {
      "Group": "Group ::: Groups",
      "Post": "Post ::: Posts",
      "Tag": "Hashtag ::: Hashtags",
      "User": "User ::: Users"
    },
    "hint": "What are you searching for? Use !… for posts, @… for users, &… for groups, #… for hashtags.",
    "no-results": "No results found for \"{search}\". Try a different search term!",
    "page": "Page",
    "placeholder": "Search",
    "results": "result found ::: results found",
    "title": "Search Results"
  },
  "settings": {
    "blocked-users": {
      "block": "Block user",
      "columns": {
        "name": "Name",
        "slug": "Slug",
        "unblock": "Unblock"
      },
      "empty": "So far, you have not blocked anybody.",
      "explanation": {
        "closing": "This should be sufficient for now so that blocked users can no longer bother you.",
        "commenting-disabled": "Commenting is not possible at this time on this post.",
        "commenting-explanation": "This can happen for several reasons, please see our ",
        "intro": "If another user has been blocked by you, this is what happens:",
        "notifications": "Blocked users will no longer receive notifications if they mention each other.",
        "their-perspective": "Vice versa: The blocked person will also no longer be able to interact with your contributions.",
        "your-perspective": "You will no longer be able to interact with their contributions."
      },
      "how-to": "You can block other users on their profile page via the content menu.",
      "name": "Blocked users",
      "unblock": "Unblock user",
      "unblocked": "{name} is unblocked again"
    },
    "data": {
      "labelBio": "About You",
      "labelCity": "Your City or Region",
      "labelCityHint": "(shows approximate position on map)",
      "labelName": "Your Name",
      "labelSlug": "Your unique user name",
      "name": "Your data",
      "namePlaceholder": "Femanon Funny",
      "success": "Your data was successfully updated!"
    },
    "deleteUserAccount": {
      "accountDescription": "Be aware that your Posts and Comments are important to our community. If you still choose to delete them, you have to mark them below.",
      "accountWarning": "You CAN'T MANAGE and CAN'T RECOVER your Account, Posts, or Comments after deleting your account!",
      "accountWarningAdmin": "The account, contributions or comments can NOT BE ADMINISTERED OR RESTORED after deletion!",
      "accountWarningIsAdmin": "Attention! You are about to delete a user account!",
      "commentedCount": "Delete my {count} comment ::: Delete my {count} comments",
      "confirmDeleting": "Delete user account now",
      "contributionsCount": "Delete my {count} post ::: Delete my {count} posts",
      "infoAdmin": "All contributions and comments of the user will be deleted additionally!",
      "name": "Delete user account",
      "pleaseConfirm": "Destructive action! Type “{confirm}” to confirm.",
      "success": "Account successfully deleted!"
    },
    "download": {
      "description": "Click on the button above to download the content of your posts and comments. To download the images of your posts, you have to click on the corresponding link below.",
      "json": "as JSON",
      "name": "Download Data"
    },
    "email": {
      "change-successful": "Your e-mail address has been changed successfully.",
      "labelEmail": "Change your e-mail address",
      "labelNewEmail": "New e-mail Address",
      "labelNonce": "Enter your code",
      "name": "Your e-mail",
      "submitted": "An e-mail to verify your address has been sent to <b>{email}</b>.",
      "success": "A new e-mail address has been registered.",
      "validation": {
        "same-email": "This is your current e-mail address"
      },
      "verification-error": {
        "explanation": "This can have different causes:",
        "message": "Your e-mail could not be changed.",
        "reason": {
          "invalid-nonce": "Is the confirmation code invalid?",
          "no-email-request": "Are you certain that you requested a change of your e-mail address?"
        },
        "support": "If the problem persists, please contact us by e-mail at"
      }
    },
    "embeds": {
      "info-description": "Here is the list of third-party providers whose content can be displayed as third-party code, e.g. in the form of embedded videos.",
      "name": "Third party providers",
      "status": {
        "change": {
          "allow": "Sure",
          "deny": "No thanks",
          "question": "Should embedded source code from third parties always be displayed to you?"
        },
        "description": "As a default for you, embedded code of third-party providers is",
        "disabled": {
          "off": "initially not displayed",
          "on": "displayed immediately"
        }
      }
    },
    "invites": {
      "name": "Invites"
    },
    "languages": {
      "name": "Languages"
    },
    "muted-users": {
      "columns": {
        "name": "Name",
        "slug": "Slug",
        "unmute": "Unmute"
      },
      "empty": "So far, you have not muted anybody.",
      "explanation": {
        "intro": "If another user has been muted by you, this is what happens:",
        "search": "Posts of muted people disappear from your search results.",
        "your-perspective": "The muted person's posts will no longer appear in your news feed."
      },
      "how-to": "You can mute other users on their profile page via the content menu.",
      "mute": "Mute user",
      "name": "Muted users",
      "unmute": "Unmute user",
      "unmuted": "{name} is unmuted again"
    },
    "name": "Settings",
    "notifications": {
      "name": "Notifications",
      "send-email-notifications": "Send e-mail notifications",
      "success-update": "Notifications settings saved!"
    },
    "organizations": {
      "name": "My Organizations"
    },
    "privacy": {
      "make-shouts-public": "Share articles I have shouted on my public profile",
      "name": "Privacy",
      "success-update": "Privacy settings saved!"
    },
    "security": {
      "change-password": {
        "button": "Change password",
        "label-new-password": "Your new password",
        "label-new-password-confirm": "Confirm new password",
        "label-old-password": "Your old password",
        "message-new-password-confirm-required": "Confirm your new password",
        "message-new-password-missmatch": "Type the same password again",
        "message-new-password-required": "Enter a new password",
        "message-old-password-required": "Enter your old password",
        "passwordSecurity": "Password security",
        "passwordStrength0": "Very insecure password",
        "passwordStrength1": "Insecure password",
        "passwordStrength2": "Mediocre password",
        "passwordStrength3": "Strong password",
        "passwordStrength4": "Very strong password",
        "success": "Password successfully changed!"
      },
      "name": "Security"
    },
    "social-media": {
      "add-new-link": "Add new link",
      "delete-modal": {
        "confirm-button": "Delete",
        "message": "Delete “{name}”.",
        "title": "Do you really want to delete your link?"
      },
      "edit-link": "Edit link",
      "name": "Social media",
      "placeholder": "Your social media url",
      "requireUnique": "You added this url already",
      "submit": "Add link",
      "successAdd": "Added social media. Updated user profile!",
      "successDelete": "Deleted social media. Updated user profile!"
    },
    "validation": {
      "slug": {
        "alreadyTaken": "This user name is already taken.",
        "regex": "Allowed characters are only lowercase letters, numbers, underscores and hyphens."
      }
    }
  },
  "shoutButton": {
    "shouted": "shouted"
  },
  "site": {
    "back-to-login": "Back to login page",
    "bank": "bank account",
    "code-of-conduct": "Code of Conduct",
    "contact": "Contact",
    "data-privacy": "Data privacy",
    "director": "Managing Director",
    "donate": "Donate",
    "error-occurred": "An error occurred.",
    "faq": "FAQ",
    "germany": "Germany",
    "imprint": "Imprint",
    "made": "Made with ❤️",
    "register": "Registry number",
    "responsible": "responsible for contents of this page (§ 55 Abs. 2 RStV)",
    "support": "Support",
    "taxident": "USt-ID. according to §27a of the German Sales Tax Law:",
    "termsAndConditions": "Terms and conditions",
    "thanks": "Thanks!",
    "tribunal": "Registry court"
  },
  "termsAndConditions": {
    "newTermsAndConditions": "New Terms and Conditions",
    "termsAndConditionsNewConfirm": "I have read and agree to the new terms of conditions.",
    "termsAndConditionsNewConfirmText": "Please read the new terms of use now!"
  }
}<|MERGE_RESOLUTION|>--- conflicted
+++ resolved
@@ -78,11 +78,6 @@
     }
   },
   "chat": {
-<<<<<<< HEAD
-    "page": {
-      "headline": "Chat"
-    },
-=======
     "cancelSelectMessage": "Cancel",
     "conversationStarted": "Conversation started on:",
     "isOnline": "is online",
@@ -91,11 +86,13 @@
     "messageDeleted": "This message was deleted",
     "messagesEmpty": "No messages",
     "newMessages": "New Messages",
+    "page": {
+      "headline": "Chat"
+    },
     "roomEmpty": "No room selected",
     "roomsEmpty": "No rooms",
     "search": "Search",
     "typeMessage": "Type message",
->>>>>>> da0f7094
     "userProfileButton": {
       "label": "Chat",
       "tooltip": "Chat with “{name}”"
