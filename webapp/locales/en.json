--- conflicted
+++ resolved
@@ -315,19 +315,9 @@
     "muted-users": {
       "name": "Muted users",
       "explanation": {
-<<<<<<< HEAD
-        "intro": "If another user has been blocked by you, this is what happens:",
-        "your-perspective": "You will no longer be able to interact with their contributions.",
-        "their-perspective": "Vice versa: The blocked person will also no longer be able to interact with your contributions.",
-        "notifications": "Blocked users will no longer receive notifications if they mention each other.",
-        "closing": "This should be sufficient for now so that blocked users can no longer bother you.",
-        "commenting-disabled": "Commenting is not possible at this time on this post.",
-        "commenting-explanation": "This can happen for several reasons, please see our "
-=======
         "intro": "If another user has been muted by you, this is what happens:",
         "your-perspective": "The muted person's posts will no longer appear in your news feed.",
         "search": "Posts of muted people disappear from your search results."
->>>>>>> 901245b7
       },
       "columns": {
         "name": "Name",
@@ -339,6 +329,26 @@
       "mute": "Mute user",
       "unmute": "Unmute user",
       "unmuted": "{name} is unmuted again"
+    },
+    "blocked-users": {
+      "name": "Blocked users",
+      "explanation": {
+        "intro": "If another user has been blocked by you, this is what happens:",
+        "your-perspective": "You will no longer be able to interact with their contributions.",
+        "their-perspective": "Vice versa: The blocked person will also no longer be able to interact with your contributions.",
+        "notifications": "Blocked users will no longer receive notifications if they mention each other.",
+        "closing": "This should be sufficient for now so that blocked users can no longer bother you."
+      },
+      "columns": {
+        "name": "Name",
+        "slug": "Slug",
+        "unblock": "Unblock"
+      },
+      "empty": "So far, you have not blocked anybody.",
+      "how-to": "You can block other users on their profile page via the content menu.",
+      "block": "Block user",
+      "unblock": "Unblock user",
+      "unblocked": "{name} is unblocked again"
     }
   },
   "admin": {
