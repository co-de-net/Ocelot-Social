--- conflicted
+++ resolved
@@ -337,7 +337,6 @@
       "submitted": "Comment Submitted",
       "updated": "Changes Saved"
     },
-<<<<<<< HEAD
     "allowEmbeds": {
       "name": "Third party providers",
       "description": "In our contributions can / will be included from the following list of providers foreign code from other providers (third parties) in the form of embedded videos, images or text.",
@@ -350,9 +349,7 @@
       "third-party-false": "It automatically integrates <b style='color:red'>no </b> third-party providers' service.",
       "third-party-true": "The inclusion of third-party services is <b style='color:red'>permanently allowed</b> and stored for future sessions."
     }
-=======
     "edited": "edited"
->>>>>>> d54c0eb2
   },
   "comment": {
     "content": {
