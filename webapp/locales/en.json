--- conflicted
+++ resolved
@@ -16,11 +16,8 @@
     "following": "Following",
     "shouted": "Shouted",
     "commented": "Commented",
-<<<<<<< HEAD
-    "userAnonym": "Anonymous"
-=======
+    "userAnonym": "Anonymous",
     "socialMedia": "Where else can I find"
->>>>>>> eb1ed399
   },
   "search": {
     "placeholder": "Search",
