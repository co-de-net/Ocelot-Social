--- conflicted
+++ resolved
@@ -169,14 +169,6 @@
     }
   },
   "common": {
-<<<<<<< HEAD
-    "your": {
-      "post": "Dein Beitrag ::: Deine Beiträge",
-      "comment": "Dein Kommentar ::: Deine Kommentare",
-      "shouted": "Deine Empfehlung ::: Deine Empfehlungen"
-    },
-=======
->>>>>>> fa5b16dd
     "post": "Beitrag ::: Beiträge",
     "comment": "Kommentar ::: Kommentare",
     "letsTalk": "Miteinander reden",
