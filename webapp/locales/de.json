--- conflicted
+++ resolved
@@ -384,11 +384,7 @@
     },
     "actionRadius": "Aktionsradius",
     "back": "zurück",
-<<<<<<< HEAD
-    "changeMemberRole": "Die Rolle wurde auf ({role}) geändert!",
-=======
     "change-member-role": "Die Rolle wurde auf „{role}“ geändert!",
->>>>>>> 3d6c5e6f
     "follow": "Folge",
     "foundation": "Gründung",
     "general": "Allgemein",
