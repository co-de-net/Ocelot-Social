{
  "actions": {
    "cancel": "Abbrechen",
    "create": "Erstellen",
    "delete": "Löschen",
    "edit": "Bearbeiten",
    "loading": "wird geladen",
    "loadMore": "mehr laden",
    "save": "Speichern"
  },
  "admin": {
    "categories": {
      "categoryName": "Name",
      "name": "Themen",
      "postCount": "Beiträge"
    },
    "dashboard": {
      "comments": "Kommentare",
      "follows": "Folgen",
      "invites": "Einladungen",
      "name": "Startzentrale",
      "notifications": "Benachrichtigungen",
      "organizations": "Organisationen",
      "posts": "Beiträge",
      "projects": "Projekte",
      "shouts": "Empfehlungen",
      "users": "Nutzer"
    },
    "donations": {
      "goal": "Monatlich benötigte Spenden",
      "name": "Spendeninfo",
      "progress": "Bereits gesammelte Spenden",
      "showDonationsCheckboxLabel": "Spendenfortschritt anzeigen",
      "successfulUpdate": "Spenden-Info erfolgreich aktualisiert!"
    },
    "hashtags": {
      "name": "Hashtags",
      "nameOfHashtag": "Name",
      "number": "Nr.",
      "tagCount": "Beiträge",
      "tagCountUnique": "Nutzer"
    },
    "invites": {
      "description": "Einladungen sind eine wunderbare Möglichkeit, Deine Freunde in Deinem Netzwerk zu haben …",
      "name": "Nutzer einladen",
      "title": "Leute einladen"
    },
    "name": "Systemverwaltung",
    "notifications": {
      "name": "Benachrichtigungen"
    },
    "organizations": {
      "name": "Organisationen"
    },
    "pages": {
      "name": "Seiten"
    },
    "settings": {
      "name": "Einstellungen"
    },
    "users": {
      "empty": "Keine Nutzer gefunden",
      "form": {
        "placeholder": "E-Mail, Name oder Beschreibung"
      },
      "name": "Nutzer",
      "roleChanged": "Rolle erfolgreich geändert!",
      "table": {
        "columns": {
          "createdAt": "Erstellt am",
          "email": "E-Mail",
          "name": "Name",
          "number": "Nr.",
          "role": "Rolle",
          "slug": "Alias"
        }
      }
    }
  },
  "chat": {
<<<<<<< HEAD
    "cancelSelectMessage": "Abbrechen",
    "conversationStarted": "Unterhaltung startete am:",
    "isOnline": "online",
    "isTyping": "tippt...",
    "lastSeen": "zuletzt gesehen ",
    "messageDeleted": "Diese Nachricht wuerde gelöscht",
    "messagesEmpty": "Keine Nachrichten",
    "newMessages": "Neue Nachrichten",
    "roomEmpty": "Keinen Raum selektiert",
    "roomsEmpty": "Keine Räume",
    "search": "Suche",
    "typeMessage": "Nachricht schreiben"
=======
    "userProfileButton": {
      "label": "Chat",
      "tooltip": "Chatte mit „{name}“"
    }
>>>>>>> bcf93797
  },
  "client-only": {
    "loading": "Lade …"
  },
  "code-of-conduct": {
    "subheader": "für das Soziale Netzwerk von {ORGANIZATION_NAME}"
  },
  "comment": {
    "content": {
      "unavailable-placeholder": "… dieser Kommentar ist nicht mehr verfügbar"
    },
    "edited": "bearbeitet",
    "menu": {
      "delete": "Kommentar löschen",
      "edit": "Kommentar bearbeiten"
    },
    "show": {
      "less": "weniger anzeigen",
      "more": "mehr anzeigen"
    }
  },
  "common": {
    "category": "Thema ::: Themen",
    "comment": "Kommentar ::: Kommentare",
    "letsTalk": "Miteinander reden",
    "loading": "wird geladen",
    "loadMore": "mehr laden",
    "name": "Name",
    "organization": "Organisation ::: Organisationen",
    "post": "Beitrag ::: Beiträge",
    "project": "Projekt ::: Projekte",
    "reportContent": "Melden",
    "shout": "Empfehlung ::: Empfehlungen",
    "tag": "Schlagwort ::: Schlagwörter",
    "takeAction": "Aktiv werden",
    "user": "Nutzer ::: Nutzer",
    "validations": {
      "categories": "es müssen eine bis drei Themen ausgewählt werden",
      "email": "muss eine gültige E-Mail-Adresse sein",
      "eventLocationNameLength": "Minimum {min}, Maximum {max} Zeichen",
      "eventLocationNameNotEmpty": "es dürfen nicht nur Freizeichen eingetragen werden",
      "eventVenueLength": "Minimum {min}, Maximum {max} Zeichen",
      "eventVenueNotEmpty": "es dürfen nicht nur Freizeichen eingetragen werden",
      "url": "muss eine gültige URL sein"
    },
    "versus": "Versus"
  },
  "components": {
    "dateTimeRange": {
      "hourMinute": "HH:mm",
      "monthDay": "dd.MM.",
      "yearMonthDay": "dd.MM.yyyy"
    },
    "password-reset": {
      "change-password": {
        "error": "Passwort Änderung fehlgeschlagen. Möglicherweise falscher Sicherheitscode?",
        "help": "Falls Probleme auftreten, schreib uns gerne eine Mail an:",
        "success": "Änderung des Passworts war erfolgreich!"
      },
      "request": {
        "form": {
          "description": "Eine E-Mail zum Zurücksetzen des Passworts wird an die angegebene Adresse geschickt.",
          "submit": "E-Mail anfordern",
          "submitted": "Eine E-Mail mit weiteren Hinweisen wurde verschickt an <b>{email}</b>"
        },
        "title": "Passwort zurücksetzen"
      }
    },
    "registration": {
      "create-user-account": {
        "buttonTitle": "Erstellen",
        "error": "Es konnte kein Nutzerkonto erstellt werden!",
        "help": "Vielleicht war der Bestätigungscode falsch oder abgelaufen? Wenn das Problem weiterhin besteht, schicke uns gerne eine E-Mail an:",
        "recieveCommunicationAsEmailsEtcConfirmed": "Ich stimme auch dem Erhalt von E-Mails und anderen Formen der Kommunikation (z.B. Push-Benachrichtigungen) zu.",
        "success": "Dein Nutzerkonto wurde erstellt!",
        "termsAndCondsEtcConfirmed": "Ich habe folgendes gelesen, verstanden und stimme zu:",
        "title": "Nutzerkonto anlegen"
      },
      "email": {
        "buttonTitle": {
          "resend": "Erneut senden",
          "send": "Sende E-Mail",
          "skipResend": "Nicht senden"
        },
        "form": {
          "sendEmailAgain": "E-Mail erneut senden",
          "success": "Verifikations-E-Mail gesendet an <b>{email}</b>!"
        },
        "title": "E-Mail"
      },
      "email-display": {
        "warningFormat": "⚠️ E-Mail hat ein ungültiges Format!",
        "warningUndef": "⚠️ Keine E-Mail definiert!",
        "yourEmail": "Deine E-Mail-Adresse:"
      },
      "email-nonce": {
        "buttonTitle": "Bestätigen",
        "form": {
          "description": "Öffne Dein E-Mail Postfach und gib den Code ein, den wir geschickt haben.",
          "next": "Weiter",
          "nonce": "E-Mail-Code: 32143",
          "validations": {
            "error": "Ungültiger Bestätigungs-Code <b>{nonce}</b> für E-Mail <b>{email}</b>!",
            "length": "muss genau {nonceLength} Buchstaben lang sein",
            "success": "Gültiger Bestätigungs-Code <b>{nonce}</b> für E-Mail <b>{email}</b>!"
          }
        },
        "title": "E-Mail Bestätigung"
      },
      "invite-code": {
        "buttonTitle": "Weiter",
        "form": {
          "description": "Gib den Einladungs-Code ein, den du bekommen hast.",
          "invite-code": "Einladungs-Code: ACJERB",
          "next": "Weiter",
          "validations": {
            "error": "Ungültiger Einladungs-Code <b>{inviteCode}</b>!",
            "length": "muss genau {inviteCodeLength} Buchstaben lang sein",
            "success": "Gültiger Einladungs-Code <b>{inviteCode}</b>!"
          }
        }
      },
      "no-public-registrstion": {
        "title": "Keine öffentliche Registrierung möglich"
      },
      "signup": {
        "form": {
          "data-privacy": "Ich habe die Datenschutzerklärung gelesen und verstanden.",
          "description": "Um loszulegen, kannst Du Dich hier kostenfrei registrieren:",
          "errors": {
            "email-exists": "Es gibt schon ein Nutzerkonto mit dieser E-Mail-Adresse!"
          },
          "submit": "Konto erstellen",
          "success": "Eine E-Mail mit einem Link zum Abschließen Deiner Registrierung wurde an <b>{email}</b> geschickt",
          "terms-and-condition": "Ich stimme den <a href=\"/terms-and-conditions\" target=\"_blank\"><ds-text bold color=\"primary\">Nutzungsbedingungen</ds-text></a> zu."
        },
        "title": "Mach mit bei {APPLICATION_NAME}!",
        "unavailable": "Leider ist die öffentliche Registrierung von Nutzerkonten auf diesem Server derzeit nicht möglich."
      }
    }
  },
  "contribution": {
    "amount-clicks": "{amount} clicks",
    "amount-comments": "{amount} comments",
    "amount-shouts": "{amount} recommendations",
    "amount-views": "{amount} views",
    "categories": {
      "infoSelectedNoOfMaxCategories": "{chosen} von {max} Themen ausgewählt"
    },
    "category": {
      "description": {
        "body-and-excercise": "Sport, Yoga, Massage, Tanzen, Entspannung",
        "children": "Familie, Pädagogik, Schule, Prägung",
        "culture": "Kunst, Theater, Musik, Fotografie, Film",
        "economy": "Handel, Konsum, Marketing, Lieferketten",
        "energy": "Öl, Gas, Kohle, Wind, Wasserkraft, Biogas, Atomenergie",
        "finance": "Geld, Finanzsystem, Alternativwährungen",
        "health": "Medizin, Ernährung, WHO, Impfungen, Schadstoffe",
        "home": "Bauen, Lebensgemeinschaften, Tiny Houses, Gemüsegarten",
        "it-and-media": "Nachrichten, Manipulation, Datenschutz, Überwachung, Datenkraken, KI, Software, Apps",
        "law": "Menschenrechte, Gesetze, Verordnungen",
        "miscellaneous": "Sonstiges",
        "mobility": "Reise, Verkehr, Elektromobilität",
        "nature": "Tiere, Pflanzen, Landwirtschaft, Ökologie, Artenvielfalt",
        "networking": "Kooperation, Aktionsbündnisse, Solidarität, Hilfe",
        "peace": "Krieg, Militär, soziale Verteidigung, Waffen, Cyberattacken",
        "politics": "Demokratie, Mitbestimmung, Wahlen, Korruption, Parteien",
        "psyche": "Seele, Gefühle, Glück",
        "science": "Bildung, Hochschule, Publikationen",
        "spirituality": "Religion, Werte, Ethik"
      },
      "name": {
        "body-and-excercise": "Körper & Bewegung",
        "children": "Kinder",
        "culture": "Kultur",
        "economy": "Wirtschaft",
        "energy": "Energie",
        "finance": "Finanzen",
        "health": "Gesundheit",
        "home": "Wohnen",
        "it-and-media": "IT & Medien",
        "law": "Recht",
        "miscellaneous": "Sonstiges",
        "mobility": "Mobilität",
        "nature": "Natur",
        "networking": "Vernetzung",
        "peace": "Frieden",
        "politics": "Politik",
        "psyche": "Psyche",
        "science": "Wissenschaft",
        "spirituality": "Spiritualität"
      }
    },
    "emotions-label": {
      "angry": "Verärgert",
      "cry": "Zum Weinen",
      "funny": "Lustig",
      "happy": "Glücklich",
      "surprised": "Erstaunt"
    },
    "filterFollow": "Beiträge von Nutzern filtern, denen ich folge",
    "filterMasonryGrid": {
      "myFriends": "Nutzer denen ich folge",
      "myGroups": "Aus meinen Gruppen",
      "myTopics": "Meine Themen",
      "noFilter": "Inhalt filtern",
      "onlyArticles": "Nur Beiträge",
      "onlyEvents": "Nur Veranstaltungen"
    },
    "filterMyGroups": "Beiträge in meinen Gruppen",
    "inappropriatePicture": "Dieses Bild kann für einige Menschen unangemessen sein.",
    "languageSelectLabel": "Sprache Deines Beitrags",
    "languageSelectText": "Sprache wählen",
    "newEvent": "Erstelle einen neue Veranstaltung",
    "newPost": "Erstelle einen neuen Beitrag",
    "success": "Gespeichert!",
    "teaserImage": {
      "cropImage": "Bild zuschneiden",
      "cropperConfirm": "Bestätigen",
      "errors": {
        "aspect-ratio-too-small": "Dieses Bild ist zu hoch.",
        "unSupported-file-format": "Bitte lade ein Bild in den folgenden Formaten hoch: JPG, JPEG, PNG or GIF!"
      },
      "supportedFormats": "Füge ein Bild im Dateiformat JPG, PNG oder GIF ein"
    },
    "title": "Titel",
    "visibleOnlyForMembersOfGroup": "Dieser Beitrag wird nur für Mitglieder der Gruppe „<b>{name}</b>“ sichtbar sein."
  },
  "delete": {
    "cancel": "Abbrechen",
    "comment": {
      "message": "Bist Du sicher, dass Du den Kommentar „<b>{name}</b>“ löschen möchtest?",
      "success": "Kommentar erfolgreich gelöscht!",
      "title": "Lösche Kommentar",
      "type": "Kommentar"
    },
    "contribution": {
      "message": "Bist Du sicher, dass Du den Beitrag „<b>{name}</b>“ löschen möchtest?",
      "success": "Beitrag erfolgreich gelöscht!",
      "title": "Lösche Beitrag",
      "type": "Beitrag"
    },
    "submit": "Löschen"
  },
  "disable": {
    "cancel": "Abbrechen",
    "comment": {
      "message": "Bist Du sicher, dass Du den Kommentar „<b>{name}</b>“ deaktivieren möchtest?",
      "title": "Kommentar sperren",
      "type": "Kommentar"
    },
    "contribution": {
      "message": "Bist Du sicher, dass Du den Beitrag von „<b>{name}</b>“ deaktivieren möchtest?",
      "title": "Beitrag sperren",
      "type": "Beitrag"
    },
    "submit": "Deaktivieren",
    "success": "Erfolgreich deaktiviert",
    "user": {
      "message": "Bist Du sicher, dass Du den Nutzer „<b>{name}</b>“ sperren möchtest?",
      "title": "Nutzer sperren",
      "type": "Nutzer"
    }
  },
  "donations": {
    "amount-of-total": "{amount} von {total} € erreicht",
    "donate-now": "Jetzt spenden"
  },
  "editor": {
    "embed": {
      "always_allow": "Einzubettende Inhalte von Drittanbietern immer erlauben (diese Einstellung ist jederzeit änderbar)",
      "data_privacy_info": "Deine Daten wurden noch nicht an Drittanbieter weitergegeben. Wenn Du diesen Inhalt jetzt abspielst, registriert der folgende Anbieter wahrscheinlich Deine Nutzerdaten:",
      "data_privacy_warning": "Achte auf Deine Daten!",
      "play_now": "Jetzt ansehen"
    },
    "hashtag": {
      "addHashtag": "Neuer Hashtag",
      "addLetter": "Tippe einen Buchstaben",
      "noHashtagsFound": "Keine Hashtags gefunden"
    },
    "legend": {
      "bold": "Fett",
      "heading3": "Überschrift 3",
      "heading4": "Überschrift 4",
      "italic": "Kursiv",
      "legendTitle": "Tastaturkürzel und Markdown-Code",
      "link": "Verlinkung",
      "orderedList": "Geordnete Liste",
      "paragraph": "Absatz",
      "quote": "Zitat",
      "ruler": "Linie",
      "underline": "Unterstrichen",
      "unorderedList": "Ungeordnete Liste"
    },
    "mention": {
      "noUsersFound": "Keine Nutzer gefunden"
    },
    "placeholder": "Schreib etwas Inspirierendes …"
  },
  "error-pages": {
    "403-default": "Kein Zugang zu dieser Seite!",
    "404-default": "Diese Seite konnte nicht gefunden werden!",
    "500-default": "Internal Server Error!",
    "503-default": "Dienst steht nicht zur Verfügung!",
    "back-to-index": "Zurück zur Startseite!",
    "cannot-edit-post": "Dieser Beitrag kann nicht editiert werden!",
    "default": "Ein Fehler ist aufgetreten!",
    "group-not-found": "Dieses Gruppenprofil konnte nicht gefunden werden!",
    "post-not-found": "Dieser Beitrag konnte nicht gefunden werden!",
    "profile-not-found": "Dieses Profil konnte nicht gefunden werden!"
  },
  "filter-menu": {
    "all": "Alle",
    "article": "Beitrag",
    "categories": "Themen",
    "creationDate": "Erstellungszeitpunkt",
    "deleteFilter": "Filter löschen",
    "emotions": "Emotionen",
    "ended": {
      "all": {
        "hint": "Zeige alle, auch beendete",
        "label": "Alle"
      },
      "onlyEnded": {
        "hint": "Zeige nur noch nicht beendete",
        "label": "Nicht beendete"
      }
    },
    "event": "Veranstaltung",
    "eventsBy": "Veranstaltungen – zeige ...",
    "eventsEnded": "Beendet",
    "filter-by": "Filtern nach ...",
    "following": "Nutzer denen ich folge",
    "languages": "Sprachen",
    "my-groups": "Meinen Gruppen",
    "order": {
      "last": {
        "hint": "Sortiere die Letzten nach vorn",
        "label": "Letzte zuerst"
      },
      "newest": {
        "hint": "Sortiere die Neuesten nach vorn",
        "label": "Neueste zuerst"
      },
      "next": {
        "hint": "Sortiere die Nächsten nach vorn",
        "label": "Nächste zuerst"
      },
      "oldest": {
        "hint": "Sortiere die Ältesten nach vorn",
        "label": "Älteste zuerst"
      }
    },
    "order-by": "Sortieren nach ...",
    "post-type": "Inhaltstyp",
    "save": {
      "error": "Themen konnten nicht gespeichert werden!",
      "success": "Themen gespeichert!"
    },
    "startDate": "Anfangszeitpunkt"
  },
  "followButton": {
    "follow": "Folgen",
    "following": "Folge Ich"
  },
  "group": {
    "actionRadii": {
      "continental": "Kontinental",
      "global": "Global oder nur virtuell",
      "interplanetary": "Interplanetar",
      "national": "National",
      "regional": "Regional"
    },
    "actionRadius": "Aktionsradius der Gruppe",
    "addMemberToGroup": "Zur Gruppe hinzufügen",
    "addMemberToGroupSuccess": "„{name}“ wurde der Gruppe mit der Rolle „{role}“ hinzugefügt!",
    "addUser": "Nutzer hinzufügen",
    "addUserNoOptions": "Keine Nutzer gefunden!",
    "addUserPlaceholder": "Nutzername",
    "allGroups": "Alle Gruppen",
    "button": {
      "tooltip": "Gruppen anzeigen"
    },
    "categories": "Thema ::: Themen",
    "categoriesTitle": "Themen der Gruppe",
    "changeMemberRole": "Die Rolle wurde auf „{role}“ geändert!",
    "contentMenu": {
      "visitGroupPage": "Gruppe anzeigen"
    },
    "createNewGroup": {
      "title": "Erstelle eine neue Gruppe",
      "tooltip": "Erstelle eine neue Gruppe"
    },
    "description": "Beschreibung",
    "editGroupSettings": {
      "groupName": "Einstellungen für „{name}“",
      "title": "Meine Gruppe ändern"
    },
    "errors": {
      "userAlreadyMember": "Nutzer „{name}“ ist bereits Mitglied!"
    },
    "follow": "Folge",
    "foundation": "Gründung",
    "general": "Allgemein",
    "goal": "Ziel der Gruppe",
    "groupCreated": "Die Gruppe wurde angelegt!",
    "in": "in",
    "joinLeaveButton": {
      "iAmMember": "Bin Mitglied",
      "join": "Beitreten",
      "leave": "Verlassen",
      "pendingMember": "Ausstehendes Mitglied",
      "tooltip": "Der Gruppeninhaber muss dich noch bestätigen."
    },
    "labelSlug": "Eindeutiger Gruppenname",
    "leaveModal": {
      "confirmButton": "Verlassen",
      "message": "Eine Gruppe zu verlassen ist möglicherweise nicht rückgängig zu machen!<br>Gruppe <b>„{name}“</b> verlassen!",
      "title": "Möchtest du wirklich die Gruppe verlassen?"
    },
    "memberRemoved": "Nutzer „{name}“ wurde aus der Gruppe entfernt!",
    "members": "Mitglieder",
    "membersAdministrationList": {
      "avatar": "Avatar",
      "name": "Name",
      "roleInGroup": "Rolle",
      "slug": "Eindeutiger Name"
    },
    "membersCount": "Mitglied ::: Mitglieder",
    "membersListTitle": "Gruppenmitglieder",
    "membersListTitleNotAllowedSeeingGroupMembers": "Gruppenmitglieder unsichtbar",
    "modal": {
      "cancel": "Abbrechen",
      "confirm": "Bestätigen",
      "confirmAddGroupMemberText": "Nutzer „{name}“ zur Gruppe hinzufügen?",
      "confirmAddGroupMemberTitle": "Bestätigen"
    },
    "myGroups": "Meine Gruppen",
    "name": "Gruppenname",
    "radius": "Radius",
    "removeMember": "Mitglied aus der Gruppe entfernen?",
    "removeMemberButton": "Entfernen",
    "role": "Deine Rolle in der Gruppe",
    "roles": {
      "admin": "Administrator",
      "owner": "Inhaber",
      "pending": "Ausstehendes Mitglied",
      "usual": "Mitglied"
    },
    "save": "Neue Gruppe anlegen",
    "type": "Öffentlichkeit der Gruppe",
    "types": {
      "closed": "Geschlossen",
      "hidden": "Geheim",
      "public": "Öffentlich"
    },
    "typesOptions": {
      "closed": "Geschlossen — Alle Beiträge nur für Gruppenmitglieder sichtbar",
      "hidden": "Geheim — Gruppe (auch der Name) komplett unsichtbar",
      "public": "Öffentlich — Gruppe und alle Beiträge für registrierte Nutzer sichtbar"
    },
    "update": "Änderung speichern",
    "updatedGroup": "Die Gruppendaten wurden geändert!"
  },
  "hashtags-filter": {
    "clearSearch": "Suche löschen",
    "hashtag-search": "Suche nach #{hashtag}",
    "title": "Deine Filterblase"
  },
  "header": {
    "avatarMenu": {
      "button": {
        "tooltip": "Mein Profil"
      },
      "groups": "Gruppen",
      "myProfile": "Mein Profil"
    },
    "chat": {
      "tooltip": "Meine Chats"
    }
  },
  "index": {
    "change-filter-settings": "Verändere die Filter-Einstellungen, um mehr Ergebnisse zu erhalten.",
    "no-results": "Keine Beiträge gefunden."
  },
  "invite-codes": {
    "button": {
      "tooltip": "Freunde einladen"
    },
    "copy-code": "Einladungslink kopieren",
    "copy-success": "Einladungscode erfolgreich in die Zwischenablage kopiert",
    "not-available": "Du hast keinen Einladungscode zur Verfügung!",
    "your-code": "Sende diesen Link per E-Mail oder in sozialen Medien, um deine Freunde einzuladen:"
  },
  "localeSwitch": {
    "tooltip": "Sprache wählen"
  },
  "login": {
    "email": "Deine E-Mail",
    "failure": "Fehlerhafte E-Mail-Adresse oder Passwort.",
    "forgotPassword": "Passwort vergessen?",
    "hello": "Hallo",
    "login": "Anmelden",
    "logout": "Abmelden",
    "moreInfo": "Was ist {APPLICATION_NAME}?",
    "moreInfoHint": "zur Präsentationsseite",
    "no-account": "Du hast noch kein Nutzerkonto?",
    "no-cookie": "Es kann kein Cookie angelegt werden. Du musst Cookies akzeptieren.",
    "password": "Dein Passwort",
    "register": "Nutzerkonto erstellen",
    "success": "Du bist eingeloggt!"
  },
  "maintenance": {
    "explanation": "Derzeit führen wir einige geplante Wartungsarbeiten durch, bitte versuche es später erneut.",
    "questions": "Bei Fragen oder Problemen erreichst Du uns per E-Mail an",
    "title": "{APPLICATION_NAME} befindet sich in der Wartung"
  },
  "map": {
    "alertMessage": "Es kann nicht auf die Karte zugegriffen werden: Der Mapbox-Token ist auf dem Server nicht gesetzt!",
    "button": {
      "tooltip": "Landkarte anzeigen"
    },
    "markerTypes": {
      "group": "Gruppe",
      "theUser": "deine Position",
      "user": "Nutzer"
    },
    "pageTitle": "Landkarte",
    "styles": {
      "dark": "Dunkel",
      "outdoors": "Landschaft",
      "satellite": "Satellit",
      "streets": "Straßen"
    }
  },
  "modals": {
    "deleteUser": {
      "created": "Erstellt"
    }
  },
  "moderation": {
    "name": "Moderation",
    "reports": {
      "author": "Autor",
      "content": "Inhalt",
      "decideButton": "Bestätige",
      "decided": "Entschieden",
      "decideModal": {
        "cancel": "Abbruch",
        "Comment": {
          "disable": {
            "message": "Möchtest Du den Kommentar „<b>{name}</b>“ wirklich <b>gesperrt</b> lassen?",
            "title": "Sperre den Kommentar abschließend"
          },
          "enable": {
            "message": "Möchtest Du den Kommentar „<b>{name}</b>“ wirklich <b>entsperrt</b> lassen?",
            "title": "Entsperre den Kommentar abschließend"
          }
        },
        "Post": {
          "disable": {
            "message": "Möchtest Du den Beitrag „<b>{name}</b>“ wirklich <b>gesperrt</b> lassen?",
            "title": "Sperre den Beitrag abschließend"
          },
          "enable": {
            "message": "Möchtest Du den Beitrag „<b>{name}</b>“ wirklich <b>entsperrt</b> lassen?",
            "title": "Entsperre den Beitrag abschließend"
          }
        },
        "submit": "Bestätige Entscheidung",
        "User": {
          "disable": {
            "message": "Möchtest Du den Nutzer „<b>{name}</b>“ wirklich <b>gesperrt</b> lassen?",
            "title": "Sperre den Nutzer abschließend"
          },
          "enable": {
            "message": "Möchtest Du den Nutzer „<b>{name}</b>“ wirklich <b>entsperrt</b> lassen?",
            "title": "Entsperre den Nutzer abschließend"
          }
        }
      },
      "decision": "Entscheidung",
      "DecisionSuccess": "Erfolgreich entschieden!",
      "disabled": "Gesperrt",
      "disabledAt": "Gesperrt am",
      "disabledBy": "Gesperrt von",
      "empty": "Glückwunsch, es gibt nichts zu moderieren.",
      "enabled": "Entsperrt",
      "enabledAt": "Entsperrt am",
      "enabledBy": "Entsperrt von",
      "filterLabel": {
        "all": "Alle",
        "closed": "Abgeschlossen",
        "reviewed": "Bearbeitet",
        "unreviewed": "Nicht bearbeitet"
      },
      "moreDetails": "Details öffnen",
      "name": "Meldungen",
      "noDecision": "Keine Entscheidung!",
      "numberOfUsers": "{count} Nutzern",
      "previousDecision": "Vorherige Entscheidung:",
      "reasonCategory": "Thema",
      "reasonDescription": "Beschreibung",
      "reportedOn": "Datum",
      "status": "Aktueller Status",
      "submitter": "Gemeldet von"
    }
  },
  "notifications": {
    "comment": "Kommentar",
    "content": "Inhalt oder Beschreibung",
    "empty": "Bedaure, Du hast momentan keinerlei Benachrichtigungen.",
    "filterLabel": {
      "all": "Alle",
      "read": "Gelesen",
      "unread": "Ungelesen"
    },
    "group": "Beschreibung",
    "markAllAsRead": "Markiere alle als gelesen",
    "pageLink": "Alle Benachrichtigungen",
    "post": "Beitrag oder Gruppe",
    "reason": {
      "changed_group_member_role": "Hat Deine Rolle in der Gruppe geändert …",
      "commented_on_post": "Hat Deinen Beitrag kommentiert …",
      "mentioned_in_comment": "Hat Dich in einem Kommentar erwähnt …",
      "mentioned_in_post": "Hat Dich in einem Beitrag erwähnt …",
      "removed_user_from_group": "Hat Dich aus der Gruppe entfernt …",
      "user_joined_group": "Ist Deiner Gruppe beigetreten …",
      "user_left_group": "Hat deine Gruppe verlassen …"
    },
    "title": "Benachrichtigungen",
    "user": "Nutzer"
  },
  "position": {
    "group": "Gruppe",
    "my": "Meine Position",
    "user": "Nutzer"
  },
  "post": {
    "comment": {
      "reply": "Antworten",
      "submit": "Kommentiere",
      "submitted": "Kommentar gesendet",
      "updated": "Änderungen gespeichert"
    },
    "createNewEvent": {
      "forGroup": {
        "title": "Für die Gruppe „{name}“"
      },
      "title": "Erstelle ein neues Event"
    },
    "createNewPost": {
      "forGroup": {
        "title": "Für die Gruppe „{name}“"
      },
      "title": "Erstelle einen neuen Beitrag"
    },
    "edited": "bearbeitet",
    "editPost": {
      "event": "Bearbeite deine Veranstaltung",
      "forGroup": {
        "title": "Für die Gruppe „{name}“"
      },
      "title": "Bearbeite deinen Beitrag"
    },
    "event": "Veranstaltung",
    "menu": {
      "delete": "Beitrag löschen",
      "edit": "Beitrag bearbeiten",
      "pin": "Beitrag anheften",
      "pinnedSuccessfully": "Beitrag erfolgreich angeheftet!",
      "unpin": "Beitrag loslösen",
      "unpinnedSuccessfully": "Angehefteten Beitrag erfolgreich losgelöst!"
    },
    "name": "Beitrag",
    "pinned": "Meldung",
    "takeAction": {
      "name": "Aktiv werden"
    },
    "viewEvent": {
      "eventEnd": "Ende",
      "eventIsOnline": "Online",
      "eventLocationName": "Stadt - z.B. Musterstraße 1, 12345 Musterstadt",
      "eventStart": "Beginn",
      "eventVenue": "Veranstaltungsort - z.B. Hinterhof, 1. OG, ...",
      "title": "Veranstaltung"
    },
    "viewPost": {
      "forGroup": {
        "title": "In der Gruppe „{name}“"
      },
      "title": "Beitrag"
    }
  },
  "profile": {
    "avatar": {
      "submitted": "Erfolgreich hochgeladen!"
    },
    "commented": "Kommentiert",
    "follow": "Folgen",
    "followers": "Folgen",
    "following": "Folge Ich",
    "invites": {
      "description": "Zur Einladung die E-Mail-Adresse hier eintragen.",
      "emailPlaceholder": "E-Mail-Adresse für die Einladung",
      "title": "Lade jemanden zu {APPLICATION_NAME} ein!"
    },
    "memberSince": "Mitglied seit",
    "network": {
      "andMore": "und {number} weitere …",
      "followedBy": "wird gefolgt von:",
      "followedByNobody": "wird von niemandem gefolgt.",
      "following": "folgt:",
      "followingNobody": "folgt niemandem.",
      "title": "Netzwerk"
    },
    "shouted": "Empfohlen",
    "socialMedia": "Wo sonst finde ich",
    "userAnonym": "Anonymus"
  },
  "quotes": {
    "african": {
      "author": "Afrikanisches Sprichwort",
      "quote": "Viele kleine Leute an vielen kleinen Orten, die viele kleine Dinge tun, werden das Antlitz dieser Welt verändern."
    }
  },
  "release": {
    "cancel": "Abbrechen",
    "comment": {
      "error": "Den Kommentar hast Du schon gemeldet!",
      "message": "Bist Du sicher, dass Du den Kommentar „<b>{name}</b>“ freigeben möchtest?",
      "title": "Kommentar freigeben",
      "type": "Kommentar"
    },
    "contribution": {
      "error": "Den Beitrag hast Du schon gemeldet!",
      "message": "Bist Du sicher, dass Du den Beitrag „<b>{name}</b>“ freigeben möchtest?",
      "title": "Beitrag freigeben",
      "type": "Beitrag"
    },
    "submit": "freigeben",
    "success": "Erfolgreich freigegeben!",
    "user": {
      "error": "Den Nutzer hast Du schon gemeldet!",
      "message": "Bist Du sicher, dass Du den Nutzer „<b>{name}</b>“ freigeben möchtest?",
      "title": "Nutzer freigeben",
      "type": "Nutzer"
    }
  },
  "report": {
    "cancel": "Abbrechen",
    "comment": {
      "error": "Du hast den Kommentar bereits gemeldet!",
      "message": "Bist Du sicher, dass Du den Kommentar von „<b>{name}</b>“ melden möchtest?",
      "title": "Kommentar melden",
      "type": "Kommentar"
    },
    "contribution": {
      "error": "Du hast den Beitrag bereits gemeldet!",
      "message": "Bist Du sicher, dass Du den Beitrag „<b>{name}</b>“ melden möchtest?",
      "title": "Beitrag melden",
      "type": "Beitrag"
    },
    "reason": {
      "category": {
        "invalid": "Bitte wähle ein gültiges Thema aus",
        "label": "Wähle ein Thema:",
        "options": {
          "advert_products_services_commercial": "Bewerben von Produkten und Dienstleistungen mit kommerzieller Absicht.",
          "criminal_behavior_violation_german_law": "Strafbares Verhalten bzw. Verstoß gegen deutsches Recht.",
          "discrimination_etc": "Diskriminierende Beiträge, Kommentare, Äußerungen oder Beleidigungen.",
          "doxing": "Das Veröffentlichen von personenbezogenen Daten anderer ohne deren Einverständnis oder das Androhen dessen („Doxing“).",
          "glorific_trivia_of_cruel_inhuman_acts": "Verherrlichung oder Verharmlosung grausamer oder unmenschlicher Gewalttätigkeiten.",
          "intentional_intimidation_stalking_persecution": "Absichtliche Einschüchterung, Stalking oder Verfolgung.",
          "other": "Andere …",
          "pornographic_content_links": "Das Senden oder Verlinken eindeutig pornografischen Materials."
        },
        "placeholder": "Thema …"
      },
      "description": {
        "label": "Bitte erkläre: Warum möchtest Du dies melden?",
        "placeholder": "Zusätzliche Information …"
      }
    },
    "submit": "Meldung senden",
    "success": "Vielen Dank für diese Meldung!",
    "user": {
      "error": "Du hast den Nutzer bereits gemeldet!",
      "message": "Bist Du sicher, dass Du den Nutzer „<b>{name}</b>“ melden möchtest?",
      "title": "Nutzer melden",
      "type": "Nutzer"
    }
  },
  "search": {
    "failed": "Nichts gefunden",
    "for": "Suche nach ",
    "heading": {
      "Group": "Gruppe ::: Gruppen",
      "Post": "Beitrag ::: Beiträge",
      "Tag": "Hashtag ::: Hashtags",
      "User": "Nutzer ::: Nutzer"
    },
    "hint": "Wonach suchst Du? Nutze !… für Beiträge, @… für Mitglieder, &… für Gruppen, #… für Hashtags",
    "no-results": "Keine Ergebnisse für \"{search}\" gefunden. Versuch' es mit einem anderen Begriff!",
    "page": "Seite",
    "placeholder": "Suchen",
    "results": "Ergebnis gefunden ::: Ergebnisse gefunden",
    "title": "Suchergebnisse"
  },
  "settings": {
    "blocked-users": {
      "block": "Nutzer blockieren",
      "columns": {
        "name": "Name",
        "slug": "Alias",
        "unblock": "Entsperren"
      },
      "empty": "Bislang hast Du niemanden blockiert.",
      "explanation": {
        "closing": "Das sollte fürs Erste genügen, damit blockierte Nutzer Dich nicht mehr länger belästigen können.",
        "commenting-disabled": "Du kannst den Beitrag derzeit nicht kommentieren.",
        "commenting-explanation": "Dafür kann es mehrere Gründe geben, bitte schau in unsere ",
        "intro": "Wenn ein anderer Nutzer durch Dich blockiert wurde, dann passiert Folgendes:",
        "notifications": "Von Dir blockierte Nutzer werden keine Benachrichtigungen mehr erhalten, falls sie in Deinen Beiträgen erwähnt werden.",
        "their-perspective": "Umgekehrt das gleiche: Die blockierte Person bekommt auch in ihren Benachrichtigungen Deine Beiträge nicht mehr zu sehen.",
        "your-perspective": "In Deinen Benachrichtigungen tauchen keine Beiträge der blockierten Person mehr auf."
      },
      "how-to": "Du kannst andere Nutzer auf deren Profilseite über das Inhaltsmenü blockieren.",
      "name": "Blockierte Nutzer",
      "unblock": "Blockierten Nutzer freigeben",
      "unblocked": "{name} ist wieder entsperrt"
    },
    "data": {
      "labelBio": "Über Dich",
      "labelCity": "Deine Stadt oder Region",
      "labelCityHint": "(zeigt ungefähre Position auf der Landkarte)",
      "labelName": "Dein Name",
      "labelSlug": "Dein eindeutiger Nutzername",
      "name": "Deine Daten",
      "namePlaceholder": "Petra Lustig",
      "success": "Deine Daten wurden erfolgreich aktualisiert!"
    },
    "deleteUserAccount": {
      "accountDescription": "Sei dir bewusst, dass deine Beiträge und Kommentare für unsere Community wichtig sind. Wenn du sie trotzdem löschen möchtest, musst du sie unten markieren.",
      "accountWarning": "Dein Konto, deine Beiträge oder Kommentare kannst du nach dem Löschen WEDER VERWALTEN NOCH WIEDERHERSTELLEN!",
      "accountWarningAdmin": "Das Konto, die Beiträge oder Kommentare können nach dem Löschen WEDER VERWALTET NOCH WIEDERHERGESTELLT WERDEN!",
      "accountWarningIsAdmin": "Achtung! Du löschst jetzt ein Nutzerkonto!",
      "commentedCount": "Meinen {count} Kommentar löschen ::: Meine {count} Kommentare löschen",
      "confirmDeleting": "Nutzerkonto jetzt löschen",
      "contributionsCount": "Meinen {count} Beitrag löschen ::: Meine {count} Beiträge löschen",
      "infoAdmin": "Alle Beiträge und Kommentare des Users werden zusätzlich gelöscht!",
      "name": "Nutzerkonto löschen",
      "pleaseConfirm": "Zerstörerische Aktion! Gib „{confirm}“ ein, um zu bestätigen.",
      "success": "Konto erfolgreich gelöscht!"
    },
    "download": {
      "description": "Klicke auf den Knopf oben, um den Inhalt deiner Beiträge und Kommentare herunterzuladen. Um die Bilder der Beiträge herunterzuladen, musst du auf den jeweiligen Link unten klicken.",
      "json": "als JSON",
      "name": "Daten herunterladen"
    },
    "email": {
      "change-successful": "Deine E-Mail-Adresse wurde erfolgreich geändert.",
      "labelEmail": "E-Mail-Adresse ändern",
      "labelNewEmail": "Neue E-Mail-Adresse",
      "labelNonce": "Bestätigungscode eingeben",
      "name": "Deine E-Mail",
      "submitted": "Eine E-Mail zur Bestätigung Deiner Adresse wurde an <b>{email}</b> gesendet.",
      "success": "Eine neue E-Mail-Adresse wurde registriert.",
      "validation": {
        "same-email": "Das ist Deine aktuelle E-Mail-Adresse"
      },
      "verification-error": {
        "explanation": "Das kann verschiedene Ursachen haben:",
        "message": "Deine E-Mail-Adresse konnte nicht verifiziert werden.",
        "reason": {
          "invalid-nonce": "Ist der Bestätigungscode falsch?",
          "no-email-request": "Bist Du Dir sicher, dass Du eine Änderung Deiner E-Mail-Adresse angefragt hattest?"
        },
        "support": "Wenn das Problem weiterhin besteht, kontaktiere uns gerne per E-Mail an"
      }
    },
    "embeds": {
      "info-description": "Hier ist die Liste der Drittanbieter, deren Inhalte, z.B. in Form eingebetteter Videos, mittels Drittanbieter-Programmcode angezeigt werden kann:",
      "name": "Drittanbieter",
      "status": {
        "change": {
          "allow": "Na klar",
          "deny": "Lieber nicht",
          "question": "Soll einzubettender Programmcode der Drittanbieter Dir immer zur Anzeige gebracht werden?"
        },
        "description": "Als Grundeinstellung wird Dir der einzubettende Code der Drittanbieter",
        "disabled": {
          "off": "zunächst nicht angezeigt",
          "on": "sofort angezeigt"
        }
      }
    },
    "invites": {
      "name": "Einladungen"
    },
    "languages": {
      "name": "Sprachen"
    },
    "muted-users": {
      "columns": {
        "name": "Name",
        "slug": "Alias",
        "unmute": "Entsperren"
      },
      "empty": "Bislang hast du niemanden stummgeschaltet.",
      "explanation": {
        "intro": "Wenn ein anderer Nutzer von dir stummgeschaltet wurde, dann passiert folgendes:",
        "search": "Die Beiträge von stummgeschalteten Personen verschwinden aus deinen Suchergebnissen.",
        "your-perspective": "In deiner Beitragsübersicht tauchen keine Beiträge der stummgeschalteten Person mehr auf."
      },
      "how-to": "Du kannst andere Nutzer auf deren Profilseite über das Inhaltsmenü stummschalten.",
      "mute": "Stumm schalten",
      "name": "Stummgeschaltete Nutzer",
      "unmute": "Stummschaltung aufheben",
      "unmuted": "{name} ist nicht mehr stummgeschaltet"
    },
    "name": "Einstellungen",
    "notifications": {
      "name": "Benachrichtigungen",
      "send-email-notifications": "Sende E-Mail-Benachrichtigungen",
      "success-update": "Benachrichtigungs-Einstellungen gespeichert!"
    },
    "organizations": {
      "name": "Meine Organisationen"
    },
    "privacy": {
      "make-shouts-public": "Teile von mir empfohlene Artikel öffentlich auf meinem Profil",
      "name": "Privatsphäre",
      "success-update": "Privatsphäre-Einstellungen gespeichert!"
    },
    "security": {
      "change-password": {
        "button": "Passwort ändern",
        "label-new-password": "Dein neues Passwort",
        "label-new-password-confirm": "Bestätige Dein neues Passwort",
        "label-old-password": "Dein altes Passwort",
        "message-new-password-confirm-required": "Bestätige Dein neues Passwort",
        "message-new-password-missmatch": "Gib dasselbe Passwort nochmals ein",
        "message-new-password-required": "Gib ein neues Passwort ein",
        "message-old-password-required": "Gib Dein altes Passwort ein",
        "passwordSecurity": "Passwortsicherheit",
        "passwordStrength0": "Sehr unsicheres Passwort",
        "passwordStrength1": "Unsicheres Passwort",
        "passwordStrength2": "Mittelmäßiges Passwort",
        "passwordStrength3": "Sicheres Passwort",
        "passwordStrength4": "Sehr sicheres Passwort",
        "success": "Passwort erfolgreich geändert!"
      },
      "name": "Sicherheit"
    },
    "social-media": {
      "add-new-link": "Neuen Link hinzufügen",
      "delete-modal": {
        "confirm-button": "Löschen",
        "message": "Lösche „{name}“.",
        "title": "Möchtest du wirklich deinen Link löschen?"
      },
      "edit-link": "Ändere den Link",
      "name": "Soziale Medien",
      "placeholder": "Deine Webadresse des Sozialen Netzwerkes",
      "requireUnique": "Dieser Link existiert bereits",
      "submit": "Link hinzufügen",
      "successAdd": "Soziales Netzwerk hinzugefügt. Profil wurde aktualisiert!",
      "successDelete": "Soziales Netzwerk entfernt. Profil wurde aktualisiert!"
    },
    "validation": {
      "slug": {
        "alreadyTaken": "Dieser Nutzername ist schon vergeben.",
        "regex": "Es sind nur Kleinbuchstaben, Zahlen, Unterstriche oder Bindestriche erlaubt."
      }
    }
  },
  "shoutButton": {
    "shouted": "empfohlen"
  },
  "site": {
    "back-to-login": "Zurück zur Anmeldung",
    "bank": "Bankverbindung",
    "code-of-conduct": "Verhaltenscodex",
    "contact": "Kontakt",
    "data-privacy": "Datenschutzerklärung",
    "director": "Geschäftsführer",
    "donate": "Spenden",
    "error-occurred": "Ein Fehler ist aufgetreten.",
    "faq": "FAQ",
    "germany": "Deutschland",
    "imprint": "Impressum",
    "made": "Mit ❤️ gemacht",
    "register": "Registernummer",
    "responsible": "Verantwortlich für Inhalte dieser Seite (§ 55 Abs. 2 RStV)",
    "support": "Support",
    "taxident": "Umsatzsteuer-Identifikationsnummer gemäß § 27 a Umsatzsteuergesetz (Deutschland)",
    "termsAndConditions": "Nutzungsbedingungen",
    "thanks": "Danke!",
    "tribunal": "Registergericht"
  },
  "termsAndConditions": {
    "newTermsAndConditions": "Neue Nutzungsbedingungen",
    "termsAndConditionsNewConfirm": "Ich habe die neuen Nutzungsbedingungen durchgelesen und stimme zu.",
    "termsAndConditionsNewConfirmText": "Bitte lies Dir die neuen Nutzungsbedingungen jetzt durch!"
  }
}<|MERGE_RESOLUTION|>--- conflicted
+++ resolved
@@ -78,7 +78,6 @@
     }
   },
   "chat": {
-<<<<<<< HEAD
     "cancelSelectMessage": "Abbrechen",
     "conversationStarted": "Unterhaltung startete am:",
     "isOnline": "online",
@@ -90,13 +89,11 @@
     "roomEmpty": "Keinen Raum selektiert",
     "roomsEmpty": "Keine Räume",
     "search": "Suche",
-    "typeMessage": "Nachricht schreiben"
-=======
+    "typeMessage": "Nachricht schreiben",
     "userProfileButton": {
       "label": "Chat",
       "tooltip": "Chatte mit „{name}“"
     }
->>>>>>> bcf93797
   },
   "client-only": {
     "loading": "Lade …"
