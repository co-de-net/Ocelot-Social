{
  "actions": {
    "cancel": "Abbrechen",
    "create": "Erstellen",
    "delete": "Löschen",
    "edit": "Bearbeiten",
    "loading": "wird geladen",
    "loadMore": "mehr laden",
    "save": "Speichern"
  },
  "admin": {
    "categories": {
      "categoryName": "Name",
      "name": "Kategorien",
      "postCount": "Beiträge"
    },
    "dashboard": {
      "comments": "Kommentare",
      "follows": "Folgen",
      "invites": "Einladungen",
      "name": "Startzentrale",
      "notifications": "Benachrichtigungen",
      "organizations": "Organisationen",
      "posts": "Beiträge",
      "projects": "Projekte",
      "shouts": "Empfehlungen",
      "users": "Benutzer"
    },
    "donations": {
      "goal": "Monatlich benötigte Spenden",
      "name": "Spendeninfo",
      "progress": "Bereits gesammelte Spenden",
      "successfulUpdate": "Spenden-Info erfolgreich aktualisiert!"
    },
    "hashtags": {
      "name": "Hashtags",
      "nameOfHashtag": "Name",
      "number": "Nr.",
      "tagCount": "Beiträge",
      "tagCountUnique": "Benutzer"
    },
    "invites": {
      "description": "Einladungen sind eine wunderbare Möglichkeit, Deine Freunde in Deinem Netzwerk zu haben …",
      "name": "Benutzer einladen",
      "title": "Leute einladen"
    },
    "name": "Systemverwaltung",
    "notifications": {
      "name": "Benachrichtigungen"
    },
    "organizations": {
      "name": "Organisationen"
    },
    "pages": {
      "name": "Seiten"
    },
    "settings": {
      "name": "Einstellungen"
    },
    "users": {
      "empty": "Keine Benutzer gefunden",
      "form": {
        "placeholder": "E-Mail, Name oder Beschreibung"
      },
      "name": "Benutzer",
      "table": {
        "columns": {
          "createdAt": "Erstellt am",
          "email": "E-Mail",
          "name": "Name",
          "number": "Nr.",
          "role": "Rolle",
          "slug": "Alias"
        }
      }
    }
  },
  "code-of-conduct": {
    "consequences": {
      "description": "Wenn ein Gemeinschaftsmitglied inakzeptables Verhalten an den Tag legt, können die verantwortlichen Betreiber, Moderatoren und Administratoren des Netzwerks angemessene Maßnahmen ergreifen, u.a.:",
      "list": {
        "0": "Aufforderung zum sofortigen Abstellen des inakzeptablen Verhaltens",
        "1": "Sperren oder Löschen von Kommentaren",
        "2": "Vorübergehender Ausschluss aus dem jeweiligen Beitrag",
        "3": "Sperren bzw. Löschen von Inhalten",
        "4": "Vorübergehender Entzug von Schreibrechten",
        "5": "Vorübergehender Ausschluss aus dem Netzwerk",
        "6": "Endgültiger Ausschluss aus dem Netzwerk",
        "7": "Verstöße gegen deutsches Recht können zur Anzeige gebracht werden."
      },
      "title": "Konsequenzen inakzeptablen Verhaltens"
    },
    "expected-behaviour": {
      "description": "Die folgenden Verhaltensweisen werden von allen Community-Mitgliedern erwartet und gefordert:",
      "list": {
        "0": "Sei rücksichtsvoll und respektvoll, bei dem, was Du schreibst und tust.",
        "1": "Versuche auf andere zuzugehen, bevor ein Konflikt entsteht.",
        "2": "Vermeide erniedrigende, diskriminierende oder belästigende Verhaltensweisen und Ausdrücke.",
        "3": "Achte Dein Umfeld und Deine Mitmenschen. Warne die Verantwortlichen der Community, falls Du eine gefährliche Situation, jemanden in Not oder Verstöße gegen diesen Verhaltenskodex bemerkst, auch wenn diese unbedeutend erscheinen."
      },
      "title": "Erwartetes Verhalten"
    },
    "get-help": "Wenn Du einem inakzeptablen Verhalten ausgesetzt bist, es miterlebst oder andere Bedenken hast, benachrichtige bitte so schnell wie möglich einen Organisator der Gemeinschaft und verlinke oder verweise auf den entsprechenden Inhalt:",
    "preamble": {
      "description": "Human Connection ist ein gemeinnütziges soziales Wissens- und Aktionsnetzwerk der nächsten Generation. Von Menschen – für Menschen. Open Source, fair und transparent. Für positiven lokalen und globalen Wandel in allen Lebensbereichen. Wir gestalten den öffentlichen Austausch von Wissen, Ideen und Projekten völlig neu. Die Funktionen von Human Connection bringen die Menschen zusammen – offline und online – so dass wir die Welt zu einem besseren Ort machen können.",
      "title": "Präambel"
    },
    "purpose": {
      "description": "Mit diesen Verhaltensregeln regeln wir die wesentlichen Grundsätze für das Verhalten in unserem Sozialen Netzwerk. Dabei ist die Menschenrechtscharta der Vereinten Nationen unsere Orientierung und bildet das Herz unseres Werteverständnisses. Die Verhaltensregeln dienen als Leitsätze für den persönlichen Auftritt und den Umgang untereinander. Wer als Nutzer im Human Connection Netzwerk aktiv ist, Beiträge verfasst, kommentiert oder mit anderen Nutzern, auch außerhalb des Netzwerkes, Kontakt aufnimmt, erkennt diese Verhaltensregeln als verbindlich an.",
      "title": "Zweck"
    },
    "subheader": "für das Soziale Netzwerk der Human Connection gGmbH",
    "unacceptable-behaviour": {
      "description": "Die folgenden Verhaltensweisen sind in unserer Community inakzeptabel:",
      "list": {
        "0": "Diskriminierende Beiträge, Kommentare, Äußerungen oder Beleidigungen, insbesondere solche, die sich auf Geschlecht, sexuelle Orientierung, Rasse, Religion, politische oder weltanschauliche Ausrichtung oder Behinderung beziehen.",
        "1": "Das Senden oder Verlinken eindeutig pornografischen Materials.",
        "2": "Verherrlichung oder Verharmlosung grausamer oder unmenschlicher Gewalttätigkeiten.",
        "3": "Das Veröffentlichen von personenbezogenen Daten anderer ohne deren Einverständnis oder das Androhen dessen („Doxing“).",
        "4": "Absichtliche Einschüchterung, Stalking oder Verfolgung.",
        "5": "Bewerben von Produkten und Dienstleistungen mit kommerzieller Absicht.",
        "6": "Strafbares Verhalten bzw. Verstoß gegen deutsches Recht.",
        "7": "Befürwortung oder Ermutigung zu diesen Verhaltensweisen."
      },
      "title": "Nichtakzeptables Verhalten"
    }
  },
  "comment": {
    "content": {
      "unavailable-placeholder": "… dieser Kommentar ist nicht mehr verfügbar"
    },
    "edited": "bearbeitet",
    "menu": {
      "delete": "Kommentar löschen",
      "edit": "Kommentar bearbeiten"
    },
    "show": {
      "less": "weniger anzeigen",
      "more": "mehr anzeigen"
    }
  },
  "common": {
    "category": "Kategorie ::: Kategorien",
    "comment": "Kommentar ::: Kommentare",
    "letsTalk": "Miteinander reden",
    "loading": "wird geladen",
    "loadMore": "mehr laden",
    "moreInfo": "Mehr Info",
    "name": "Name",
    "organization": "Organisation ::: Organisationen",
    "post": "Beitrag ::: Beiträge",
    "project": "Projekt ::: Projekte",
    "reportContent": "Melden",
    "shout": "Empfehlung ::: Empfehlungen",
    "tag": "Schlagwort ::: Schlagwörter",
    "takeAction": "Aktiv werden",
    "user": "Benutzer ::: Benutzer",
    "validations": {
      "categories": "es müssen eine bis drei Kategorien ausgewählt werden",
      "email": "muss eine gültige E-Mail-Adresse sein",
      "url": "muss eine gültige URL sein"
    },
    "versus": "Versus"
  },
  "components": {
    "enter-nonce": {
      "form": {
        "description": "Öffne Dein E-Mail Postfach und gib den Code ein, den wir geschickt haben.",
        "next": "Weiter",
        "nonce": "Code eingeben",
        "validations": {
          "length": "muss genau 6 Buchstaben lang sein"
        }
      }
    },
    "password-reset": {
      "change-password": {
        "error": "Passwort Änderung fehlgeschlagen. Möglicherweise falscher Sicherheitscode?",
        "help": "Falls Probleme auftreten, schreib uns gerne eine Mail an:",
        "success": "Änderung des Passworts war erfolgreich!"
      },
      "request": {
        "form": {
          "description": "Eine E-Mail zum Zurücksetzen des Passworts wird an die angegebene Adresse geschickt.",
          "submit": "E-Mail anfordern",
          "submitted": "Eine E-Mail mit weiteren Hinweisen wurde verschickt an <b>{email}</b>"
        },
        "title": "Passwort zurücksetzen"
      }
    },
    "registration": {
      "create-user-account": {
        "error": "Es konnte kein Benutzerkonto erstellt werden!",
        "help": "Vielleicht war der Bestätigungscode falsch oder abgelaufen? Wenn das Problem weiterhin besteht, schicke uns gerne eine E-Mail an:",
        "success": "Dein Benutzerkonto wurde erstellt!",
        "title": "Benutzerkonto anlegen"
      },
      "signup": {
        "form": {
          "data-privacy": "Ich habe die <a href=\"https://human-connection.org/datenschutz/\" target=\"_blank\"><ds-text bold color=\"primary\" >Datenschutzerklärung</ds-text></a> gelesen und verstanden",
          "description": "Um loszulegen, kannst Du Dich hier kostenfrei registrieren:",
          "errors": {
            "email-exists": "Es gibt schon ein Benutzerkonto mit dieser E-Mail-Adresse!",
            "invalid-invitation-token": "Es sieht so aus, als ob der Einladungscode schon eingelöst wurde. Jeder Code kann nur einmalig benutzt werden."
          },
          "invitation-code": "Dein Einladungscode lautet: <b>{code}</b>",
          "minimum-age": "Ich bin 18 Jahre oder älter.",
          "no-commercial": "Ich habe keine kommerziellen Absichten und ich repräsentiere kein kommerzielles Unternehmen oder Organisation.",
          "no-political": "Ich bin nicht im Auftrag einer Partei oder politischen Organisation im Netzwerk.",
          "submit": "Konto erstellen",
          "success": "Eine E-Mail mit einem Link zum Abschließen Deiner Registrierung wurde an <b>{email}</b> geschickt",
          "terms-and-condition": "Ich stimme den <a href=\"/terms-and-conditions\"><ds-text bold color=\"primary\" >Nutzungsbedingungen</ds-text></a> zu."
        },
        "title": "Mach mit bei Human Connection!",
        "unavailable": "Leider ist die öffentliche Registrierung von Benutzerkonten auf diesem Server derzeit nicht möglich."
      }
    }
  },
  "contribution": {
    "amount-comments": "{amount} comments",
    "amount-shouts": "{amount} recommendations",
    "categories": {
      "infoSelectedNoOfMaxCategories": "{chosen} von {max} Kategorien ausgewählt"
    },
    "category": {
      "name": {
        "animal-protection": "Schutz der Tiere",
        "art-culture-sport": "Kunst, Kultur & Sport",
        "consumption-sustainability": "Verbrauch & Nachhaltigkeit",
        "cooperation-development": "Zusammenarbeit & Entwicklung",
        "democracy-politics": "Demokratie & Politik",
        "economy-finances": "Wirtschaft & Finanzen",
        "education-sciences": "Bildung & Wissenschaft",
        "energy-technology": "Energie & Technologie",
        "environment-nature": "Umwelt & Natur",
        "freedom-of-speech": "Redefreiheit",
        "global-peace-nonviolence": "Globaler Frieden & Gewaltlosigkeit",
        "happiness-values": "Glück & Werte",
        "health-wellbeing": "Gesundheit & Wohlbefinden",
        "human-rights-justice": "Menschenrechte & Gerechtigkeit",
        "it-internet-data-privacy": "IT, Internet & Datenschutz",
        "just-for-fun": "Nur zum Spaß"
      }
    },
    "emotions-label": {
      "angry": "Verärgert",
      "cry": "Zum Weinen",
      "funny": "Lustig",
      "happy": "Glücklich",
      "surprised": "Erstaunt"
    },
    "filterALL": "Alle Beiträge anzeigen",
    "filterFollow": "Beiträge von Benutzern filtern, denen ich folge",
    "inappropriatePicture": "Dieses Bild kann für einige Menschen unangemessen sein.",
    "inappropriatePictureText": "Wann sollte mein Beitragsbild verschwommen sein?",
    "languageSelectLabel": "Sprache Deines Beitrags",
    "languageSelectText": "Sprache wählen",
    "newPost": "Erstelle einen neuen Beitrag",
    "success": "Gespeichert!",
    "teaserImage": {
      "cropperConfirm": "Bestätigen"
    },
    "title": "Titel"
  },
  "delete": {
    "cancel": "Abbrechen",
    "comment": {
      "message": "Bist Du sicher, dass Du den Kommentar „<b>{name}</b>“ löschen möchtest?",
      "success": "Kommentar erfolgreich gelöscht!",
      "title": "Lösche Kommentar",
      "type": "Kommentar"
    },
    "contribution": {
      "message": "Bist Du sicher, dass Du den Beitrag „<b>{name}</b>“ löschen möchtest?",
      "success": "Beitrag erfolgreich gelöscht!",
      "title": "Lösche Beitrag",
      "type": "Beitrag"
    },
    "submit": "Löschen"
  },
  "disable": {
    "cancel": "Abbrechen",
    "comment": {
      "message": "Bist Du sicher, dass Du den Kommentar „<b>{name}</b>“ deaktivieren möchtest?",
      "title": "Kommentar sperren",
      "type": "Kommentar"
    },
    "contribution": {
      "message": "Bist Du sicher, dass Du den Beitrag von „<b>{name}</b>“ deaktivieren möchtest?",
      "title": "Beitrag sperren",
      "type": "Beitrag"
    },
    "submit": "Deaktivieren",
    "success": "Erfolgreich deaktiviert",
    "user": {
      "message": "Bist Du sicher, dass Du den Nutzer „<b>{name}</b>“ sperren möchtest?",
      "title": "Nutzer sperren",
      "type": "Nutzer"
    }
  },
  "donations": {
    "amount-of-total": "{amount} von {total} € erreicht",
    "donate-now": "Jetzt spenden",
    "donations-for": "Spenden für"
  },
  "editor": {
    "embed": {
      "always_allow": "Einzubettende Inhalte von Drittanbietern immer erlauben (diese Einstellung ist jederzeit änderbar)",
      "data_privacy_info": "Deine Daten wurden noch nicht an Drittanbieter weitergegeben. Wenn Du diesen Inhalt jetzt abspielst, registriert der folgende Anbieter wahrscheinlich Deine Nutzerdaten:",
      "data_privacy_warning": "Achte auf Deine Daten!",
      "play_now": "Jetzt ansehen"
    },
    "hashtag": {
      "addHashtag": "Neuer Hashtag",
      "addLetter": "Tippe einen Buchstaben",
      "noHashtagsFound": "Keine Hashtags gefunden"
    },
    "mention": {
      "noUsersFound": "Keine Benutzer gefunden"
    },
    "placeholder": "Schreib etwas Inspirierendes …"
  },
  "error-pages": {
    "403-default": "Kein Zugang zu dieser Seite",
    "404-default": "Diese Seite konnte nicht gefunden werden",
    "500-default": "Internal Server Error",
    "503-default": "Dienst steht nicht zur Verfügung",
    "back-to-index": "Zurück zur Startseite",
    "cannot-edit-post": "Dieser Beitrag kann nicht editiert werden",
    "default": "Ein Fehler ist aufgetreten",
    "post-not-found": "Dieser Beitrag konnte nicht gefunden werden",
    "profile-not-found": "Dieses Profil konnte nicht gefunden werden"
  },
  "filter-menu": {
    "all": "Alle",
    "categories": "Themenkategorien",
    "emotions": "Emotionen",
    "filter-by": "Filtern nach...",
    "following": "Benutzern, denen ich folge",
    "languages": "Sprachen"
  },
  "followButton": {
    "follow": "Folgen",
    "following": "Folge Ich"
  },
  "hashtags-filter": {
    "clearSearch": "Suche löschen",
    "hashtag-search": "Suche nach #{hashtag}",
    "title": "Deine Filterblase"
  },
  "index": {
    "change-filter-settings": "Verändere die Filter-Einstellungen, um mehr Ergebnisse zu erhalten.",
    "no-results": "Keine Beiträge gefunden."
  },
  "login": {
    "copy": "Falls Du bereits ein Konto bei Human Connection hast, melde Dich bitte hier an.",
    "email": "Deine E-Mail",
    "failure": "Fehlerhafte E-Mail-Adresse oder Passwort.",
    "forgotPassword": "Passwort vergessen?",
    "hello": "Hallo",
    "login": "Anmelden",
    "logout": "Abmelden",
    "moreInfo": "Was ist Human Connection?",
    "moreInfoHint": "zur Präsentationsseite",
    "moreInfoURL": "https://human-connection.org",
    "no-account": "Du hast noch kein Benutzerkonto?",
    "password": "Dein Passwort",
    "register": "Benutzerkonto erstellen",
    "success": "Du bist eingeloggt!"
  },
  "maintenance": {
    "explanation": "Derzeit führen wir einige geplante Wartungsarbeiten durch, bitte versuche es später erneut.",
    "questions": "Bei Fragen oder Problemen erreichst Du uns per E-Mail an",
    "title": "Human Connection befindet sich in der Wartung"
  },
  "modals": {
    "deleteUser": {
      "created": "Erstellt"
    }
  },
  "moderation": {
    "name": "Moderation",
    "reports": {
      "author": "Autor",
      "content": "Inhalt",
      "decideButton": "Bestätige",
      "decided": "Entschieden",
      "decideModal": {
        "cancel": "Abbruch",
        "Comment": {
          "disable": {
            "message": "Möchtest Du den Kommentar „<b>{name}</b>“ wirklich <b>gesperrt</b> lassen?",
            "title": "Sperre den Kommentar abschließend"
          },
          "enable": {
            "message": "Möchtest Du den Kommentar „<b>{name}</b>“ wirklich <b>entsperrt</b> lassen?",
            "title": "Entsperre den Kommentar abschließend"
          }
        },
        "Post": {
          "disable": {
            "message": "Möchtest Du den Beitrag „<b>{name}</b>“ wirklich <b>gesperrt</b> lassen?",
            "title": "Sperre den Beitrag abschließend"
          },
          "enable": {
            "message": "Möchtest Du den Beitrag „<b>{name}</b>“ wirklich <b>entsperrt</b> lassen?",
            "title": "Entsperre den Beitrag abschließend"
          }
        },
        "submit": "Bestätige Entscheidung",
        "User": {
          "disable": {
            "message": "Möchtest Du den Benutzer „<b>{name}</b>“ wirklich <b>gesperrt</b> lassen?",
            "title": "Sperre den Benutzer abschließend"
          },
          "enable": {
            "message": "Möchtest Du den Benutzer „<b>{name}</b>“ wirklich <b>entsperrt</b> lassen?",
            "title": "Entsperre den Benutzer abschließend"
          }
        }
      },
      "decision": "Entscheidung",
      "DecisionSuccess": "Erfolgreich entschieden!",
      "disabled": "Gesperrt",
      "disabledAt": "Gesperrt am",
      "disabledBy": "Gesperrt von",
      "empty": "Glückwunsch, es gibt nichts zu moderieren.",
      "enabled": "Entsperrt",
      "enabledAt": "Entsperrt am",
      "enabledBy": "Entsperrt von",
      "filterLabel": {
        "all": "Alle",
        "closed": "Abgeschlossen",
        "reviewed": "Bearbeitet",
        "unreviewed": "Nicht bearbeitet"
      },
      "moreDetails": "Details öffnen",
      "name": "Meldungen",
      "noDecision": "Keine Entscheidung!",
      "numberOfUsers": "{count} Nutzern",
      "previousDecision": "Vorherige Entscheidung:",
      "reasonCategory": "Kategorie",
      "reasonDescription": "Beschreibung",
      "reportedOn": "Datum",
      "status": "Aktueller Status",
      "submitter": "Gemeldet von"
    }
  },
  "notifications": {
    "comment": "Kommentar",
    "content": "Inhalt",
    "empty": "Bedaure, Du hast momentan keinerlei Benachrichtigungen.",
    "filterLabel": {
      "all": "Alle",
      "read": "Gelesen",
      "unread": "Ungelesen"
    },
    "pageLink": "Alle Benachrichtigungen",
    "post": "Beitrag",
    "reason": {
      "commented_on_post": "Hat Deinen Beitrag kommentiert …",
      "mentioned_in_comment": "Hat Dich in einem Kommentar erwähnt …",
      "mentioned_in_post": "Hat Dich in einem Beitrag erwähnt …"
    },
    "title": "Benachrichtigungen",
    "user": "Benutzer"
  },
  "post": {
    "comment": {
      "reply": "Antworten",
      "submit": "Kommentiere",
      "submitted": "Kommentar gesendet",
      "updated": "Änderungen gespeichert"
    },
    "edited": "bearbeitet",
    "menu": {
      "delete": "Beitrag löschen",
      "edit": "Beitrag bearbeiten",
      "pin": "Beitrag anheften",
      "pinnedSuccessfully": "Beitrag erfolgreich angeheftet!",
      "unpin": "Beitrag loslösen",
      "unpinnedSuccessfully": "Angehefteten Beitrag erfolgreich losgelöst!"
    },
    "moreInfo": {
      "description": "Hier findest Du weitere Infos zum Thema.",
      "name": "Mehr Info",
      "title": "Mehr Informationen",
      "titleOfCategoriesSection": "Kategorien",
      "titleOfHashtagsSection": "Hashtags",
      "titleOfRelatedContributionsSection": "Verwandte Beiträge"
    },
    "name": "Beitrag",
    "pinned": "Meldung",
    "takeAction": {
      "name": "Aktiv werden"
    }
  },
  "profile": {
    "commented": "Kommentiert",
    "follow": "Folgen",
    "followers": "Folgen",
    "following": "Folge Ich",
    "invites": {
      "description": "Zur Einladung die E-Mail-Adresse hier eintragen.",
      "emailPlaceholder": "E-Mail-Adresse für die Einladung",
      "title": "Lade jemanden zu Human Connection ein!"
    },
    "memberSince": "Mitglied seit",
    "name": "Mein Profil",
    "network": {
      "andMore": "und {number} weitere …",
      "followedBy": "wird gefolgt von:",
      "followedByNobody": "wird von niemandem gefolgt.",
      "following": "folgt:",
      "followingNobody": "folgt niemandem.",
      "title": "Netzwerk"
    },
    "shouted": "Empfohlen",
    "socialMedia": "Wo sonst finde ich",
    "userAnonym": "Anonymus"
  },
  "quotes": {
    "african": {
      "author": "Afrikanisches Sprichwort",
      "quote": "Viele kleine Leute an vielen kleinen Orten, die viele kleine Dinge tun, werden das Antlitz dieser Welt verändern."
    }
  },
  "release": {
    "cancel": "Abbrechen",
    "comment": {
      "error": "Den Kommentar hast Du schon gemeldet!",
      "message": "Bist Du sicher, dass Du den Kommentar „<b>{name}</b>“ freigeben möchtest?",
      "title": "Kommentar freigeben",
      "type": "Kommentar"
    },
    "contribution": {
      "error": "Den Beitrag hast Du schon gemeldet!",
      "message": "Bist Du sicher, dass Du den Beitrag „<b>{name}</b>“ freigeben möchtest?",
      "title": "Beitrag freigeben",
      "type": "Beitrag"
    },
    "submit": "freigeben",
    "success": "Erfolgreich freigegeben!",
    "user": {
      "error": "Den Benutzer hast Du schon gemeldet!",
      "message": "Bist Du sicher, dass Du den Nutzer „<b>{name}</b>“ freigeben möchtest?",
      "title": "Nutzer freigeben",
      "type": "Nutzer"
    }
  },
  "report": {
    "cancel": "Abbrechen",
    "comment": {
      "error": "Du hast den Kommentar bereits gemeldet!",
      "message": "Bist Du sicher, dass Du den Kommentar von „<b>{name}</b>“ melden möchtest?",
      "title": "Kommentar melden",
      "type": "Kommentar"
    },
    "contribution": {
      "error": "Du hast den Beitrag bereits gemeldet!",
      "message": "Bist Du sicher, dass Du den Beitrag „<b>{name}</b>“ melden möchtest?",
      "title": "Beitrag melden",
      "type": "Beitrag"
    },
    "reason": {
      "category": {
        "invalid": "Bitte wähle eine gültige Kategorie aus",
        "label": "Wähle eine Kategorie:",
        "options": {
          "advert_products_services_commercial": "Bewerben von Produkten und Dienstleistungen mit kommerzieller Absicht.",
          "criminal_behavior_violation_german_law": "Strafbares Verhalten bzw. Verstoß gegen deutsches Recht.",
          "discrimination_etc": "Diskriminierende Beiträge, Kommentare, Äußerungen oder Beleidigungen.",
          "doxing": "Das Veröffentlichen von personenbezogenen Daten anderer ohne deren Einverständnis oder das Androhen dessen („Doxing“).",
          "glorific_trivia_of_cruel_inhuman_acts": "Verherrlichung oder Verharmlosung grausamer oder unmenschlicher Gewalttätigkeiten.",
          "intentional_intimidation_stalking_persecution": "Absichtliche Einschüchterung, Stalking oder Verfolgung.",
          "other": "Andere …",
          "pornographic_content_links": "Das Senden oder Verlinken eindeutig pornografischen Materials."
        },
        "placeholder": "Kategorie …"
      },
      "description": {
        "label": "Bitte erkläre: Warum möchtest Du dies melden?",
        "placeholder": "Zusätzliche Information …"
      }
    },
    "submit": "Meldung senden",
    "success": "Vielen Dank für diese Meldung!",
    "user": {
      "error": "Du hast den Benutzer bereits gemeldet!",
      "message": "Bist Du sicher, dass Du den Nutzer „<b>{name}</b>“ melden möchtest?",
      "title": "Nutzer melden",
      "type": "Nutzer"
    }
  },
  "search": {
    "failed": "Nichts gefunden",
    "heading": {
      "Post": "Beiträge",
      "Tag": "Hashtags",
      "User": "Benutzer"
    },
    "hint": "Wonach suchst Du?",
    "placeholder": "Suchen"
  },
  "settings": {
    "blocked-users": {
      "block": "Nutzer blockieren",
      "columns": {
        "name": "Name",
        "slug": "Alias",
        "unblock": "Entsperren"
      },
      "empty": "Bislang hast Du niemanden blockiert.",
      "explanation": {
        "closing": "Das sollte fürs Erste genügen, damit blockierte Benutzer Dich nicht mehr länger belästigen können.",
        "commenting-disabled": "Du kannst den Beitrag derzeit nicht kommentieren.",
        "commenting-explanation": "Dafür kann es mehrere Gründe geben, bitte schau in unsere ",
        "intro": "Wenn ein anderer Benutzer durch Dich blockiert wurde, dann passiert Folgendes:",
        "notifications": "Von Dir blockierte Benutzer werden keine Benachrichtigungen mehr erhalten, falls sie in Deinen Beiträgen erwähnt werden.",
        "their-perspective": "Umgekehrt das gleiche: Die blockierte Person bekommt auch in ihren Benachrichtigungen Deine Beiträge nicht mehr zu sehen.",
        "your-perspective": "In Deinen Benachrichtigungen tauchen keine Beiträge der blockierten Person mehr auf."
      },
      "how-to": "Du kannst andere Benutzer auf deren Profilseite über das Inhaltsmenü blockieren.",
      "name": "Blockierte Benutzer",
      "unblock": "Blockierten Nutzer freigeben",
      "unblocked": "{name} ist wieder entsperrt"
    },
    "data": {
      "labelBio": "Über Dich",
      "labelCity": "Deine Stadt oder Region",
      "labelName": "Dein Name",
      "labelSlug": "Dein eindeutiger Benutzername",
      "name": "Deine Daten",
      "namePlaceholder": "Petra Lustig",
      "success": "Deine Daten wurden erfolgreich aktualisiert!"
    },
    "deleteUserAccount": {
      "accountDescription": "Sei dir bewusst, dass deine Beiträge und Kommentare für unsere Community wichtig sind. Wenn du sie trotzdem löschen möchtest, musst du sie unten markieren.",
      "accountWarning": "Dein Konto, deine Beiträge oder Kommentare kannst du nach dem Löschen WEDER VERWALTEN NOCH WIEDERHERSTELLEN!",
<<<<<<< HEAD
      "accountWarningAdmin": "Das Konto, die Beiträge oder Kommentare können nach dem Löschen WEDER VERWALTEN NOCH WIEDERHERGESTELLT WERDEN!",
      "accountWarningIsAdmin": "Achtung! Du löschst jetzt ein Benutzerkonto!",
      "commentedCount": "Meinen {count} Kommentar löschen ::: Meine {count} Kommentare löschen",
      "confirmDeleting": "Benutzerkonto jetzt löschen",
      "contributionsCount": "Meinen {count} Beitrag löschen ::: Meine {count} Beiträge löschen",
      "infoAdmin": "Alle Beiträge und Kommentare des Users werden zusätzlich gelöscht!",
=======
      "commentedCount": "Meinen {count} Kommentar löschen ::: Meine {count} Kommentare löschen",
      "contributionsCount": "Meinen {count} Beitrag löschen ::: Meine {count} Beiträge löschen",
>>>>>>> 907b3214
      "name": "Benutzerkonto löschen",
      "pleaseConfirm": "Zerstörerische Aktion! Gib „{confirm}“ ein, um zu bestätigen.",
      "success": "Konto erfolgreich gelöscht!"
    },
    "download": {
      "name": "Daten herunterladen"
    },
    "email": {
      "change-successful": "Deine E-Mail-Adresse wurde erfolgreich geändert.",
      "labelEmail": "E-Mail-Adresse ändern",
      "labelNewEmail": "Neue E-Mail-Adresse",
      "labelNonce": "Bestätigungscode eingeben",
      "name": "Deine E-Mail",
      "submitted": "Eine E-Mail zur Bestätigung Deiner Adresse wurde an <b>{email}</b> gesendet.",
      "success": "Eine neue E-Mail-Adresse wurde registriert.",
      "validation": {
        "same-email": "Das ist Deine aktuelle E-Mail-Adresse"
      },
      "verification-error": {
        "explanation": "Das kann verschiedene Ursachen haben:",
        "message": "Deine E-Mail-Adresse konnte nicht verifiziert werden.",
        "reason": {
          "invalid-nonce": "Ist der Bestätigungscode falsch?",
          "no-email-request": "Bist Du Dir sicher, dass Du eine Änderung Deiner E-Mail-Adresse angefragt hattest?"
        },
        "support": "Wenn das Problem weiterhin besteht, kontaktiere uns gerne per E-Mail an"
      }
    },
    "embeds": {
      "info-description": "Hier ist die Liste der Drittanbieter, deren Inhalte, z.B. in Form eingebetteter Videos, mittels Drittanbieter-Programmcode angezeigt werden kann:",
      "name": "Drittanbieter",
      "status": {
        "change": {
          "allow": "Na klar",
          "deny": "Lieber nicht",
          "question": "Soll einzubettender Programmcode der Drittanbieter Dir immer zur Anzeige gebracht werden?"
        },
        "description": "Als Grundeinstellung wird Dir der einzubettende Code der Drittanbieter",
        "disabled": {
          "off": "zunächst nicht angezeigt",
          "on": "sofort angezeigt"
        }
      }
    },
    "invites": {
      "name": "Einladungen"
    },
    "languages": {
      "name": "Sprachen"
    },
    "muted-users": {
      "columns": {
        "name": "Name",
        "slug": "Alias",
        "unmute": "Entsperren"
      },
      "empty": "Bislang hast du niemanden stummgeschaltet.",
      "explanation": {
        "intro": "Wenn ein anderer Benutzer von dir stummgeschaltet wurde, dann passiert folgendes:",
        "search": "Die Beiträge von stummgeschalteten Personen verschwinden aus deinen Suchergebnissen.",
        "your-perspective": "In deiner Beitragsübersicht tauchen keine Beiträge der stummgeschalteten Person mehr auf."
      },
      "how-to": "Du kannst andere Benutzer auf deren Profilseite über das Inhaltsmenü stummschalten.",
      "mute": "Stumm schalten",
      "name": "Stummgeschaltete Benutzer",
      "unmute": "Stummschaltung aufheben",
      "unmuted": "{name} ist nicht mehr stummgeschaltet"
    },
    "name": "Einstellungen",
    "organizations": {
      "name": "Meine Organisationen"
    },
    "privacy": {
      "make-shouts-public": "Teile von mir empfohlene Artikel öffentlich auf meinem Profil",
      "name": "Privatsphäre",
      "success-update": "Privatsphäre-Einstellungen gespeichert"
    },
    "security": {
      "change-password": {
        "button": "Passwort ändern",
        "label-new-password": "Dein neues Passwort",
        "label-new-password-confirm": "Bestätige Dein neues Passwort",
        "label-old-password": "Dein altes Passwort",
        "message-new-password-confirm-required": "Bestätige Dein neues Passwort",
        "message-new-password-missmatch": "Gib dasselbe Passwort nochmals ein",
        "message-new-password-required": "Gib ein neues Passwort ein",
        "message-old-password-required": "Gib Dein altes Passwort ein",
        "passwordSecurity": "Passwortsicherheit",
        "passwordStrength0": "Sehr unsicheres Passwort",
        "passwordStrength1": "Unsicheres Passwort",
        "passwordStrength2": "Mittelmäßiges Passwort",
        "passwordStrength3": "Sicheres Passwort",
        "passwordStrength4": "Sehr sicheres Passwort",
        "success": "Passwort erfolgreich geändert!"
      },
      "name": "Sicherheit"
    },
    "social-media": {
      "name": "Soziale Netzwerke",
      "placeholder": "Deine Webadresse des Sozialen Netzwerkes",
      "requireUnique": "Dieser Link existiert bereits",
      "submit": "Link hinzufügen",
      "successAdd": "Soziales Netzwerk hinzugefügt. Profil wurde aktualisiert!",
      "successDelete": "Soziales Netzwerk entfernt. Profil wurde aktualisiert!"
    },
    "validation": {
      "slug": {
        "alreadyTaken": "Dieser Benutzername ist schon vergeben.",
        "regex": "Es sind nur Kleinbuchstaben, Zahlen, Unterstriche oder Bindestriche erlaubt."
      }
    }
  },
  "shoutButton": {
    "shouted": "empfohlen"
  },
  "site": {
    "back-to-login": "Zurück zur Anmeldung",
    "bank": "Bankverbindung",
    "code-of-conduct": "Verhaltenscodex",
    "contact": "Kontakt",
    "data-privacy": "Datenschutz",
    "director": "Geschäftsführer",
    "error-occurred": "Ein Fehler ist aufgetreten.",
    "faq": "FAQ",
    "germany": "Deutschland",
    "imprint": "Impressum",
    "made": "Mit &#10084; gemacht",
    "register": "Registernummer",
    "responsible": "Verantwortlich für Inhalte dieser Seite (§ 55 Abs. 2 RStV)",
    "taxident": "Umsatzsteuer-Identifikationsnummer gemäß § 27 a Umsatzsteuergesetz (Deutschland)",
    "termsAndConditions": "Nutzungsbedingungen",
    "thanks": "Danke!",
    "tribunal": "Registergericht"
  },
  "store": {
    "posts": {
      "orderBy": {
        "newest": {
          "label": "Neueste"
        },
        "oldest": {
          "label": "Älteste"
        }
      }
    }
  },
  "termsAndConditions": {
    "addition": {
      "description": "<a href=\"https://human-connection.org/veranstaltungen/\" target=\"_blank\" > https://human-connection.org/veranstaltungen/ </a>",
      "title": "Zusätzlich veranstalten wir regelmäßig Ereignisse, wo Du auch Eindrücke teilen und Fragen stellen kannst. Du findest eine aktuelle Übersicht hier:"
    },
    "agree": "Ich stimme zu!",
    "code-of-conduct": {
      "description": "Unser Verhaltenskodex dient als Leitfaden für das persönliche Auftreten und den Umgang miteinander. Wer als Nutzer im Human Connection-Netzwerk aktiv ist, Beiträge verfasst, kommentiert oder mit anderen Nutzern, auch außerhalb des Netzwerkes, Kontakt aufnimmt, erkennt diese Verhaltensregeln als verbindlich an. <a href=\"https://alpha.human-connection.org/code-of-conduct\" target=\"_blank\">https://alpha.human-connection.org/code-of-conduct</a>",
      "title": "Verhaltenscodex"
    },
    "errors-and-feedback": {
      "description": "Wir sind sehr bemüht, unser Netzwerk und unsere Daten sicher und abrufbar zu erhalten. Jede neue Version der Software durchläuft sowohl automatisierte als auch manuelle Tests. Es können jedoch unvorhergesehene Fehler auftreten. Deshalb sind wir dankbar für jeden gemeldeten Fehler. Du kannst gerne jeden von Dir entdeckten Fehler dem Support/der Hilfe-Assistenz mitteilen: support@human-connection.org",
      "title": "Fehler und Rückmeldungen"
    },
    "help-and-questions": {
      "description": "Für Hilfe und Fragen haben wir Dir eine umfassende Sammlung an häufig gestellten Fragen und Antworten (FAQ) zusammengestellt; Du findest diese auf <a href=\"https://support.human-connection.org/kb/\" target=\"_blank\" > support.human-connection.org/kb/ </a>",
      "title": "Hilfe und Fragen"
    },
    "moderation": {
      "description": "Bis unsere finanziellen Möglichkeiten uns erlauben, das Community-Moderationssystem zu implementieren, moderieren wir mit einem vereinfachten System und eigenen bzw. ggf. ehrenamtlichen Mitarbeitern. Wir schulen diese Moderatoren und aus diesem Grund treffen auch nur diese entsprechende Entscheidungen. Diese Moderatoren führen Ihre Tätigkeit anonym aus. Du kannst uns Beiträge, Kommentare und auch Nutzer melden (wenn diese zum Beispiel in ihrem Profil Angaben machen oder Bilder haben, die diese Nutzungsbedingungen verletzen). Wenn Du uns etwas meldest, kannst Du einen Meldegrund angeben und noch eine kurze Erläuterung mitgeben. Wir schauen uns dann das Gemeldete an und sanktionieren ggf., z.B. indem wir Beiträge, Kommentare oder Nutzer sperren. Du und auch der Betroffene erhält derzeitig von uns leider noch keine Rückmeldung, das ist aber in Planung. Unabhängig davon behalten wir uns prinzipiell Sanktionen vor aus Gründen, die unter Umständen nicht oder noch nicht in unserem Verhaltenscodex oder diesen Nutzungsbedingungen aufgeführt sind.",
      "title": "Moderation"
    },
    "newTermsAndConditions": "Neue Nutzungsbedingungen",
    "no-commercial-use": {
      "description": "Die Nutzung des Human Connection Netzwerkes ist nicht gestattet für kommerzielle Nutzung. Darunter fällt unter anderem das Bewerben von Produkten mit kommerzieller Absicht, das Einstellen von Affiliate-Links (Geschäftspartner-Links), direkter Aufruf zu Spenden oder finanzieller Unterstützung für Zwecke, die steuerlich nicht als gemeinnützig anerkannt sind.",
      "title": "Keine kommerzielle Nutzung"
    },
    "no-parties": {
      "description": "Nutzerkonten von politischen Parteien oder offizielle Nutzerkonten eines politischen Vertreters sind unzulässig.",
      "title": "Keine politische Nutzung"
    },
    "privacy-statement": {
      "description": "Unser Netzwerk ist ein soziales Wissens- und Aktionsnetzwerk. Daher ist es uns besonders wichtig, dass möglichst viele Inhalte öffentlich zugänglich sind. Im Laufe der Entwicklung unseres Netzwerkes wird es mehr und mehr die Möglichkeit geben, über die Sichtbarkeit der selbst angegebenen bzw. persönlichen Daten zu entscheiden. Über diese neuen Funktionen werden wir Euch informieren. Ansonsten gilt, dass Du immer darüber nachdenken solltest, welche persönlichen Daten Du über Dich (oder andere) preisgibst. Dies gilt insbesondere für Inhalte von Beiträgen und Kommentaren, da diese einen weitgehend öffentlichen Charakter haben. Später wird es Möglichkeiten geben, die Sichtbarkeit Deines Profils einzuschränken. Teil der Nutzungsbedingungen ist unsere Datenschutzerklärung, die Dich über die einzelnen Datenverarbeitungen in unserem Netzwerk informiert: <a href=\"https://human-connection.org/datenschutz/#netzwerk\" target=\"_blank\">https://human-connection.org/datenschutz/#netzwerk</a> bzw. <a href=\"https://human-connection.org/datenschutz/\" target=\"_blank\">https://human-connection.org/datenschutz/</a>. Unsere Datenschutzerklärung ist an die Gesetzeslage und die Charakteristika unseres Netzwerks angepasst und gilt immer in der aktuellsten Version.",
      "title": "Datenschutz"
    },
    "terms-of-service": {
      "description": "Die folgenden Nutzungsbedingungen sind Basis für die Nutzung unseres Netzwerkes. Beim Registrieren musst Du sie anerkennen und wir werden Dich auch später über ggf. stattfindende Änderungen informieren. Das Human Connection Netzwerk wird in Deutschland betrieben und unterliegt daher deutschem Recht. Gerichtsstand ist Kirchheim / Teck. Zu Details schau in unser Impressum: <a href=\"https://human-connection.org/impressum/\" target=\"_blank\" >https://human-connection.org/impressum/</a>",
      "title": "Nutzungsbedingungen"
    },
    "termsAndConditionsConfirmed": "Ich habe die <a href=\"/terms-and-conditions\" target=\"_blank\">Nutzungsbedingungen</a> durchgelesen und stimme ihnen zu.",
    "termsAndConditionsNewConfirm": "Ich habe die neuen Nutzungsbedingungen durchgelesen und stimme zu.",
    "termsAndConditionsNewConfirmText": "Bitte lies Dir die neuen Nutzungsbedingungen jetzt durch!",
    "use-and-license": {
      "description": "Sind Inhalte, die Du bei uns einstellst, durch Rechte am geistigen Eigentum geschützt, erteilst Du uns eine nicht-exklusive, übertragbare, unterlizenzierbare und weltweite Lizenz für die Nutzung dieser Inhalte für die Bereitstellung in unserem Netzwerk. Diese Lizenz endet, sobald Du Deine Inhalte oder Deinen ganzen Account löscht. Bedenke, dass andere Deine Inhalte weiter teilen können und wir diese nicht löschen können.",
      "title": "Nutzung und Lizenz"
    }
  },
  "user": {
    "avatar": {
      "submitted": "Erfolgreich hochgeladen!"
    }
  }
}<|MERGE_RESOLUTION|>--- conflicted
+++ resolved
@@ -637,17 +637,12 @@
     "deleteUserAccount": {
       "accountDescription": "Sei dir bewusst, dass deine Beiträge und Kommentare für unsere Community wichtig sind. Wenn du sie trotzdem löschen möchtest, musst du sie unten markieren.",
       "accountWarning": "Dein Konto, deine Beiträge oder Kommentare kannst du nach dem Löschen WEDER VERWALTEN NOCH WIEDERHERSTELLEN!",
-<<<<<<< HEAD
       "accountWarningAdmin": "Das Konto, die Beiträge oder Kommentare können nach dem Löschen WEDER VERWALTEN NOCH WIEDERHERGESTELLT WERDEN!",
       "accountWarningIsAdmin": "Achtung! Du löschst jetzt ein Benutzerkonto!",
       "commentedCount": "Meinen {count} Kommentar löschen ::: Meine {count} Kommentare löschen",
       "confirmDeleting": "Benutzerkonto jetzt löschen",
       "contributionsCount": "Meinen {count} Beitrag löschen ::: Meine {count} Beiträge löschen",
       "infoAdmin": "Alle Beiträge und Kommentare des Users werden zusätzlich gelöscht!",
-=======
-      "commentedCount": "Meinen {count} Kommentar löschen ::: Meine {count} Kommentare löschen",
-      "contributionsCount": "Meinen {count} Beitrag löschen ::: Meine {count} Beiträge löschen",
->>>>>>> 907b3214
       "name": "Benutzerkonto löschen",
       "pleaseConfirm": "Zerstörerische Aktion! Gib „{confirm}“ ein, um zu bestätigen.",
       "success": "Konto erfolgreich gelöscht!"
