{
  "actions": {
    "cancel": "Abbrechen",
    "create": "Erstellen",
    "delete": "Löschen",
    "edit": "Bearbeiten",
    "loading": "wird geladen",
    "loadMore": "mehr laden",
    "save": "Speichern"
  },
  "admin": {
    "categories": {
      "categoryName": "Name",
      "name": "Kategorien",
      "postCount": "Beiträge"
    },
    "dashboard": {
      "comments": "Kommentare",
      "follows": "Folgen",
      "invites": "Einladungen",
      "name": "Startzentrale",
      "notifications": "Benachrichtigungen",
      "organizations": "Organisationen",
      "posts": "Beiträge",
      "projects": "Projekte",
      "shouts": "Empfehlungen",
      "users": "Benutzer"
    },
    "donations": {
      "goal": "Monatlich benötigte Spenden",
      "name": "Spendeninfo",
      "progress": "Bereits gesammelte Spenden",
      "successfulUpdate": "Spenden-Info erfolgreich aktualisiert!"
    },
    "hashtags": {
      "name": "Hashtags",
      "nameOfHashtag": "Name",
      "number": "Nr.",
      "tagCount": "Beiträge",
      "tagCountUnique": "Benutzer"
    },
    "invites": {
      "description": "Einladungen sind eine wunderbare Möglichkeit, Deine Freunde in Deinem Netzwerk zu haben …",
      "name": "Benutzer einladen",
      "title": "Leute einladen"
    },
    "name": "Systemverwaltung",
    "notifications": {
      "name": "Benachrichtigungen"
    },
    "organizations": {
      "name": "Organisationen"
    },
    "pages": {
      "name": "Seiten"
    },
    "settings": {
      "name": "Einstellungen"
    },
    "users": {
      "empty": "Keine Benutzer gefunden",
      "form": {
        "placeholder": "E-Mail, Name oder Beschreibung"
      },
      "name": "Benutzer",
      "table": {
        "columns": {
          "createdAt": "Erstellt am",
          "email": "E-Mail",
          "name": "Name",
          "number": "Nr.",
          "role": "Rolle",
          "slug": "Alias"
        }
      }
    }
  },
  "code-of-conduct": {
    "consequences": {
      "description": "Wenn ein Gemeinschaftsmitglied inakzeptables Verhalten an den Tag legt, können die verantwortlichen Betreiber, Moderatoren und Administratoren des Netzwerks angemessene Maßnahmen ergreifen, u.a.:",
      "list": {
        "0": "Aufforderung zum sofortigen Abstellen des inakzeptablen Verhaltens",
        "1": "Sperren oder Löschen von Kommentaren",
        "2": "Vorübergehender Ausschluss aus dem jeweiligen Beitrag",
        "3": "Sperren bzw. Löschen von Inhalten",
        "4": "Vorübergehender Entzug von Schreibrechten",
        "5": "Vorübergehender Ausschluss aus dem Netzwerk",
        "6": "Endgültiger Ausschluss aus dem Netzwerk",
        "7": "Verstöße gegen deutsches Recht können zur Anzeige gebracht werden."
      },
      "title": "Konsequenzen inakzeptablen Verhaltens"
    },
    "expected-behaviour": {
      "description": "Die folgenden Verhaltensweisen werden von allen Community-Mitgliedern erwartet und gefordert:",
      "list": {
        "0": "Sei rücksichtsvoll und respektvoll, bei dem, was Du schreibst und tust.",
        "1": "Versuche auf andere zuzugehen, bevor ein Konflikt entsteht.",
        "2": "Vermeide erniedrigende, diskriminierende oder belästigende Verhaltensweisen und Ausdrücke.",
        "3": "Achte Dein Umfeld und Deine Mitmenschen. Warne die Verantwortlichen der Community, falls Du eine gefährliche Situation, jemanden in Not oder Verstöße gegen diesen Verhaltenskodex bemerkst, auch wenn diese unbedeutend erscheinen."
      },
      "title": "Erwartetes Verhalten"
    },
    "get-help": "Wenn Du einem inakzeptablen Verhalten ausgesetzt bist, es miterlebst oder andere Bedenken hast, benachrichtige bitte so schnell wie möglich einen Organisator der Gemeinschaft und verlinke oder verweise auf den entsprechenden Inhalt:",
    "preamble": {
      "description": "Human Connection ist ein gemeinnütziges soziales Wissens- und Aktionsnetzwerk der nächsten Generation. Von Menschen – für Menschen. Open Source, fair und transparent. Für positiven lokalen und globalen Wandel in allen Lebensbereichen. Wir gestalten den öffentlichen Austausch von Wissen, Ideen und Projekten völlig neu. Die Funktionen von Human Connection bringen die Menschen zusammen – offline und online – so dass wir die Welt zu einem besseren Ort machen können.",
      "title": "Präambel"
    },
    "purpose": {
      "description": "Mit diesen Verhaltensregeln regeln wir die wesentlichen Grundsätze für das Verhalten in unserem Sozialen Netzwerk. Dabei ist die Menschenrechtscharta der Vereinten Nationen unsere Orientierung und bildet das Herz unseres Werteverständnisses. Die Verhaltensregeln dienen als Leitsätze für den persönlichen Auftritt und den Umgang untereinander. Wer als Nutzer im Human Connection Netzwerk aktiv ist, Beiträge verfasst, kommentiert oder mit anderen Nutzern, auch außerhalb des Netzwerkes, Kontakt aufnimmt, erkennt diese Verhaltensregeln als verbindlich an.",
      "title": "Zweck"
    },
    "subheader": "für das Soziale Netzwerk der Human Connection gGmbH",
    "unacceptable-behaviour": {
      "description": "Die folgenden Verhaltensweisen sind in unserer Community inakzeptabel:",
      "list": {
        "0": "Diskriminierende Beiträge, Kommentare, Äußerungen oder Beleidigungen, insbesondere solche, die sich auf Geschlecht, sexuelle Orientierung, Rasse, Religion, politische oder weltanschauliche Ausrichtung oder Behinderung beziehen.",
        "1": "Das Senden oder Verlinken eindeutig pornografischen Materials.",
        "2": "Verherrlichung oder Verharmlosung grausamer oder unmenschlicher Gewalttätigkeiten.",
        "3": "Das Veröffentlichen von personenbezogenen Daten anderer ohne deren Einverständnis oder das Androhen dessen („Doxing“).",
        "4": "Absichtliche Einschüchterung, Stalking oder Verfolgung.",
        "5": "Bewerben von Produkten und Dienstleistungen mit kommerzieller Absicht.",
        "6": "Strafbares Verhalten bzw. Verstoß gegen deutsches Recht.",
        "7": "Befürwortung oder Ermutigung zu diesen Verhaltensweisen."
      },
      "title": "Nichtakzeptables Verhalten"
    }
  },
  "comment": {
    "content": {
      "unavailable-placeholder": "… dieser Kommentar ist nicht mehr verfügbar"
    },
    "edited": "bearbeitet",
    "menu": {
      "delete": "Kommentar löschen",
      "edit": "Kommentar bearbeiten"
    },
    "show": {
      "less": "weniger anzeigen",
      "more": "mehr anzeigen"
    }
  },
  "common": {
    "category": "Kategorie ::: Kategorien",
    "comment": "Kommentar ::: Kommentare",
    "letsTalk": "Miteinander reden",
    "loading": "wird geladen",
    "loadMore": "mehr laden",
    "moreInfo": "Mehr Info",
    "name": "Name",
    "organization": "Organisation ::: Organisationen",
    "post": "Beitrag ::: Beiträge",
    "project": "Projekt ::: Projekte",
    "reportContent": "Melden",
    "shout": "Empfehlung ::: Empfehlungen",
    "tag": "Schlagwort ::: Schlagwörter",
    "takeAction": "Aktiv werden",
    "user": "Benutzer ::: Benutzer",
    "validations": {
      "categories": "es müssen eine bis drei Kategorien ausgewählt werden",
      "email": "muss eine gültige E-Mail-Adresse sein",
      "url": "muss eine gültige URL sein"
    },
    "versus": "Versus"
  },
  "components": {
    "enter-nonce": {
      "form": {
        "description": "Öffne Dein E-Mail Postfach und gib den Code ein, den wir geschickt haben.",
        "next": "Weiter",
        "nonce": "Code eingeben",
        "validations": {
          "length": "muss genau 6 Buchstaben lang sein"
        }
      }
    },
    "password-reset": {
      "change-password": {
        "error": "Passwort Änderung fehlgeschlagen. Möglicherweise falscher Sicherheitscode?",
        "help": "Falls Probleme auftreten, schreib uns gerne eine Mail an:",
        "success": "Änderung des Passworts war erfolgreich!"
      },
      "request": {
        "form": {
          "description": "Eine E-Mail zum Zurücksetzen des Passworts wird an die angegebene Adresse geschickt.",
          "submit": "E-Mail anfordern",
          "submitted": "Eine E-Mail mit weiteren Hinweisen wurde verschickt an <b>{email}</b>"
        },
        "title": "Passwort zurücksetzen"
      }
    },
    "registration": {
      "create-user-account": {
        "error": "Es konnte kein Benutzerkonto erstellt werden!",
        "help": "Vielleicht war der Bestätigungscode falsch oder abgelaufen? Wenn das Problem weiterhin besteht, schicke uns gerne eine E-Mail an:",
        "success": "Dein Benutzerkonto wurde erstellt!",
        "title": "Benutzerkonto anlegen"
      },
      "signup": {
        "form": {
          "data-privacy": "Ich habe die <a href=\"https://human-connection.org/datenschutz/\" target=\"_blank\"><ds-text bold color=\"primary\" >Datenschutzerklärung</ds-text></a> gelesen und verstanden",
          "description": "Um loszulegen, kannst Du Dich hier kostenfrei registrieren:",
          "errors": {
            "email-exists": "Es gibt schon ein Benutzerkonto mit dieser E-Mail-Adresse!",
            "invalid-invitation-token": "Es sieht so aus, als ob der Einladungscode schon eingelöst wurde. Jeder Code kann nur einmalig benutzt werden."
          },
          "invitation-code": "Dein Einladungscode lautet: <b>{code}</b>",
          "minimum-age": "Ich bin 18 Jahre oder älter.",
          "no-commercial": "Ich habe keine kommerziellen Absichten und ich repräsentiere kein kommerzielles Unternehmen oder Organisation.",
          "no-political": "Ich bin nicht im Auftrag einer Partei oder politischen Organisation im Netzwerk.",
          "submit": "Konto erstellen",
          "success": "Eine E-Mail mit einem Link zum Abschließen Deiner Registrierung wurde an <b>{email}</b> geschickt",
          "terms-and-condition": "Ich stimme den <a href=\"/terms-and-conditions\"><ds-text bold color=\"primary\" >Nutzungsbedingungen</ds-text></a> zu."
        },
        "title": "Mach mit bei Human Connection!",
        "unavailable": "Leider ist die öffentliche Registrierung von Benutzerkonten auf diesem Server derzeit nicht möglich."
      }
    }
  },
  "contribution": {
    "amount-comments": "{amount} comments",
    "amount-shouts": "{amount} recommendations",
    "categories": {
      "infoSelectedNoOfMaxCategories": "{chosen} von {max} Kategorien ausgewählt"
    },
    "category": {
      "name": {
        "animal-protection": "Schutz der Tiere",
        "art-culture-sport": "Kunst, Kultur & Sport",
        "consumption-sustainability": "Verbrauch & Nachhaltigkeit",
        "cooperation-development": "Zusammenarbeit & Entwicklung",
        "democracy-politics": "Demokratie & Politik",
        "economy-finances": "Wirtschaft & Finanzen",
        "education-sciences": "Bildung & Wissenschaft",
        "energy-technology": "Energie & Technologie",
        "environment-nature": "Umwelt & Natur",
        "freedom-of-speech": "Redefreiheit",
        "global-peace-nonviolence": "Globaler Frieden & Gewaltlosigkeit",
        "happiness-values": "Glück & Werte",
        "health-wellbeing": "Gesundheit & Wohlbefinden",
        "human-rights-justice": "Menschenrechte & Gerechtigkeit",
        "it-internet-data-privacy": "IT, Internet & Datenschutz",
        "just-for-fun": "Nur zum Spaß"
      }
    },
    "emotions-label": {
      "angry": "Verärgert",
      "cry": "Zum Weinen",
      "funny": "Lustig",
      "happy": "Glücklich",
      "surprised": "Erstaunt"
    },
    "filterALL": "Alle Beiträge anzeigen",
    "filterFollow": "Beiträge von Benutzern filtern, denen ich folge",
    "inappropriatePicture": "Dieses Bild kann für einige Menschen unangemessen sein.",
    "inappropriatePictureText": "Wann sollte mein Beitragsbild verschwommen sein?",
    "languageSelectLabel": "Sprache Deines Beitrags",
    "languageSelectText": "Sprache wählen",
    "newPost": "Erstelle einen neuen Beitrag",
    "success": "Gespeichert!",
    "teaserImage": {
      "cropperConfirm": "Bestätigen"
    },
    "title": "Titel"
  },
  "delete": {
    "cancel": "Abbrechen",
    "comment": {
      "message": "Bist Du sicher, dass Du den Kommentar „<b>{name}</b>“ löschen möchtest?",
      "success": "Kommentar erfolgreich gelöscht!",
      "title": "Lösche Kommentar",
      "type": "Kommentar"
    },
    "contribution": {
      "message": "Bist Du sicher, dass Du den Beitrag „<b>{name}</b>“ löschen möchtest?",
      "success": "Beitrag erfolgreich gelöscht!",
      "title": "Lösche Beitrag",
      "type": "Beitrag"
    },
    "submit": "Löschen"
  },
  "disable": {
    "cancel": "Abbrechen",
    "comment": {
      "message": "Bist Du sicher, dass Du den Kommentar „<b>{name}</b>“ deaktivieren möchtest?",
      "title": "Kommentar sperren",
      "type": "Kommentar"
    },
    "contribution": {
      "message": "Bist Du sicher, dass Du den Beitrag von „<b>{name}</b>“ deaktivieren möchtest?",
      "title": "Beitrag sperren",
      "type": "Beitrag"
    },
    "submit": "Deaktivieren",
    "success": "Erfolgreich deaktiviert",
    "user": {
      "message": "Bist Du sicher, dass Du den Nutzer „<b>{name}</b>“ sperren möchtest?",
      "title": "Nutzer sperren",
      "type": "Nutzer"
    }
  },
  "donations": {
    "amount-of-total": "{amount} von {total} € erreicht",
    "donate-now": "Jetzt spenden",
    "donations-for": "Spenden für"
  },
  "editor": {
    "embed": {
      "always_allow": "Einzubettende Inhalte von Drittanbietern immer erlauben (diese Einstellung ist jederzeit änderbar)",
      "data_privacy_info": "Deine Daten wurden noch nicht an Drittanbieter weitergegeben. Wenn Du dieses Video jetzt abspielst, registriert der folgende Anbieter wahrscheinlich Deine Nutzerdaten:",
      "data_privacy_warning": "Achte auf Deine Daten!",
      "play_now": "Jetzt ansehen"
    },
    "hashtag": {
      "addHashtag": "Neuer Hashtag",
      "addLetter": "Tippe einen Buchstaben",
      "noHashtagsFound": "Keine Hashtags gefunden"
    },
    "mention": {
      "noUsersFound": "Keine Benutzer gefunden"
    },
    "placeholder": "Schreib etwas Inspirierendes …"
  },
  "error-pages": {
    "403-default": "Kein Zugang zu dieser Seite",
    "404-default": "Diese Seite konnte nicht gefunden werden",
    "500-default": "Internal Server Error",
    "503-default": "Dienst steht nicht zur Verfügung",
    "back-to-index": "Zurück zur Startseite",
    "cannot-edit-post": "Dieser Beitrag kann nicht editiert werden",
    "default": "Ein Fehler ist aufgetreten",
    "post-not-found": "Dieser Beitrag konnte nicht gefunden werden",
    "profile-not-found": "Dieses Profil konnte nicht gefunden werden"
  },
  "filter-menu": {
    "clearSearch": "Suche löschen",
    "hashtag-search": "Suche nach #{hashtag}",
    "title": "Deine Filterblase"
  },
  "filter-posts": {
    "categories": {
      "all": "Alle",
      "header": "Themenkategorien"
    },
    "followers": {
      "label": "Benutzern, denen ich folge"
    },
    "general": {
      "header": "Filtern nach …"
    },
    "language": {
      "all": "Alle",
      "header": "Sprachen"
    }
  },
  "followButton": {
    "follow": "Folgen",
    "following": "Folge Ich"
  },
  "index": {
    "change-filter-settings": "Verändere die Filter-Einstellungen, um mehr Ergebnisse zu erhalten.",
    "no-results": "Keine Beiträge gefunden."
  },
  "login": {
    "copy": "Falls Du bereits ein Konto bei Human Connection hast, melde Dich bitte hier an.",
    "email": "Deine E-Mail",
    "failure": "Fehlerhafte E-Mail-Adresse oder Passwort.",
    "forgotPassword": "Passwort vergessen?",
    "hello": "Hallo",
    "login": "Anmelden",
    "logout": "Abmelden",
    "moreInfo": "Was ist Human Connection?",
    "moreInfoHint": "zur Präsentationsseite",
    "moreInfoURL": "https://human-connection.org",
    "no-account": "Du hast noch kein Benutzerkonto?",
    "password": "Dein Passwort",
    "register": "Benutzerkonto erstellen",
    "success": "Du bist eingeloggt!"
  },
  "maintenance": {
    "explanation": "Derzeit führen wir einige geplante Wartungsarbeiten durch, bitte versuche es später erneut.",
    "questions": "Bei Fragen oder Problemen erreichst Du uns per E-Mail an",
    "title": "Human Connection befindet sich in der Wartung"
  },
  "moderation": {
    "name": "Moderation",
    "reports": {
      "author": "Autor",
      "content": "Inhalt",
      "decideButton": "Bestätige",
      "decided": "Entschieden",
      "decideModal": {
        "cancel": "Abbruch",
        "Comment": {
          "disable": {
            "message": "Möchtest Du den Kommentar „<b>{name}</b>“ wirklich <b>gesperrt</b> lassen?",
            "title": "Sperre den Kommentar abschließend"
          },
          "enable": {
            "message": "Möchtest Du den Kommentar „<b>{name}</b>“ wirklich <b>entsperrt</b> lassen?",
            "title": "Entsperre den Kommentar abschließend"
          }
        },
        "Post": {
          "disable": {
            "message": "Möchtest Du den Beitrag „<b>{name}</b>“ wirklich <b>gesperrt</b> lassen?",
            "title": "Sperre den Beitrag abschließend"
          },
          "enable": {
            "message": "Möchtest Du den Beitrag „<b>{name}</b>“ wirklich <b>entsperrt</b> lassen?",
            "title": "Entsperre den Beitrag abschließend"
          }
        },
        "submit": "Bestätige Entscheidung",
        "User": {
          "disable": {
            "message": "Möchtest Du den Benutzer „<b>{name}</b>“ wirklich <b>gesperrt</b> lassen?",
            "title": "Sperre den Benutzer abschließend"
          },
          "enable": {
            "message": "Möchtest Du den Benutzer „<b>{name}</b>“ wirklich <b>entsperrt</b> lassen?",
            "title": "Entsperre den Benutzer abschließend"
          }
        }
      },
      "decision": "Entscheidung",
      "DecisionSuccess": "Erfolgreich entschieden!",
      "disabled": "Gesperrt",
      "disabledAt": "Gesperrt am",
      "disabledBy": "Gesperrt von",
      "empty": "Glückwunsch, es gibt nichts zu moderieren.",
      "enabled": "Entsperrt",
      "enabledAt": "Entsperrt am",
      "enabledBy": "Entsperrt von",
      "filterLabel": {
        "all": "Alle",
        "closed": "Abgeschlossen",
        "reviewed": "Bearbeitet",
        "unreviewed": "Nicht bearbeitet"
      },
      "moreDetails": "Details öffnen",
      "name": "Meldungen",
      "noDecision": "Keine Entscheidung!",
      "numberOfUsers": "{count} Nutzern",
      "previousDecision": "Vorherige Entscheidung:",
      "reasonCategory": "Kategorie",
      "reasonDescription": "Beschreibung",
      "reportedOn": "Datum",
      "status": "Aktueller Status",
      "submitter": "Gemeldet von"
    }
  },
  "notifications": {
    "comment": "Kommentar",
    "content": "Inhalt",
    "empty": "Bedaure, Du hast momentan keinerlei Benachrichtigungen.",
    "filterLabel": {
      "all": "Alle",
      "read": "Gelesen",
      "unread": "Ungelesen"
    },
    "pageLink": "Alle Benachrichtigungen",
    "post": "Beitrag",
    "reason": {
      "commented_on_post": "Hat Deinen Beitrag kommentiert …",
      "mentioned_in_comment": "Hat Dich in einem Kommentar erwähnt …",
      "mentioned_in_post": "Hat Dich in einem Beitrag erwähnt …"
    },
    "title": "Benachrichtigungen",
    "user": "Benutzer"
  },
  "post": {
    "comment": {
      "reply": "Antworten",
      "submit": "Kommentiere",
      "submitted": "Kommentar gesendet",
      "updated": "Änderungen gespeichert"
    },
    "edited": "bearbeitet",
    "menu": {
      "delete": "Beitrag löschen",
      "edit": "Beitrag bearbeiten",
      "pin": "Beitrag anheften",
      "pinnedSuccessfully": "Beitrag erfolgreich angeheftet!",
      "unpin": "Beitrag loslösen",
      "unpinnedSuccessfully": "Angehefteten Beitrag erfolgreich losgelöst!"
    },
    "moreInfo": {
      "description": "Hier findest Du weitere Infos zum Thema.",
      "name": "Mehr Info",
      "title": "Mehr Informationen",
      "titleOfCategoriesSection": "Kategorien",
      "titleOfHashtagsSection": "Hashtags",
      "titleOfRelatedContributionsSection": "Verwandte Beiträge"
    },
    "name": "Beitrag",
    "pinned": "Meldung",
    "takeAction": {
      "name": "Aktiv werden"
    }
  },
  "profile": {
    "commented": "Kommentiert",
    "follow": "Folgen",
    "followers": "Folgen",
    "following": "Folge Ich",
    "invites": {
      "description": "Zur Einladung die E-Mail-Adresse hier eintragen.",
      "emailPlaceholder": "E-Mail-Adresse für die Einladung",
      "title": "Lade jemanden zu Human Connection ein!"
    },
    "memberSince": "Mitglied seit",
    "name": "Mein Profil",
    "network": {
      "andMore": "und {number} weitere …",
      "followedBy": "wird gefolgt von:",
      "followedByNobody": "wird von niemandem gefolgt.",
      "following": "folgt:",
      "followingNobody": "folgt niemandem.",
      "title": "Netzwerk"
    },
    "shouted": "Empfohlen",
    "socialMedia": "Wo sonst finde ich",
    "userAnonym": "Anonymus"
  },
  "quotes": {
    "african": {
      "author": "Afrikanisches Sprichwort",
      "quote": "Viele kleine Leute an vielen kleinen Orten, die viele kleine Dinge tun, werden das Antlitz dieser Welt verändern."
    }
  },
  "release": {
    "cancel": "Abbrechen",
    "comment": {
      "error": "Den Kommentar hast Du schon gemeldet!",
      "message": "Bist Du sicher, dass Du den Kommentar „<b>{name}</b>“ freigeben möchtest?",
      "title": "Kommentar freigeben",
      "type": "Kommentar"
    },
    "contribution": {
      "error": "Den Beitrag hast Du schon gemeldet!",
      "message": "Bist Du sicher, dass Du den Beitrag „<b>{name}</b>“ freigeben möchtest?",
      "title": "Beitrag freigeben",
      "type": "Beitrag"
    },
    "submit": "freigeben",
    "success": "Erfolgreich freigegeben!",
    "user": {
      "error": "Den Benutzer hast Du schon gemeldet!",
      "message": "Bist Du sicher, dass Du den Nutzer „<b>{name}</b>“ freigeben möchtest?",
      "title": "Nutzer freigeben",
      "type": "Nutzer"
    }
  },
  "report": {
    "cancel": "Abbrechen",
    "comment": {
      "error": "Du hast den Kommentar bereits gemeldet!",
      "message": "Bist Du sicher, dass Du den Kommentar von „<b>{name}</b>“ melden möchtest?",
      "title": "Kommentar melden",
      "type": "Kommentar"
    },
    "contribution": {
      "error": "Du hast den Beitrag bereits gemeldet!",
      "message": "Bist Du sicher, dass Du den Beitrag „<b>{name}</b>“ melden möchtest?",
      "title": "Beitrag melden",
      "type": "Beitrag"
    },
    "reason": {
      "category": {
        "invalid": "Bitte wähle eine gültige Kategorie aus",
        "label": "Wähle eine Kategorie:",
        "options": {
          "advert_products_services_commercial": "Bewerben von Produkten und Dienstleistungen mit kommerzieller Absicht.",
          "criminal_behavior_violation_german_law": "Strafbares Verhalten bzw. Verstoß gegen deutsches Recht.",
          "discrimination_etc": "Diskriminierende Beiträge, Kommentare, Äußerungen oder Beleidigungen.",
          "doxing": "Das Veröffentlichen von personenbezogenen Daten anderer ohne deren Einverständnis oder das Androhen dessen („Doxing“).",
          "glorific_trivia_of_cruel_inhuman_acts": "Verherrlichung oder Verharmlosung grausamer oder unmenschlicher Gewalttätigkeiten.",
          "intentional_intimidation_stalking_persecution": "Absichtliche Einschüchterung, Stalking oder Verfolgung.",
          "other": "Andere …",
          "pornographic_content_links": "Das Senden oder Verlinken eindeutig pornografischen Materials."
        },
        "placeholder": "Kategorie …"
      },
      "description": {
        "label": "Bitte erkläre: Warum möchtest Du dies melden?",
        "placeholder": "Zusätzliche Information …"
      }
    },
    "submit": "Meldung senden",
    "success": "Vielen Dank für diese Meldung!",
    "user": {
      "error": "Du hast den Benutzer bereits gemeldet!",
      "message": "Bist Du sicher, dass Du den Nutzer „<b>{name}</b>“ melden möchtest?",
      "title": "Nutzer melden",
      "type": "Nutzer"
    }
  },
  "search": {
    "failed": "Nichts gefunden",
    "heading": {
      "Post": "Beiträge",
      "User": "Benutzer"
    },
    "hint": "Wonach suchst Du?",
    "placeholder": "Suchen"
  },
  "settings": {
    "blocked-users": {
      "block": "Nutzer blockieren",
      "columns": {
        "name": "Name",
        "slug": "Alias",
        "unblock": "Entsperren"
      },
      "empty": "Bislang hast Du niemanden blockiert.",
      "explanation": {
        "closing": "Das sollte fürs Erste genügen, damit blockierte Benutzer Dich nicht mehr länger belästigen können.",
        "commenting-disabled": "Du kannst den Beitrag derzeit nicht kommentieren.",
        "commenting-explanation": "Dafür kann es mehrere Gründe geben, bitte schau in unsere ",
        "intro": "Wenn ein anderer Benutzer durch Dich blockiert wurde, dann passiert Folgendes:",
        "notifications": "Von Dir blockierte Benutzer werden keine Benachrichtigungen mehr erhalten, falls sie in Deinen Beiträgen erwähnt werden.",
        "their-perspective": "Umgekehrt das gleiche: Die blockierte Person bekommt auch in ihren Benachrichtigungen Deine Beiträge nicht mehr zu sehen.",
        "your-perspective": "In Deinen Benachrichtigungen tauchen keine Beiträge der blockierten Person mehr auf."
      },
      "how-to": "Du kannst andere Benutzer auf deren Profilseite über das Inhaltsmenü blockieren.",
      "name": "Blockierte Benutzer",
      "unblock": "Blockierten Nutzer freigeben",
      "unblocked": "{name} ist wieder entsperrt"
    },
    "data": {
      "labelBio": "Über Dich",
      "labelCity": "Deine Stadt oder Region",
      "labelName": "Dein Name",
      "labelSlug": "Dein eindeutiger Benutzername",
      "name": "Deine Daten",
      "namePlaceholder": "Petra Lustig",
      "success": "Deine Daten wurden erfolgreich aktualisiert!"
    },
    "deleteUserAccount": {
<<<<<<< HEAD
      "accountDescription": "Sei dir bewusst, dass deine Beiträge und Kommentare für unsere Community wichtig sind. Wenn du sie trotzdem löschen möchtest, musst du sie unten markieren.",
      "accountWarning": "Dein Konto, deine Beiträge oder Kommentare kannst du nach dem Löschen WEDER VERWALTEN NOCH WIEDERHERSTELLEN!",
=======
      "accountDescription": "Sei Dir bewusst, dass Deine Beiträge und Kommentare für unsere Community wichtig sind. Wenn Du sie trotzdem löschen möchtest, musst Du sie unten markieren.",
      "accountWarning": "Dein Konto, Deine Beiträge oder Kommentare kannst Du nach dem Löschen <b>WEDER VERWALTEN NOCH WIEDERHERSTELLEN!</b>",
>>>>>>> 0fdddddf
      "commentedCount": "Meine {count} Kommentare löschen",
      "contributionsCount": "Meine {count} Beiträge löschen",
      "name": "Benutzerkonto löschen",
      "pleaseConfirm": "Zerstörerische Aktion! Gib „{confirm}“ ein, um zu bestätigen.",
      "success": "Konto erfolgreich gelöscht!"
    },
    "download": {
      "name": "Daten herunterladen"
    },
    "email": {
      "change-successful": "Deine E-Mail-Adresse wurde erfolgreich geändert.",
      "labelEmail": "E-Mail-Adresse ändern",
      "labelNewEmail": "Neue E-Mail-Adresse",
      "labelNonce": "Bestätigungscode eingeben",
      "name": "Deine E-Mail",
      "submitted": "Eine E-Mail zur Bestätigung Deiner Adresse wurde an <b>{email}</b> gesendet.",
      "success": "Eine neue E-Mail-Adresse wurde registriert.",
      "validation": {
        "same-email": "Das ist Deine aktuelle E-Mail-Adresse"
      },
      "verification-error": {
        "explanation": "Das kann verschiedene Ursachen haben:",
        "message": "Deine E-Mail-Adresse konnte nicht verifiziert werden.",
        "reason": {
          "invalid-nonce": "Ist der Bestätigungscode falsch?",
          "no-email-request": "Bist Du Dir sicher, dass Du eine Änderung Deiner E-Mail-Adresse angefragt hattest?"
        },
        "support": "Wenn das Problem weiterhin besteht, kontaktiere uns gerne per E-Mail an"
      }
    },
    "embeds": {
      "info-description": "Hier ist die Liste der Drittanbieter, deren Inhalte, z.B. in Form eingebetteter Videos, mittels Drittanbieter-Programmcode angezeigt werden kann:",
      "name": "Drittanbieter",
      "status": {
        "change": {
          "allow": "Na klar",
          "deny": "Lieber nicht",
          "question": "Soll einzubettender Programmcode der Drittanbieter Dir immer zur Anzeige gebracht werden?"
        },
        "description": "Als Grundeinstellung wird Dir der einzubettende Code der Drittanbieter",
        "disabled": {
          "off": "zunächst nicht angezeigt",
          "on": "sofort angezeigt"
        }
      }
    },
    "invites": {
      "name": "Einladungen"
    },
    "languages": {
      "name": "Sprachen"
    },
    "muted-users": {
      "columns": {
        "name": "Name",
        "slug": "Alias",
        "unmute": "Entsperren"
      },
      "empty": "Bislang hast du niemanden stummgeschaltet.",
      "explanation": {
        "intro": "Wenn ein anderer Benutzer von dir stummgeschaltet wurde, dann passiert folgendes:",
        "search": "Die Beiträge von stummgeschalteten Personen verschwinden aus deinen Suchergebnissen.",
        "your-perspective": "In deiner Beitragsübersicht tauchen keine Beiträge der stummgeschalteten Person mehr auf."
      },
      "how-to": "Du kannst andere Benutzer auf deren Profilseite über das Inhaltsmenü stummschalten.",
      "mute": "Stumm schalten",
      "name": "Stummgeschaltete Benutzer",
      "unmute": "Stummschaltung aufheben",
      "unmuted": "{name} ist nicht mehr stummgeschaltet"
    },
    "name": "Einstellungen",
    "organizations": {
      "name": "Meine Organisationen"
    },
    "privacy": {
      "make-shouts-public": "Teile von mir empfohlene Artikel öffentlich auf meinem Profil",
      "name": "Privatsphäre",
      "success-update": "Privatsphäre-Einstellungen gespeichert"
    },
    "security": {
      "change-password": {
        "button": "Passwort ändern",
        "label-new-password": "Dein neues Passwort",
        "label-new-password-confirm": "Bestätige Dein neues Passwort",
        "label-old-password": "Dein altes Passwort",
        "message-new-password-confirm-required": "Bestätige Dein neues Passwort",
        "message-new-password-missmatch": "Gib dasselbe Passwort nochmals ein",
        "message-new-password-required": "Gib ein neues Passwort ein",
        "message-old-password-required": "Gib Dein altes Passwort ein",
        "passwordSecurity": "Passwortsicherheit",
        "passwordStrength0": "Sehr unsicheres Passwort",
        "passwordStrength1": "Unsicheres Passwort",
        "passwordStrength2": "Mittelmäßiges Passwort",
        "passwordStrength3": "Sicheres Passwort",
        "passwordStrength4": "Sehr sicheres Passwort",
        "success": "Passwort erfolgreich geändert!"
      },
      "name": "Sicherheit"
    },
    "social-media": {
      "name": "Soziale Netzwerke",
      "placeholder": "Deine Webadresse des Sozialen Netzwerkes",
      "requireUnique": "Dieser Link existiert bereits",
      "submit": "Link hinzufügen",
      "successAdd": "Soziales Netzwerk hinzugefügt. Profil wurde aktualisiert!",
      "successDelete": "Soziales Netzwerk entfernt. Profil wurde aktualisiert!"
    },
    "validation": {
      "slug": {
        "alreadyTaken": "Dieser Benutzername ist schon vergeben.",
        "regex": "Es sind nur Kleinbuchstaben, Zahlen, Unterstriche oder Bindestriche erlaubt."
      }
    }
  },
  "shoutButton": {
    "shouted": "empfohlen"
  },
  "site": {
    "back-to-login": "Zurück zur Anmeldung",
    "bank": "Bankverbindung",
    "code-of-conduct": "Verhaltenscodex",
    "contact": "Kontakt",
    "data-privacy": "Datenschutz",
    "director": "Geschäftsführer",
    "error-occurred": "Ein Fehler ist aufgetreten.",
    "faq": "FAQ",
    "germany": "Deutschland",
    "imprint": "Impressum",
    "made": "Mit &#10084; gemacht",
    "register": "Registernummer",
    "responsible": "Verantwortlich für Inhalte dieser Seite (§ 55 Abs. 2 RStV)",
    "taxident": "Umsatzsteuer-Identifikationsnummer gemäß § 27 a Umsatzsteuergesetz (Deutschland)",
    "termsAndConditions": "Nutzungsbedingungen",
    "thanks": "Danke!",
    "tribunal": "Registergericht"
  },
  "store": {
    "posts": {
      "orderBy": {
        "newest": {
          "label": "Neueste"
        },
        "oldest": {
          "label": "Älteste"
        }
      }
    }
  },
  "termsAndConditions": {
    "addition": {
      "description": "<a href=\"https://human-connection.org/veranstaltungen/\" target=\"_blank\" > https://human-connection.org/veranstaltungen/ </a>",
      "title": "Zusätzlich veranstalten wir regelmäßig Ereignisse, wo Du auch Eindrücke teilen und Fragen stellen kannst. Du findest eine aktuelle Übersicht hier:"
    },
    "agree": "Ich stimme zu!",
    "code-of-conduct": {
      "description": "Unser Verhaltenskodex dient als Leitfaden für das persönliche Auftreten und den Umgang miteinander. Wer als Nutzer im Human Connection-Netzwerk aktiv ist, Beiträge verfasst, kommentiert oder mit anderen Nutzern, auch außerhalb des Netzwerkes, Kontakt aufnimmt, erkennt diese Verhaltensregeln als verbindlich an. <a href=\"https://alpha.human-connection.org/code-of-conduct\" target=\"_blank\">https://alpha.human-connection.org/code-of-conduct</a>",
      "title": "Verhaltenscodex"
    },
    "errors-and-feedback": {
      "description": "Wir sind sehr bemüht, unser Netzwerk und unsere Daten sicher und abrufbar zu erhalten. Jede neue Version der Software durchläuft sowohl automatisierte als auch manuelle Tests. Es können jedoch unvorhergesehene Fehler auftreten. Deshalb sind wir dankbar für jeden gemeldeten Fehler. Du kannst gerne jeden von Dir entdeckten Fehler dem Support/der Hilfe-Assistenz mitteilen: support@human-connection.org",
      "title": "Fehler und Rückmeldungen"
    },
    "help-and-questions": {
      "description": "Für Hilfe und Fragen haben wir Dir eine umfassende Sammlung an häufig gestellten Fragen und Antworten (FAQ) zusammengestellt; Du findest diese auf <a href=\"https://support.human-connection.org/kb/\" target=\"_blank\" > support.human-connection.org/kb/ </a>",
      "title": "Hilfe und Fragen"
    },
    "moderation": {
      "description": "Bis unsere finanziellen Möglichkeiten uns erlauben, das Community-Moderationssystem zu implementieren, moderieren wir mit einem vereinfachten System und eigenen bzw. ggf. ehrenamtlichen Mitarbeitern. Wir schulen diese Moderatoren und aus diesem Grund treffen auch nur diese entsprechende Entscheidungen. Diese Moderatoren führen Ihre Tätigkeit anonym aus. Du kannst uns Beiträge, Kommentare und auch Nutzer melden (wenn diese zum Beispiel in ihrem Profil Angaben machen oder Bilder haben, die diese Nutzungsbedingungen verletzen). Wenn Du uns etwas meldest, kannst Du einen Meldegrund angeben und noch eine kurze Erläuterung mitgeben. Wir schauen uns dann das Gemeldete an und sanktionieren ggf., z.B. indem wir Beiträge, Kommentare oder Nutzer sperren. Du und auch der Betroffene erhält derzeitig von uns leider noch keine Rückmeldung, das ist aber in Planung. Unabhängig davon behalten wir uns prinzipiell Sanktionen vor aus Gründen, die unter Umständen nicht oder noch nicht in unserem Verhaltenscodex oder diesen Nutzungsbedingungen aufgeführt sind.",
      "title": "Moderation"
    },
    "newTermsAndConditions": "Neue Nutzungsbedingungen",
    "no-commercial-use": {
      "description": "Die Nutzung des Human Connection Netzwerkes ist nicht gestattet für kommerzielle Nutzung. Darunter fällt unter anderem das Bewerben von Produkten mit kommerzieller Absicht, das Einstellen von Affiliate-Links (Geschäftspartner-Links), direkter Aufruf zu Spenden oder finanzieller Unterstützung für Zwecke, die steuerlich nicht als gemeinnützig anerkannt sind.",
      "title": "Keine kommerzielle Nutzung"
    },
    "privacy-statement": {
      "description": "Unser Netzwerk ist ein soziales Wissens- und Aktionsnetzwerk. Daher ist es uns besonders wichtig, dass möglichst viele Inhalte öffentlich zugänglich sind. Im Laufe der Entwicklung unseres Netzwerkes wird es mehr und mehr die Möglichkeit geben, über die Sichtbarkeit der selbst angegebenen bzw. persönlichen Daten zu entscheiden. Über diese neuen Funktionen werden wir Euch informieren. Ansonsten gilt, dass Du immer darüber nachdenken solltest, welche persönlichen Daten Du über Dich (oder andere) preisgibst. Dies gilt insbesondere für Inhalte von Beiträgen und Kommentaren, da diese einen weitgehend öffentlichen Charakter haben. Später wird es Möglichkeiten geben, die Sichtbarkeit Deines Profils einzuschränken. Teil der Nutzungsbedingungen ist unsere Datenschutzerklärung, die Dich über die einzelnen Datenverarbeitungen in unserem Netzwerk informiert: <a href=\"https://human-connection.org/datenschutz/#netzwerk\" target=\"_blank\">https://human-connection.org/datenschutz/#netzwerk</a> bzw. <a href=\"https://human-connection.org/datenschutz/\" target=\"_blank\">https://human-connection.org/datenschutz/</a>. Unsere Datenschutzerklärung ist an die Gesetzeslage und die Charakteristika unseres Netzwerks angepasst und gilt immer in der aktuellsten Version.",
      "title": "Datenschutz"
    },
    "terms-of-service": {
      "description": "Die folgenden Nutzungsbedingungen sind Basis für die Nutzung unseres Netzwerkes. Beim Registrieren musst Du sie anerkennen und wir werden Dich auch später über ggf. stattfindende Änderungen informieren. Das Human Connection Netzwerk wird in Deutschland betrieben und unterliegt daher deutschem Recht. Gerichtsstand ist Kirchheim / Teck. Zu Details schau in unser Impressum: <a href=\"https://human-connection.org/impressum/\" target=\"_blank\" >https://human-connection.org/impressum/</a>",
      "title": "Nutzungsbedingungen"
    },
    "termsAndConditionsConfirmed": "Ich habe die <a href=\"/terms-and-conditions\" target=\"_blank\">Nutzungsbedingungen</a> durchgelesen und stimme ihnen zu.",
    "termsAndConditionsNewConfirm": "Ich habe die neuen Nutzungsbedingungen durchgelesen und stimme zu.",
    "termsAndConditionsNewConfirmText": "Bitte lies Dir die neuen Nutzungsbedingungen jetzt durch!",
    "use-and-license": {
      "description": "Sind Inhalte, die Du bei uns einstellst, durch Rechte am geistigen Eigentum geschützt, erteilst Du uns eine nicht-exklusive, übertragbare, unterlizenzierbare und weltweite Lizenz für die Nutzung dieser Inhalte für die Bereitstellung in unserem Netzwerk. Diese Lizenz endet, sobald Du Deine Inhalte oder Deinen ganzen Account löscht. Bedenke, dass andere Deine Inhalte weiter teilen können und wir diese nicht löschen können.",
      "title": "Nutzung und Lizenz"
    }
  },
  "user": {
    "avatar": {
      "submitted": "Erfolgreich hochgeladen!"
    }
  }
}<|MERGE_RESOLUTION|>--- conflicted
+++ resolved
@@ -637,13 +637,8 @@
       "success": "Deine Daten wurden erfolgreich aktualisiert!"
     },
     "deleteUserAccount": {
-<<<<<<< HEAD
       "accountDescription": "Sei dir bewusst, dass deine Beiträge und Kommentare für unsere Community wichtig sind. Wenn du sie trotzdem löschen möchtest, musst du sie unten markieren.",
       "accountWarning": "Dein Konto, deine Beiträge oder Kommentare kannst du nach dem Löschen WEDER VERWALTEN NOCH WIEDERHERSTELLEN!",
-=======
-      "accountDescription": "Sei Dir bewusst, dass Deine Beiträge und Kommentare für unsere Community wichtig sind. Wenn Du sie trotzdem löschen möchtest, musst Du sie unten markieren.",
-      "accountWarning": "Dein Konto, Deine Beiträge oder Kommentare kannst Du nach dem Löschen <b>WEDER VERWALTEN NOCH WIEDERHERSTELLEN!</b>",
->>>>>>> 0fdddddf
       "commentedCount": "Meine {count} Kommentare löschen",
       "contributionsCount": "Meine {count} Beiträge löschen",
       "name": "Benutzerkonto löschen",
