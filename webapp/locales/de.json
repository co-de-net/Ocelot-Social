{
  "actions": {
    "cancel": "Abbrechen",
    "create": "Erstellen",
    "delete": "Löschen",
    "edit": "Bearbeiten",
    "loading": "wird geladen",
    "loadMore": "mehr laden",
    "save": "Speichern"
  },
  "admin": {
    "categories": {
      "categoryName": "Name",
      "name": "Themen",
      "postCount": "Beiträge"
    },
    "dashboard": {
      "comments": "Kommentare",
      "follows": "Folgen",
      "invites": "Einladungen",
      "name": "Startzentrale",
      "notifications": "Benachrichtigungen",
      "organizations": "Organisationen",
      "posts": "Beiträge",
      "projects": "Projekte",
      "shouts": "Empfehlungen",
      "users": "Benutzer"
    },
    "donations": {
      "goal": "Monatlich benötigte Spenden",
      "name": "Spendeninfo",
      "progress": "Bereits gesammelte Spenden",
      "showDonationsCheckboxLabel": "Spendenfortschritt anzeigen",
      "successfulUpdate": "Spenden-Info erfolgreich aktualisiert!"
    },
    "hashtags": {
      "name": "Hashtags",
      "nameOfHashtag": "Name",
      "number": "Nr.",
      "tagCount": "Beiträge",
      "tagCountUnique": "Benutzer"
    },
    "invites": {
      "description": "Einladungen sind eine wunderbare Möglichkeit, Deine Freunde in Deinem Netzwerk zu haben …",
      "name": "Benutzer einladen",
      "title": "Leute einladen"
    },
    "name": "Systemverwaltung",
    "notifications": {
      "name": "Benachrichtigungen"
    },
    "organizations": {
      "name": "Organisationen"
    },
    "pages": {
      "name": "Seiten"
    },
    "settings": {
      "name": "Einstellungen"
    },
    "users": {
      "empty": "Keine Benutzer gefunden",
      "form": {
        "placeholder": "E-Mail, Name oder Beschreibung"
      },
      "name": "Benutzer",
      "roleChanged": "Rolle erfolgreich geändert!",
      "table": {
        "columns": {
          "createdAt": "Erstellt am",
          "email": "E-Mail",
          "name": "Name",
          "number": "Nr.",
          "role": "Rolle",
          "slug": "Alias"
        }
      }
    }
  },
  "client-only": {
    "loading": "Lade …"
  },
  "code-of-conduct": {
    "subheader": "für das Soziale Netzwerk von {ORGANIZATION_NAME}"
  },
  "comment": {
    "content": {
      "unavailable-placeholder": "… dieser Kommentar ist nicht mehr verfügbar"
    },
    "edited": "bearbeitet",
    "menu": {
      "delete": "Kommentar löschen",
      "edit": "Kommentar bearbeiten"
    },
    "show": {
      "less": "weniger anzeigen",
      "more": "mehr anzeigen"
    }
  },
  "common": {
    "category": "Thema ::: Themen",
    "comment": "Kommentar ::: Kommentare",
    "letsTalk": "Miteinander reden",
    "loading": "wird geladen",
    "loadMore": "mehr laden",
    "name": "Name",
    "organization": "Organisation ::: Organisationen",
    "post": "Beitrag ::: Beiträge",
    "project": "Projekt ::: Projekte",
    "reportContent": "Melden",
    "shout": "Empfehlung ::: Empfehlungen",
    "tag": "Schlagwort ::: Schlagwörter",
    "takeAction": "Aktiv werden",
    "user": "Benutzer ::: Benutzer",
    "validations": {
      "categories": "es müssen eine bis drei Themen ausgewählt werden",
      "email": "muss eine gültige E-Mail-Adresse sein",
      "url": "muss eine gültige URL sein"
    },
    "versus": "Versus"
  },
  "components": {
    "password-reset": {
      "change-password": {
        "error": "Passwort Änderung fehlgeschlagen. Möglicherweise falscher Sicherheitscode?",
        "help": "Falls Probleme auftreten, schreib uns gerne eine Mail an:",
        "success": "Änderung des Passworts war erfolgreich!"
      },
      "request": {
        "form": {
          "description": "Eine E-Mail zum Zurücksetzen des Passworts wird an die angegebene Adresse geschickt.",
          "submit": "E-Mail anfordern",
          "submitted": "Eine E-Mail mit weiteren Hinweisen wurde verschickt an <b>{email}</b>"
        },
        "title": "Passwort zurücksetzen"
      }
    },
    "registration": {
      "create-user-account": {
        "buttonTitle": "Erstellen",
        "error": "Es konnte kein Benutzerkonto erstellt werden!",
        "help": "Vielleicht war der Bestätigungscode falsch oder abgelaufen? Wenn das Problem weiterhin besteht, schicke uns gerne eine E-Mail an:",
        "recieveCommunicationAsEmailsEtcConfirmed": "Ich stimme auch dem Erhalt von E-Mails und anderen Formen der Kommunikation (z.B. Push-Benachrichtigungen) zu.",
        "success": "Dein Benutzerkonto wurde erstellt!",
        "termsAndCondsEtcConfirmed": "Ich habe folgendes gelesen, verstanden und stimme zu:",
        "title": "Benutzerkonto anlegen"
      },
      "email": {
        "buttonTitle": {
          "resend": "Erneut senden",
          "send": "Sende E-Mail",
          "skipResend": "Nicht senden"
        },
        "form": {
          "sendEmailAgain": "E-Mail erneut senden",
          "success": "Verifikations-E-Mail gesendet an <b>{email}</b>!"
        },
        "title": "E-Mail"
      },
      "email-display": {
        "warningFormat": "⚠️ E-Mail hat ein ungültiges Format!",
        "warningUndef": "⚠️ Keine E-Mail definiert!",
        "yourEmail": "Deine E-Mail-Adresse:"
      },
      "email-nonce": {
        "buttonTitle": "Bestätigen",
        "form": {
          "description": "Öffne Dein E-Mail Postfach und gib den Code ein, den wir geschickt haben.",
          "next": "Weiter",
          "nonce": "E-Mail-Code: 32143",
          "validations": {
            "error": "Ungültiger Bestätigungs-Code <b>{nonce}</b> für E-Mail <b>{email}</b>!",
            "length": "muss genau {nonceLength} Buchstaben lang sein",
            "success": "Gültiger Bestätigungs-Code <b>{nonce}</b> für E-Mail <b>{email}</b>!"
          }
        },
        "title": "E-Mail Bestätigung"
      },
      "invite-code": {
        "buttonTitle": "Weiter",
        "form": {
          "description": "Gib den Einladungs-Code ein, den du bekommen hast.",
          "invite-code": "Einladungs-Code: ACJERB",
          "next": "Weiter",
          "validations": {
            "error": "Ungültiger Einladungs-Code <b>{inviteCode}</b>!",
            "length": "muss genau {inviteCodeLength} Buchstaben lang sein",
            "success": "Gültiger Einladungs-Code <b>{inviteCode}</b>!"
          }
        }
      },
      "no-public-registrstion": {
        "title": "Keine öffentliche Registrierung möglich"
      },
      "signup": {
        "form": {
          "data-privacy": "Ich habe die Datenschutzerklärung gelesen und verstanden.",
          "description": "Um loszulegen, kannst Du Dich hier kostenfrei registrieren:",
          "errors": {
            "email-exists": "Es gibt schon ein Benutzerkonto mit dieser E-Mail-Adresse!"
          },
          "submit": "Konto erstellen",
          "success": "Eine E-Mail mit einem Link zum Abschließen Deiner Registrierung wurde an <b>{email}</b> geschickt",
          "terms-and-condition": "Ich stimme den <a href=\"/terms-and-conditions\" target=\"_blank\"><ds-text bold color=\"primary\">Nutzungsbedingungen</ds-text></a> zu."
        },
        "title": "Mach mit bei {APPLICATION_NAME}!",
        "unavailable": "Leider ist die öffentliche Registrierung von Benutzerkonten auf diesem Server derzeit nicht möglich."
      }
    }
  },
  "contribution": {
    "amount-clicks": "{amount} clicks",
    "amount-comments": "{amount} comments",
    "amount-shouts": "{amount} recommendations",
    "amount-views": "{amount} views",
    "categories": {
      "infoSelectedNoOfMaxCategories": "{chosen} von {max} Themen ausgewählt"
    },
    "category": {
      "name": {
        "body-and-excercise": "Körper & Bewegung",
        "children": "Kinder",
        "culture": "Kultur",
        "economy": "Wirtschaft",
        "energy": "Energie",
        "finance": "Finanzen",
        "health": "Gesundheit",
        "home": "Wohnen",
        "it-and-media": "IT & Medien",
        "law": "Recht",
        "miscellaneous": "Sonstiges",
        "mobility": "Mobilität",
        "nature": "Natur",
        "networking": "Vernetzung",
        "peace": "Frieden",
        "politics": "Politik",
        "psyche": "Psyche",
        "science": "Wissenschaft",
        "spirituality": "Spiritualität"
      }
    },
    "emotions-label": {
      "angry": "Verärgert",
      "cry": "Zum Weinen",
      "funny": "Lustig",
      "happy": "Glücklich",
      "surprised": "Erstaunt"
    },
    "filterALL": "Alle Beiträge anzeigen",
    "filterFollow": "Beiträge von Benutzern filtern, denen ich folge",
    "inappropriatePicture": "Dieses Bild kann für einige Menschen unangemessen sein.",
    "languageSelectLabel": "Sprache Deines Beitrags",
    "languageSelectText": "Sprache wählen",
    "newPost": "Erstelle einen neuen Beitrag",
    "success": "Gespeichert!",
    "teaserImage": {
      "cropImage": "Bild zuschneiden",
      "cropperConfirm": "Bestätigen",
      "errors": {
        "aspect-ratio-too-small": "Dieses Bild ist zu hoch.",
        "unSupported-file-format": "Bitte lade ein Bild in den folgenden Formaten hoch: JPG, JPEG, PNG or GIF!"
      },
      "supportedFormats": "Füge ein Bild im Dateiformat JPG, PNG oder GIF ein"
    },
    "title": "Titel"
  },
  "delete": {
    "cancel": "Abbrechen",
    "comment": {
      "message": "Bist Du sicher, dass Du den Kommentar „<b>{name}</b>“ löschen möchtest?",
      "success": "Kommentar erfolgreich gelöscht!",
      "title": "Lösche Kommentar",
      "type": "Kommentar"
    },
    "contribution": {
      "message": "Bist Du sicher, dass Du den Beitrag „<b>{name}</b>“ löschen möchtest?",
      "success": "Beitrag erfolgreich gelöscht!",
      "title": "Lösche Beitrag",
      "type": "Beitrag"
    },
    "submit": "Löschen"
  },
  "disable": {
    "cancel": "Abbrechen",
    "comment": {
      "message": "Bist Du sicher, dass Du den Kommentar „<b>{name}</b>“ deaktivieren möchtest?",
      "title": "Kommentar sperren",
      "type": "Kommentar"
    },
    "contribution": {
      "message": "Bist Du sicher, dass Du den Beitrag von „<b>{name}</b>“ deaktivieren möchtest?",
      "title": "Beitrag sperren",
      "type": "Beitrag"
    },
    "submit": "Deaktivieren",
    "success": "Erfolgreich deaktiviert",
    "user": {
      "message": "Bist Du sicher, dass Du den Nutzer „<b>{name}</b>“ sperren möchtest?",
      "title": "Nutzer sperren",
      "type": "Nutzer"
    }
  },
  "donations": {
    "amount-of-total": "{amount} von {total} € erreicht",
    "donate-now": "Jetzt spenden"
  },
  "editor": {
    "embed": {
      "always_allow": "Einzubettende Inhalte von Drittanbietern immer erlauben (diese Einstellung ist jederzeit änderbar)",
      "data_privacy_info": "Deine Daten wurden noch nicht an Drittanbieter weitergegeben. Wenn Du diesen Inhalt jetzt abspielst, registriert der folgende Anbieter wahrscheinlich Deine Nutzerdaten:",
      "data_privacy_warning": "Achte auf Deine Daten!",
      "play_now": "Jetzt ansehen"
    },
    "hashtag": {
      "addHashtag": "Neuer Hashtag",
      "addLetter": "Tippe einen Buchstaben",
      "noHashtagsFound": "Keine Hashtags gefunden"
    },
    "legend": {
      "bold": "Fett",
      "heading3": "Überschrift 3",
      "heading4": "Überschrift 4",
      "italic": "Kursiv",
      "legendTitle": "Tastaturkürzel und Markdown-Code",
      "link": "Verlinkung",
      "orderedList": "Geordnete Liste",
      "paragraph": "Absatz",
      "quote": "Zitat",
      "ruler": "Linie",
      "underline": "Unterstrichen",
      "unorderedList": "Ungeordnete Liste"
    },
    "mention": {
      "noUsersFound": "Keine Benutzer gefunden"
    },
    "placeholder": "Schreib etwas Inspirierendes …"
  },
  "error-pages": {
    "403-default": "Kein Zugang zu dieser Seite!",
    "404-default": "Diese Seite konnte nicht gefunden werden!",
    "500-default": "Internal Server Error!",
    "503-default": "Dienst steht nicht zur Verfügung!",
    "back-to-index": "Zurück zur Startseite!",
    "cannot-edit-post": "Dieser Beitrag kann nicht editiert werden!",
    "default": "Ein Fehler ist aufgetreten!",
    "group-not-found": "Dieses Gruppenprofil konnte nicht gefunden werden!",
    "post-not-found": "Dieser Beitrag konnte nicht gefunden werden!",
    "profile-not-found": "Dieses Profil konnte nicht gefunden werden!"
  },
  "filter-menu": {
    "all": "Alle",
    "categories": "Themen",
    "emotions": "Emotionen",
    "filter-by": "Filtern nach ...",
    "following": "Benutzern, denen ich folge",
    "languages": "Sprachen",
    "order": {
      "newest": {
        "hint": "Sortiere die Neuesten nach vorn",
        "label": "Neueste zuerst"
      },
      "oldest": {
        "hint": "Sortiere die Ältesten nach vorn",
        "label": "Älteste zuerst"
      }
    },
    "order-by": "Sortieren nach ...",
    "save": {
      "error": "Themen konnten nicht gespeichert werden!",
      "success": "Themen gespeichert!"
    }
  },
  "followButton": {
    "follow": "Folgen",
    "following": "Folge Ich"
  },
  "group": {
<<<<<<< HEAD
    "actionRadii": {
      "continental": "Kontinentale Gruppe",
      "global": "Globale Gruppe",
      "interplanetary": "Interplanetare Gruppe",
      "national": "Nationale Gruppe",
      "regional": "Regionale Gruppe"
    },
    "actionRadius": "Aktionsradius",
    "foundation": "Gründung",
    "goal": "Ziel der Gruppe",
    "joinLeaveButton": {
      "iAmMember": "Bin Mitglied",
      "join": "Beitreten"
    },
    "leaveModal": {
      "confirmButton": "Verlassen",
      "message": "Eine Gruppe zu verlassen ist möglicherweise nicht rückgängig zu machen!<br>Gruppe <b>„{name}“</b> verlassen!",
      "title": "Möchtest du wirklich die Gruppe verlassen?"
    },
    "membersCount": "Mitglieder",
    "membersListTitle": "Gruppenmitglieder",
    "role": "Deine Rolle in der Gruppe",
    "roles": {
      "admin": "Administrator",
      "owner": "Inhaber",
      "pending": "Ausstehendes Mitglied",
      "usual": "Einfaches Mitglied"
    },
    "type": "Gruppentyp",
    "types": {
      "closed": "Geschlossene Gruppe",
      "hidden": "Versteckte Gruppe",
      "public": "Öffentliche Gruppe"
    }
=======
    "group-created": "Die Gruppe wurde angelegt!",
    "group-updated": "Die Gruppendaten wurden geändert!",
    "newGroup": "Erstelle eine neue Gruppe",
    "save": "Neue Gruppe anlegen",
    "update": "Änderung speichern"
>>>>>>> 7bb3a05b
  },
  "hashtags-filter": {
    "clearSearch": "Suche löschen",
    "hashtag-search": "Suche nach #{hashtag}",
    "title": "Deine Filterblase"
  },
  "index": {
    "change-filter-settings": "Verändere die Filter-Einstellungen, um mehr Ergebnisse zu erhalten.",
    "no-results": "Keine Beiträge gefunden."
  },
  "invite-codes": {
    "copy-code": "Code:",
    "copy-success": "Einladungscode erfolgreich in die Zwischenablage kopiert",
    "not-available": "Du hast keinen Einladungscode zur Verfügung!",
    "your-code": "Kopiere deinen Einladungscode in die Ablage:"
  },
  "login": {
    "email": "Deine E-Mail",
    "failure": "Fehlerhafte E-Mail-Adresse oder Passwort.",
    "forgotPassword": "Passwort vergessen?",
    "hello": "Hallo",
    "login": "Anmelden",
    "logout": "Abmelden",
    "moreInfo": "Was ist {APPLICATION_NAME}?",
    "moreInfoHint": "zur Präsentationsseite",
    "no-account": "Du hast noch kein Benutzerkonto?",
    "no-cookie": "Es kann kein Cookie angelegt werden. Du must Cookies akzeptieren.",
    "password": "Dein Passwort",
    "register": "Benutzerkonto erstellen",
    "success": "Du bist eingeloggt!"
  },
  "maintenance": {
    "explanation": "Derzeit führen wir einige geplante Wartungsarbeiten durch, bitte versuche es später erneut.",
    "questions": "Bei Fragen oder Problemen erreichst Du uns per E-Mail an",
    "title": "{APPLICATION_NAME} befindet sich in der Wartung"
  },
  "modals": {
    "deleteUser": {
      "created": "Erstellt"
    }
  },
  "moderation": {
    "name": "Moderation",
    "reports": {
      "author": "Autor",
      "content": "Inhalt",
      "decideButton": "Bestätige",
      "decided": "Entschieden",
      "decideModal": {
        "cancel": "Abbruch",
        "Comment": {
          "disable": {
            "message": "Möchtest Du den Kommentar „<b>{name}</b>“ wirklich <b>gesperrt</b> lassen?",
            "title": "Sperre den Kommentar abschließend"
          },
          "enable": {
            "message": "Möchtest Du den Kommentar „<b>{name}</b>“ wirklich <b>entsperrt</b> lassen?",
            "title": "Entsperre den Kommentar abschließend"
          }
        },
        "Post": {
          "disable": {
            "message": "Möchtest Du den Beitrag „<b>{name}</b>“ wirklich <b>gesperrt</b> lassen?",
            "title": "Sperre den Beitrag abschließend"
          },
          "enable": {
            "message": "Möchtest Du den Beitrag „<b>{name}</b>“ wirklich <b>entsperrt</b> lassen?",
            "title": "Entsperre den Beitrag abschließend"
          }
        },
        "submit": "Bestätige Entscheidung",
        "User": {
          "disable": {
            "message": "Möchtest Du den Benutzer „<b>{name}</b>“ wirklich <b>gesperrt</b> lassen?",
            "title": "Sperre den Benutzer abschließend"
          },
          "enable": {
            "message": "Möchtest Du den Benutzer „<b>{name}</b>“ wirklich <b>entsperrt</b> lassen?",
            "title": "Entsperre den Benutzer abschließend"
          }
        }
      },
      "decision": "Entscheidung",
      "DecisionSuccess": "Erfolgreich entschieden!",
      "disabled": "Gesperrt",
      "disabledAt": "Gesperrt am",
      "disabledBy": "Gesperrt von",
      "empty": "Glückwunsch, es gibt nichts zu moderieren.",
      "enabled": "Entsperrt",
      "enabledAt": "Entsperrt am",
      "enabledBy": "Entsperrt von",
      "filterLabel": {
        "all": "Alle",
        "closed": "Abgeschlossen",
        "reviewed": "Bearbeitet",
        "unreviewed": "Nicht bearbeitet"
      },
      "moreDetails": "Details öffnen",
      "name": "Meldungen",
      "noDecision": "Keine Entscheidung!",
      "numberOfUsers": "{count} Nutzern",
      "previousDecision": "Vorherige Entscheidung:",
      "reasonCategory": "Thema",
      "reasonDescription": "Beschreibung",
      "reportedOn": "Datum",
      "status": "Aktueller Status",
      "submitter": "Gemeldet von"
    }
  },
  "notifications": {
    "comment": "Kommentar",
    "content": "Inhalt",
    "empty": "Bedaure, Du hast momentan keinerlei Benachrichtigungen.",
    "filterLabel": {
      "all": "Alle",
      "read": "Gelesen",
      "unread": "Ungelesen"
    },
    "pageLink": "Alle Benachrichtigungen",
    "post": "Beitrag",
    "reason": {
      "commented_on_post": "Hat Deinen Beitrag kommentiert …",
      "mentioned_in_comment": "Hat Dich in einem Kommentar erwähnt …",
      "mentioned_in_post": "Hat Dich in einem Beitrag erwähnt …"
    },
    "title": "Benachrichtigungen",
    "user": "Benutzer"
  },
  "post": {
    "comment": {
      "reply": "Antworten",
      "submit": "Kommentiere",
      "submitted": "Kommentar gesendet",
      "updated": "Änderungen gespeichert"
    },
    "edited": "bearbeitet",
    "menu": {
      "delete": "Beitrag löschen",
      "edit": "Beitrag bearbeiten",
      "pin": "Beitrag anheften",
      "pinnedSuccessfully": "Beitrag erfolgreich angeheftet!",
      "unpin": "Beitrag loslösen",
      "unpinnedSuccessfully": "Angehefteten Beitrag erfolgreich losgelöst!"
    },
    "name": "Beitrag",
    "pinned": "Meldung",
    "takeAction": {
      "name": "Aktiv werden"
    }
  },
  "profile": {
    "avatar": {
      "submitted": "Erfolgreich hochgeladen!"
    },
    "commented": "Kommentiert",
    "follow": "Folgen",
    "followers": "Folgen",
    "following": "Folge Ich",
    "invites": {
      "description": "Zur Einladung die E-Mail-Adresse hier eintragen.",
      "emailPlaceholder": "E-Mail-Adresse für die Einladung",
      "title": "Lade jemanden zu {APPLICATION_NAME} ein!"
    },
    "memberSince": "Mitglied seit",
    "name": "Mein Profil",
    "network": {
      "andMore": "und {number} weitere …",
      "followedBy": "wird gefolgt von:",
      "followedByNobody": "wird von niemandem gefolgt.",
      "following": "folgt:",
      "followingNobody": "folgt niemandem.",
      "title": "Netzwerk"
    },
    "shouted": "Empfohlen",
    "socialMedia": "Wo sonst finde ich",
    "userAnonym": "Anonymus"
  },
  "quotes": {
    "african": {
      "author": "Afrikanisches Sprichwort",
      "quote": "Viele kleine Leute an vielen kleinen Orten, die viele kleine Dinge tun, werden das Antlitz dieser Welt verändern."
    }
  },
  "release": {
    "cancel": "Abbrechen",
    "comment": {
      "error": "Den Kommentar hast Du schon gemeldet!",
      "message": "Bist Du sicher, dass Du den Kommentar „<b>{name}</b>“ freigeben möchtest?",
      "title": "Kommentar freigeben",
      "type": "Kommentar"
    },
    "contribution": {
      "error": "Den Beitrag hast Du schon gemeldet!",
      "message": "Bist Du sicher, dass Du den Beitrag „<b>{name}</b>“ freigeben möchtest?",
      "title": "Beitrag freigeben",
      "type": "Beitrag"
    },
    "submit": "freigeben",
    "success": "Erfolgreich freigegeben!",
    "user": {
      "error": "Den Benutzer hast Du schon gemeldet!",
      "message": "Bist Du sicher, dass Du den Nutzer „<b>{name}</b>“ freigeben möchtest?",
      "title": "Nutzer freigeben",
      "type": "Nutzer"
    }
  },
  "report": {
    "cancel": "Abbrechen",
    "comment": {
      "error": "Du hast den Kommentar bereits gemeldet!",
      "message": "Bist Du sicher, dass Du den Kommentar von „<b>{name}</b>“ melden möchtest?",
      "title": "Kommentar melden",
      "type": "Kommentar"
    },
    "contribution": {
      "error": "Du hast den Beitrag bereits gemeldet!",
      "message": "Bist Du sicher, dass Du den Beitrag „<b>{name}</b>“ melden möchtest?",
      "title": "Beitrag melden",
      "type": "Beitrag"
    },
    "reason": {
      "category": {
        "invalid": "Bitte wähle ein gültiges Thema aus",
        "label": "Wähle ein Thema:",
        "options": {
          "advert_products_services_commercial": "Bewerben von Produkten und Dienstleistungen mit kommerzieller Absicht.",
          "criminal_behavior_violation_german_law": "Strafbares Verhalten bzw. Verstoß gegen deutsches Recht.",
          "discrimination_etc": "Diskriminierende Beiträge, Kommentare, Äußerungen oder Beleidigungen.",
          "doxing": "Das Veröffentlichen von personenbezogenen Daten anderer ohne deren Einverständnis oder das Androhen dessen („Doxing“).",
          "glorific_trivia_of_cruel_inhuman_acts": "Verherrlichung oder Verharmlosung grausamer oder unmenschlicher Gewalttätigkeiten.",
          "intentional_intimidation_stalking_persecution": "Absichtliche Einschüchterung, Stalking oder Verfolgung.",
          "other": "Andere …",
          "pornographic_content_links": "Das Senden oder Verlinken eindeutig pornografischen Materials."
        },
        "placeholder": "Thema …"
      },
      "description": {
        "label": "Bitte erkläre: Warum möchtest Du dies melden?",
        "placeholder": "Zusätzliche Information …"
      }
    },
    "submit": "Meldung senden",
    "success": "Vielen Dank für diese Meldung!",
    "user": {
      "error": "Du hast den Benutzer bereits gemeldet!",
      "message": "Bist Du sicher, dass Du den Nutzer „<b>{name}</b>“ melden möchtest?",
      "title": "Nutzer melden",
      "type": "Nutzer"
    }
  },
  "search": {
    "failed": "Nichts gefunden",
    "for": "Suche nach ",
    "heading": {
      "Post": "Beitrag ::: Beiträge",
      "Tag": "Hashtag ::: Hashtags",
      "User": "Benutzer ::: Benutzer"
    },
    "hint": "Wonach suchst Du? Nutze !… für Beiträge, @… für Mitglieder, #… für Hashtags",
    "no-results": "Keine Ergebnisse für \"{search}\" gefunden. Versuch' es mit einem anderen Begriff!",
    "page": "Seite",
    "placeholder": "Suchen",
    "results": "Ergebnis gefunden ::: Ergebnisse gefunden",
    "title": "Suchergebnisse"
  },
  "settings": {
    "blocked-users": {
      "block": "Nutzer blockieren",
      "columns": {
        "name": "Name",
        "slug": "Alias",
        "unblock": "Entsperren"
      },
      "empty": "Bislang hast Du niemanden blockiert.",
      "explanation": {
        "closing": "Das sollte fürs Erste genügen, damit blockierte Benutzer Dich nicht mehr länger belästigen können.",
        "commenting-disabled": "Du kannst den Beitrag derzeit nicht kommentieren.",
        "commenting-explanation": "Dafür kann es mehrere Gründe geben, bitte schau in unsere ",
        "intro": "Wenn ein anderer Benutzer durch Dich blockiert wurde, dann passiert Folgendes:",
        "notifications": "Von Dir blockierte Benutzer werden keine Benachrichtigungen mehr erhalten, falls sie in Deinen Beiträgen erwähnt werden.",
        "their-perspective": "Umgekehrt das gleiche: Die blockierte Person bekommt auch in ihren Benachrichtigungen Deine Beiträge nicht mehr zu sehen.",
        "your-perspective": "In Deinen Benachrichtigungen tauchen keine Beiträge der blockierten Person mehr auf."
      },
      "how-to": "Du kannst andere Benutzer auf deren Profilseite über das Inhaltsmenü blockieren.",
      "name": "Blockierte Benutzer",
      "unblock": "Blockierten Nutzer freigeben",
      "unblocked": "{name} ist wieder entsperrt"
    },
    "data": {
      "labelBio": "Über Dich",
      "labelCity": "Deine Stadt oder Region",
      "labelName": "Dein Name",
      "labelSlug": "Dein eindeutiger Benutzername",
      "name": "Deine Daten",
      "namePlaceholder": "Petra Lustig",
      "success": "Deine Daten wurden erfolgreich aktualisiert!"
    },
    "deleteUserAccount": {
      "accountDescription": "Sei dir bewusst, dass deine Beiträge und Kommentare für unsere Community wichtig sind. Wenn du sie trotzdem löschen möchtest, musst du sie unten markieren.",
      "accountWarning": "Dein Konto, deine Beiträge oder Kommentare kannst du nach dem Löschen WEDER VERWALTEN NOCH WIEDERHERSTELLEN!",
      "accountWarningAdmin": "Das Konto, die Beiträge oder Kommentare können nach dem Löschen WEDER VERWALTET NOCH WIEDERHERGESTELLT WERDEN!",
      "accountWarningIsAdmin": "Achtung! Du löschst jetzt ein Benutzerkonto!",
      "commentedCount": "Meinen {count} Kommentar löschen ::: Meine {count} Kommentare löschen",
      "confirmDeleting": "Benutzerkonto jetzt löschen",
      "contributionsCount": "Meinen {count} Beitrag löschen ::: Meine {count} Beiträge löschen",
      "infoAdmin": "Alle Beiträge und Kommentare des Users werden zusätzlich gelöscht!",
      "name": "Benutzerkonto löschen",
      "pleaseConfirm": "Zerstörerische Aktion! Gib „{confirm}“ ein, um zu bestätigen.",
      "success": "Konto erfolgreich gelöscht!"
    },
    "download": {
      "description": "Klicke auf den Knopf oben, um den Inhalt deiner Beiträge und Kommentare herunterzuladen. Um die Bilder der Beiträge herunterzuladen, musst du auf den jeweiligen Link unten klicken.",
      "json": "als JSON",
      "name": "Daten herunterladen"
    },
    "email": {
      "change-successful": "Deine E-Mail-Adresse wurde erfolgreich geändert.",
      "labelEmail": "E-Mail-Adresse ändern",
      "labelNewEmail": "Neue E-Mail-Adresse",
      "labelNonce": "Bestätigungscode eingeben",
      "name": "Deine E-Mail",
      "submitted": "Eine E-Mail zur Bestätigung Deiner Adresse wurde an <b>{email}</b> gesendet.",
      "success": "Eine neue E-Mail-Adresse wurde registriert.",
      "validation": {
        "same-email": "Das ist Deine aktuelle E-Mail-Adresse"
      },
      "verification-error": {
        "explanation": "Das kann verschiedene Ursachen haben:",
        "message": "Deine E-Mail-Adresse konnte nicht verifiziert werden.",
        "reason": {
          "invalid-nonce": "Ist der Bestätigungscode falsch?",
          "no-email-request": "Bist Du Dir sicher, dass Du eine Änderung Deiner E-Mail-Adresse angefragt hattest?"
        },
        "support": "Wenn das Problem weiterhin besteht, kontaktiere uns gerne per E-Mail an"
      }
    },
    "embeds": {
      "info-description": "Hier ist die Liste der Drittanbieter, deren Inhalte, z.B. in Form eingebetteter Videos, mittels Drittanbieter-Programmcode angezeigt werden kann:",
      "name": "Drittanbieter",
      "status": {
        "change": {
          "allow": "Na klar",
          "deny": "Lieber nicht",
          "question": "Soll einzubettender Programmcode der Drittanbieter Dir immer zur Anzeige gebracht werden?"
        },
        "description": "Als Grundeinstellung wird Dir der einzubettende Code der Drittanbieter",
        "disabled": {
          "off": "zunächst nicht angezeigt",
          "on": "sofort angezeigt"
        }
      }
    },
    "invites": {
      "name": "Einladungen"
    },
    "languages": {
      "name": "Sprachen"
    },
    "muted-users": {
      "columns": {
        "name": "Name",
        "slug": "Alias",
        "unmute": "Entsperren"
      },
      "empty": "Bislang hast du niemanden stummgeschaltet.",
      "explanation": {
        "intro": "Wenn ein anderer Benutzer von dir stummgeschaltet wurde, dann passiert folgendes:",
        "search": "Die Beiträge von stummgeschalteten Personen verschwinden aus deinen Suchergebnissen.",
        "your-perspective": "In deiner Beitragsübersicht tauchen keine Beiträge der stummgeschalteten Person mehr auf."
      },
      "how-to": "Du kannst andere Benutzer auf deren Profilseite über das Inhaltsmenü stummschalten.",
      "mute": "Stumm schalten",
      "name": "Stummgeschaltete Benutzer",
      "unmute": "Stummschaltung aufheben",
      "unmuted": "{name} ist nicht mehr stummgeschaltet"
    },
    "myGroups": "Meine Gruppen",
    "name": "Einstellungen",
    "notifications": {
      "name": "Benachrichtigungen",
      "send-email-notifications": "Sende E-Mail-Benachrichtigungen",
      "success-update": "Benachrichtigungs-Einstellungen gespeichert!"
    },
    "organizations": {
      "name": "Meine Organisationen"
    },
    "privacy": {
      "make-shouts-public": "Teile von mir empfohlene Artikel öffentlich auf meinem Profil",
      "name": "Privatsphäre",
      "success-update": "Privatsphäre-Einstellungen gespeichert!"
    },
    "security": {
      "change-password": {
        "button": "Passwort ändern",
        "label-new-password": "Dein neues Passwort",
        "label-new-password-confirm": "Bestätige Dein neues Passwort",
        "label-old-password": "Dein altes Passwort",
        "message-new-password-confirm-required": "Bestätige Dein neues Passwort",
        "message-new-password-missmatch": "Gib dasselbe Passwort nochmals ein",
        "message-new-password-required": "Gib ein neues Passwort ein",
        "message-old-password-required": "Gib Dein altes Passwort ein",
        "passwordSecurity": "Passwortsicherheit",
        "passwordStrength0": "Sehr unsicheres Passwort",
        "passwordStrength1": "Unsicheres Passwort",
        "passwordStrength2": "Mittelmäßiges Passwort",
        "passwordStrength3": "Sicheres Passwort",
        "passwordStrength4": "Sehr sicheres Passwort",
        "success": "Passwort erfolgreich geändert!"
      },
      "name": "Sicherheit"
    },
    "social-media": {
      "addNewTitle": "Neuen Link hinzufügen",
      "editTitle": "Link \"{name}\" ändern",
      "name": "Soziale Netzwerke",
      "placeholder": "Deine Webadresse des Sozialen Netzwerkes",
      "requireUnique": "Dieser Link existiert bereits",
      "submit": "Link hinzufügen",
      "successAdd": "Soziales Netzwerk hinzugefügt. Profil wurde aktualisiert!",
      "successDelete": "Soziales Netzwerk entfernt. Profil wurde aktualisiert!"
    },
    "validation": {
      "slug": {
        "alreadyTaken": "Dieser Benutzername ist schon vergeben.",
        "regex": "Es sind nur Kleinbuchstaben, Zahlen, Unterstriche oder Bindestriche erlaubt."
      }
    }
  },
  "shoutButton": {
    "shouted": "empfohlen"
  },
  "site": {
    "back-to-login": "Zurück zur Anmeldung",
    "bank": "Bankverbindung",
    "code-of-conduct": "Verhaltenscodex",
    "contact": "Kontakt",
    "data-privacy": "Datenschutzerklärung",
    "director": "Geschäftsführer",
    "donate": "Spenden",
    "error-occurred": "Ein Fehler ist aufgetreten.",
    "faq": "FAQ",
    "germany": "Deutschland",
    "imprint": "Impressum",
    "made": "Mit ❤️ gemacht",
    "register": "Registernummer",
    "responsible": "Verantwortlich für Inhalte dieser Seite (§ 55 Abs. 2 RStV)",
    "support": "Support",
    "taxident": "Umsatzsteuer-Identifikationsnummer gemäß § 27 a Umsatzsteuergesetz (Deutschland)",
    "termsAndConditions": "Nutzungsbedingungen",
    "thanks": "Danke!",
    "tribunal": "Registergericht"
  },
  "termsAndConditions": {
    "newTermsAndConditions": "Neue Nutzungsbedingungen",
    "termsAndConditionsNewConfirm": "Ich habe die neuen Nutzungsbedingungen durchgelesen und stimme zu.",
    "termsAndConditionsNewConfirmText": "Bitte lies Dir die neuen Nutzungsbedingungen jetzt durch!"
  }
}<|MERGE_RESOLUTION|>--- conflicted
+++ resolved
@@ -375,7 +375,6 @@
     "following": "Folge Ich"
   },
   "group": {
-<<<<<<< HEAD
     "actionRadii": {
       "continental": "Kontinentale Gruppe",
       "global": "Globale Gruppe",
@@ -386,6 +385,8 @@
     "actionRadius": "Aktionsradius",
     "foundation": "Gründung",
     "goal": "Ziel der Gruppe",
+    "group-created": "Die Gruppe wurde angelegt!",
+    "group-updated": "Die Gruppendaten wurden geändert!",
     "joinLeaveButton": {
       "iAmMember": "Bin Mitglied",
       "join": "Beitreten"
@@ -397,6 +398,7 @@
     },
     "membersCount": "Mitglieder",
     "membersListTitle": "Gruppenmitglieder",
+    "newGroup": "Erstelle eine neue Gruppe",
     "role": "Deine Rolle in der Gruppe",
     "roles": {
       "admin": "Administrator",
@@ -404,19 +406,14 @@
       "pending": "Ausstehendes Mitglied",
       "usual": "Einfaches Mitglied"
     },
+    "save": "Neue Gruppe anlegen",
     "type": "Gruppentyp",
     "types": {
       "closed": "Geschlossene Gruppe",
       "hidden": "Versteckte Gruppe",
       "public": "Öffentliche Gruppe"
-    }
-=======
-    "group-created": "Die Gruppe wurde angelegt!",
-    "group-updated": "Die Gruppendaten wurden geändert!",
-    "newGroup": "Erstelle eine neue Gruppe",
-    "save": "Neue Gruppe anlegen",
+    },
     "update": "Änderung speichern"
->>>>>>> 7bb3a05b
   },
   "hashtags-filter": {
     "clearSearch": "Suche löschen",
