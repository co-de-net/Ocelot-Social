--- conflicted
+++ resolved
@@ -69,6 +69,11 @@
                 "passwordStrength3": "Sicheres Passwort",
                 "passwordStrength4": "Sehr sicheres Passwort"
             }
+        },
+        "privacy": {
+          "name": "Privatsphäre",
+          "make-shouts-public": "Teile von mir empfohlene Artikel öffentlich auf meinem Profil",
+          "success-update": "Privatsphäre-Einstellungen gespeichert"
         },
         "invites": {
             "name": "Einladungen"
@@ -143,37 +148,43 @@
             "successDelete": "Social-Media gelöscht. Profil aktualisiert!"
         },
         "muted-users": {
-            "name": "Stummgeschaltete Benutzer",
-            "explanation": {
-<<<<<<< HEAD
-                "intro": "Wenn ein anderer Benutzer von dir blockiert wurde, dann passiert folgendes:",
-                "your-perspective": "Sie werden nicht mehr in der Lage sein, mit ihren Beiträgen zu interagieren.",
-                "their-perspective": "Umgekehrt das gleiche: Die blockierte Person kann auch nicht mehr mit Ihren Beiträgen interagieren.",
-                "notifications": "Gesperrte Benutzer erhalten keine Benachrichtigungen mehr, wenn sie sich gegenseitig erwähnen.",
-                "closing": "Das sollte fürs Erste genügen, damit blockierte Benutzer dich nicht mehr länger belästigen können.",
-                "commenting-disabled": "Ein Kommentar zu diesem Beitrag ist zur Zeit nicht möglich.",
-                "commenting-explanation": "Dies kann aus verschiedenen Gründen geschehen, siehe "
-=======
-                "intro": "Wenn ein anderer Benutzer von dir stummgeschaltet wurde, dann passiert folgendes:",
-                "your-perspective": "In deiner Beitragsübersicht tauchen keine Beiträge der stummgeschalteten Person mehr auf.",
-                "search": "Die Beiträge von stummgeschalteten Personen verschwinden aus deinen Suchergebnissen."
->>>>>>> 901245b7
-            },
-            "columns": {
-                "name": "Name",
-                "slug": "Alias",
-                "unmute": "Entsperren"
-            },
-            "empty": "Bislang hast du niemanden stummgeschaltet.",
-            "how-to": "Du kannst andere Benutzer auf deren Profilseite über das Inhaltsmenü stummschalten.",
-            "mute": "Stumm schalten",
-            "unmute": "Stummschaltung aufheben",
-            "unmuted": "{name} ist nicht mehr stummgeschaltet"
-        },
-        "privacy": {
-            "name": "Privatsphäre",
-            "make-shouts-public": "Teile von mir empfohlene Artikel öffentlich auf meinem Profil",
-            "success-update": "Privatsphäre-Einstellungen gespeichert"
+          "name": "Stummgeschaltete Benutzer",
+          "explanation": {
+            "intro": "Wenn ein anderer Benutzer von dir stummgeschaltet wurde, dann passiert folgendes:",
+            "your-perspective": "In deiner Beitragsübersicht tauchen keine Beiträge der stummgeschalteten Person mehr auf.",
+            "search": "Die Beiträge von stummgeschalteten Personen verschwinden aus deinen Suchergebnissen."
+          },
+          "columns": {
+            "name": "Name",
+            "slug": "Alias",
+            "unmute": "Entsperren"
+          },
+          "empty": "Bislang hast du niemanden stummgeschaltet.",
+          "how-to": "Du kannst andere Benutzer auf deren Profilseite über das Inhaltsmenü stummschalten.",
+          "mute": "Stumm schalten",
+          "unmute": "Stummschaltung aufheben",
+          "unmuted": "{name} ist nicht mehr stummgeschaltet"
+        },
+        "blocked-users": {
+          "name": "Blocked users",
+          "explanation": {
+            "intro": "Wenn ein anderer Benutzer von dir blockiert wurde, dann passiert folgendes:",
+            "your-perspective": "In deiner Beitragsübersicht tauchen keine Beiträge der blockierten Person mehr auf.",
+            "their-perspective": "Umgekehrt das gleiche: Die blockierte Person sieht deine Beiträge auch nicht mehr in ihrer Übersicht.",
+            "search": "Die Beiträge von blockierten Personen verschwinden aus deinen Suchergebnissen.",
+            "notifications": "Von dir blockierte Personen erhalten keine Benachrichtigungen mehr, wenn sie in deinen Beiträgen erwähnt werden.",
+            "closing": "Das sollte fürs Erste genügen, damit blockierte Benutzer dich nicht mehr länger belästigen können."
+          },
+          "columns": {
+            "name": "Name",
+            "slug": "Alias",
+            "unblock": "Entsperren"
+          },
+          "empty": "Bislang hast du niemanden blockiert.",
+          "how-to": "Du kannst andere Benutzer auf deren Profilseite über das Inhaltsmenü blockieren.",
+          "block": "Nutzer blockieren",
+          "unblock": "Nutzer entblocken",
+          "unblocked": "{name} ist wieder entsperrt"
         }
     },
     "admin": {
