--- conflicted
+++ resolved
@@ -111,48 +111,6 @@
     "hello": "Hallo",
     "success": "Du bist eingeloggt!"
   },
-<<<<<<< HEAD
-  "password-reset": {
-    "title": "Dein Passwort zurücksetzen",
-    "form": {
-      "description": "Eine Mail zum Zurücksetzen des Passworts wird an die angegebene E-Mail Adresse geschickt.",
-      "submit": "Email anfordern",
-      "submitted": "Eine E-Mail mit weiteren Instruktionen wurde verschickt an <b>{email}</b>"
-    }
-  },
-  "registration": {
-    "signup": {
-      "title": "Mach mit bei Human Connection!",
-      "form": {
-        "description": "Um loszulegen, gib deine E-Mail Adresse ein:",
-        "invitation-code": "Dein Einladungscode lautet: <b>{code}</b>",
-        "errors": {
-          "email-exists": "Es gibt schon ein Benutzerkonto mit dieser E-Mail Adresse!",
-          "invalid-invitation-token": "Es sieht so aus, als ob der Einladungscode schon eingelöst wurde. Jeder Code kann nur einmalig benutzt werden."
-        },
-        "submit": "Konto erstellen",
-        "success": "Eine Mail mit einem Bestätigungslink für die Registrierung wurde an <b>{email}</b> geschickt"
-      }
-    },
-    "create-user-account": {
-      "title": "Benutzerkonto anlegen",
-      "success": "Dein Benutzerkonto wurde erstellt!"
-    }
-  },
-  "verify-nonce": {
-    "form": {
-      "nonce": "Code eingeben",
-      "description": "Öffne dein E-Mail Postfach und gib den Code ein, den wir geschickt haben.",
-      "next": "Weiter",
-      "change-password": {
-        "success": "Änderung des Passworts war erfolgreich!",
-        "error": "Passwort Änderung fehlgeschlagen. Möglicherweise falscher Sicherheitscode?",
-        "help": "Falls Probleme auftreten, schreib uns gerne eine Mail an:"
-      }
-    }
-  },
-=======
->>>>>>> af7b52e2
   "editor": {
     "placeholder": "Schreib etwas Inspirierendes …",
     "mention": {
