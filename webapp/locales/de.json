--- conflicted
+++ resolved
@@ -1,15 +1,12 @@
 {
   "filter-menu": {
     "title": "Deine Filterblase",
-<<<<<<< HEAD
-    "all": "Alle"
-  },
-  "filter-posts": {
-    "header": "Themenkategorien"
-=======
     "hashtag-search": "Suche nach #{hashtag}",
     "clearSearch": "Suche löschen"
->>>>>>> 458229eb
+  },
+  "filter-posts": {
+    "header": "Themenkategorien",
+    "all": "Alle"
   },
   "login": {
     "copy": "Wenn Du bereits ein Konto bei Human Connection hast, melde Dich bitte hier an.",
