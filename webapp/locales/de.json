{
  "actions": {
    "cancel": "Abbrechen",
    "create": "Erstellen",
    "delete": "Löschen",
    "edit": "Bearbeiten",
    "loading": "wird geladen",
    "loadMore": "mehr laden",
    "save": "Speichern"
  },
  "admin": {
    "categories": {
      "categoryName": "Name",
      "name": "Kategorien",
      "postCount": "Beiträge"
    },
    "dashboard": {
      "comments": "Kommentare",
      "follows": "Folgen",
      "invites": "Einladungen",
      "name": "Startzentrale",
      "notifications": "Benachrichtigungen",
      "organizations": "Organisationen",
      "posts": "Beiträge",
      "projects": "Projekte",
      "shouts": "Empfehlungen",
      "users": "Benutzer"
    },
    "donations": {
      "goal": "Monatlich benötigte Spenden",
      "name": "Spendeninfo",
      "progress": "Bereits gesammelte Spenden",
      "successfulUpdate": "Spenden-Info erfolgreich aktualisiert!"
    },
    "hashtags": {
      "name": "Hashtags",
      "nameOfHashtag": "Name",
      "number": "Nr.",
      "tagCount": "Beiträge",
      "tagCountUnique": "Benutzer"
    },
    "invites": {
      "description": "Einladungen sind ein wunderbarer Weg, deine Freund in deinem Netzwerk zu haben …",
      "name": "Benutzer einladen",
      "title": "Leute einladen"
    },
    "name": "Systemverwaltung",
    "notifications": {
      "name": "Benachrichtigungen"
    },
    "organizations": {
      "name": "Organisationen"
    },
    "pages": {
      "name": "Seiten"
    },
    "settings": {
<<<<<<< HEAD
        "name": "Einstellungen",
        "data": {
            "name": "Deine Daten",
            "labelName": "Dein Name",
            "labelCity": "Deine Stadt oder Region",
            "labelBio": "Über Dich",
            "labelSlug": "Dein eindeutiger Benutzername",
            "namePlaceholder": "Petra Lustig",
            "success": "Deine Daten wurden erfolgreich aktualisiert!"
        },
        "security": {
            "name": "Sicherheit",
            "change-password": {
                "button": "Passwort ändern",
                "success": "Passwort erfolgreich geändert!",
                "label-old-password": "Dein altes Passwort",
                "label-new-password": "Dein neues Passwort",
                "label-new-password-confirm": "Bestätige Dein neues Passwort",
                "message-old-password-required": "Gebe dein altes Passwort ein",
                "message-new-password-required": "Gebe ein neues Passwort ein",
                "message-new-password-confirm-required": "Bestätige dein neues Passwort",
                "message-new-password-missmatch": "Gebe das gleiche Passwort nochmals ein",
                "passwordSecurity": "Passwortsicherheit",
                "passwordStrength0": "Sehr unsicheres Passwort",
                "passwordStrength1": "Unsicheres Passwort",
                "passwordStrength2": "Mittelmäßiges Passwort",
                "passwordStrength3": "Sicheres Passwort",
                "passwordStrength4": "Sehr sicheres Passwort"
            }
        },
        "privacy": {
          "name": "Privatsphäre",
          "make-shouts-public": "Teile von mir empfohlene Artikel öffentlich auf meinem Profil",
          "success-update": "Privatsphäre-Einstellungen gespeichert"
        },
        "invites": {
            "name": "Einladungen"
        },
        "download": {
            "name": "Daten herunterladen"
        },
        "organizations": {
            "name": "Meine Organisationen"
        },
        "languages": {
            "name": "Sprachen"
        },
        "email": {
            "validation": {
                "same-email": "Das ist deine aktuelle E-Mail Addresse"
            },
            "name": "Deine E-Mail",
            "labelEmail": "E-Mail Adresse ändern",
            "labelNewEmail": "Neue E-Mail Adresse",
            "labelNonce": "Bestätigungscode eingeben",
            "success": "Eine neue E-Mail Addresse wurde registriert.",
            "submitted": "Eine E-Mail zur Bestätigung deiner Adresse wurde an <b>{email}<\/b> gesendet.",
            "change-successful": "Deine E-Mail Adresse wurde erfolgreich geändert.",
            "verification-error": {
                "message": "Deine E-Mail Adresse konnte nicht verifiziert werden.",
                "explanation": "Das kann verschiedene Ursachen haben:",
                "reason": {
                    "invalid-nonce": "Ist der Bestätigungscode falsch?",
                    "no-email-request": "Bist du dir sicher, dass du eine Änderung deiner E-Mail Adresse angefragt hattest?"
                },
                "support": "Wenn das Problem weiterhin besteht, kontaktiere uns gerne per E-Mail an"
            }
        },
        "validation": {
            "slug": {
                "regex": "Es sind nur Kleinbuchstaben, Zahlen, Unterstriche oder Bindestriche erlaubt.",
                "alreadyTaken": "Dieser Benutzername ist schon vergeben."
            }
        },
        "deleteUserAccount": {
            "name": "Benutzerkonto löschen",
            "contributionsCount": "Meine {count} Beiträge löschen",
            "commentedCount": "Meine {count} Kommentare löschen",
            "accountDescription": "Sei dir bewusst, dass deine Beiträge und Kommentare für unsere Community wichtig sind. Wenn du sie trotzdem löschen möchtest, musst du sie unten markieren.",
            "accountWarning": "Dein Konto, deine Beiträge oder Kommentare kannst du nach dem Löschen WEDER VERWALTEN NOCH WIEDERHERSTELLEN!",
            "success": "Konto erfolgreich gelöscht!",
            "pleaseConfirm": "Zerstörerische Aktion! Gib „{confirm}“ ein, um zu bestätigen."
        },
        "embeds": {
            "name": "Drittanbieter",
            "info-description": "Hier ist die Liste an Drittanbietern, deren Inhalte als Fremdcode z.B. in Form von eingebetteten Videos angezeigt werden kann:",
            "status": {
                "description": "Als Grundeinstellung für dich wird eingebetter Fremdcode von Drittanbietern",
                "disabled": {
                    "off": "zunächst nicht angezeigt",
                    "on": "sofort angezeigt"
                },
                "change": {
                    "question": "Soll eingebetter Fremdcode von Dritten für dich immer angezeigt werden?",
                    "allow": "Na klar",
                    "deny": "Lieber nicht"
                }
            }
        },
        "social-media": {
            "name": "Soziale Medien",
            "placeholder": "Deine Social-Media URL",
            "requireUnique": "Dieser Link existiert bereits",
            "submit": "Link hinzufügen",
            "successAdd": "Social-Media hinzugefügt. Profil aktualisiert!",
            "successDelete": "Social-Media gelöscht. Profil aktualisiert!"
        },
        "muted-users": {
          "name": "Stummgeschaltete Benutzer",
          "explanation": {
            "intro": "Wenn ein anderer Benutzer von dir stummgeschaltet wurde, dann passiert folgendes:",
            "your-perspective": "In deiner Beitragsübersicht tauchen keine Beiträge der stummgeschalteten Person mehr auf.",
            "search": "Die Beiträge von stummgeschalteten Personen verschwinden aus deinen Suchergebnissen."
=======
      "name": "Einstellungen"
    },
    "users": {
      "empty": "Keine Benutzer gefunden",
      "form": {
        "placeholder": "E-Mail, Name oder Beschreibung"
      },
      "name": "Benutzer",
      "table": {
        "columns": {
          "createdAt": "Erstellt am",
          "email": "E-mail",
          "name": "Name",
          "number": "Nr.",
          "role": "Rolle",
          "slug": "Alias"
        }
      }
    }
  },
  "code-of-conduct": {
    "consequences": {
      "description": "Wenn ein Gemeinschaftsmitglied inakzeptables Verhalten an den Tag legt, können die verantwortlichen Betreiber, Moderatoren und Administratoren des Netzwerks angemessene Maßnahmen ergreifen, u.a.:",
      "list": {
        "0": "Aufforderung zum sofortigen Abstellen des inakzeptablen Verhaltens",
        "1": "Sperren oder Löschen von Kommentaren",
        "2": "Temporärer Ausschluss aus dem jeweiligen Beitrag",
        "3": "Sperren bzw. Löschen von Inhalten",
        "4": "Temporärer Entzug von Schreibrechten",
        "5": "Vorübergehender Ausschluss aus dem Netzwerk",
        "6": "Endgültiger Ausschluss aus dem Netzwerk",
        "7": "Verstöße gegen deutsches Recht können zur Anzeige gebracht werden."
      },
      "title": "Konsequenzen inakzeptablen Verhaltens"
    },
    "expected-behaviour": {
      "description": "Die folgenden Verhaltensweisen werden von allen Community-Mitgliedern erwartet und gefordert:",
      "list": {
        "0": "Sei rücksichtsvoll und respektvoll bei dem was Du schreibst und tust.",
        "1": "Versuche auf andere zuzugehen, bevor ein Konflikt entsteht.",
        "2": "Vermeide erniedrigende, diskriminierende oder belästigende Verhaltensweisen und Ausdrücke.",
        "3": "Gehe achtsam mit Deiner Umgebung um. Informiere den Support bei gefährlichen Situationen, wenn eine Person in Not ist oder bei Verstößen gegen diesen Verhaltenskodex, auch wenn sie unbedeutend erscheinen."
      },
      "title": "Erwartetes Verhalten"
    },
    "get-help": "Wenn Du einem inakzeptablen Verhalten ausgesetzt bist, es miterlebst oder andere Bedenken hast, benachrichtige bitte so schnell wie möglich einen Organisator der Gemeinschaft und verlinke oder verweise auf den entsprechenden Inhalt:",
    "preamble": {
      "description": "Human Connection ist ein gemeinnütziges soziales Wissens- und Aktionsnetzwerk der nächsten Generation. Von Menschen – für Menschen. Open Source, fair und transparent. Für positiven lokalen und globalen Wandel in allen Lebensbereichen. Wir gestalten den öffentlichen Austausch von Wissen, Ideen und Projekten völlig neu. Die Funktionen von Human Connection bringen die Menschen zusammen – offline und online – so dass wir die Welt zu einem besseren Ort machen können.",
      "title": "Präambel"
    },
    "purpose": {
      "description": "Mit diesen Verhaltensregeln regeln wir die wesentlichen Grundsätze für das Verhalten in unserem Sozialen Netzwerk. Dabei ist die Menschenrechtscharta der Vereinten Nationen unsere Orientierung und bildet das Herz unseres Werteverständnisses. Die Verhaltensregeln dienen als Leitsätze für den persönlichen Auftritt und den Umgang untereinander. Wer als Nutzer im Human Connection Netzwerk aktiv ist, Beiträge verfasst, kommentiert oder mit anderen Nutzern, auch außerhalb des Netzwerkes, Kontakt aufnimmt, erkennt diese Verhaltensregeln als verbindlich an.",
      "title": "Zweck"
    },
    "subheader": "für das Soziale Netzwerk der Human Connection gGmbH",
    "unacceptable-behaviour": {
      "description": "Die folgenden Verhaltensweisen sind in unserer Community inakzeptabel:",
      "list": {
        "0": "Diskriminierende Beiträge, Kommentare, Äußerungen oder Beleidigungen, insbesondere solche, die sich auf Geschlecht, sexuelle Orientierung, Rasse, Religion, politische oder weltanschauliche Ausrichtung oder Behinderung beziehen.",
        "1": "Das Posten oder Verlinken eindeutig pornografischen Materials.",
        "2": "Verherrlichung oder Verharmlosung grausamer oder unmenschlicher Gewalttätigkeiten.",
        "3": "Das Veröffentlichen von personenbezogenen Daten anderer ohne deren Einverständnis oder das Androhen dessen (\"Doxing\").",
        "4": "Absichtliche Einschüchterung, Stalking oder Verfolgung.",
        "5": "Bewerben von Produkten und Dienstleistungen mit kommerzieller Absicht.",
        "6": "Strafbares Verhalten bzw. Verstoß gegen deutsches Recht.",
        "7": "Befürwortung oder Ermutigung zu diesen Verhaltensweisen."
      },
      "title": "Nichtakzeptables Verhalten"
    }
  },
  "comment": {
    "content": {
      "unavailable-placeholder": "… dieser Kommentar ist nicht mehr verfügbar"
    },
    "edited": "bearbeitet",
    "menu": {
      "delete": "Kommentar löschen",
      "edit": "Kommentar bearbeiten"
    },
    "show": {
      "less": "weniger anzeigen",
      "more": "mehr anzeigen"
    }
  },
  "common": {
    "category": "Kategorie ::: Kategorien",
    "comment": "Kommentar ::: Kommentare",
    "letsTalk": "Miteinander reden",
    "loading": "wird geladen",
    "loadMore": "mehr laden",
    "moreInfo": "Mehr Info",
    "name": "Name",
    "organization": "Organisation ::: Organisationen",
    "post": "Beitrag ::: Beiträge",
    "project": "Projekt ::: Projekte",
    "reportContent": "Melden",
    "shout": "Empfehlung ::: Empfehlungen",
    "tag": "Schlagwort ::: Schlagwörter",
    "takeAction": "Aktiv werden",
    "user": "Benutzer ::: Benutzer",
    "validations": {
      "categories": "es müssen eine bis drei Kategorien ausgewählt werden",
      "email": "muss eine gültige E-Mail Adresse sein",
      "url": "muss eine gültige URL sein"
    },
    "versus": "Versus"
  },
  "components": {
    "enter-nonce": {
      "form": {
        "description": "Öffne dein E-Mail Postfach und gib den Code ein, den wir geschickt haben.",
        "next": "Weiter",
        "nonce": "Code eingeben",
        "validations": {
          "length": "muss genau 6 Buchstaben lang sein"
        }
      }
    },
    "password-reset": {
      "change-password": {
        "error": "Passwort Änderung fehlgeschlagen. Möglicherweise falscher Sicherheitscode?",
        "help": "Falls Probleme auftreten, schreib uns gerne eine Mail an:",
        "success": "Änderung des Passworts war erfolgreich!"
      },
      "request": {
        "form": {
          "description": "Eine Mail zum Zurücksetzen des Passworts wird an die angegebene E-Mail Adresse geschickt.",
          "submit": "E-Mail anfordern",
          "submitted": "Eine E-Mail mit weiteren Instruktionen wurde verschickt an <b>{email}</b>"
        },
        "title": "Passwort zurücksetzen"
      }
    },
    "registration": {
      "create-user-account": {
        "error": "Es konnte kein Benutzerkonto erstellt werden!",
        "help": "Vielleicht war der Bestätigungscode falsch oder abgelaufen? Wenn das Problem weiterhin besteht, schick uns gerne eine E-Mail an:",
        "success": "Dein Benutzerkonto wurde erstellt!",
        "title": "Benutzerkonto anlegen"
      },
      "signup": {
        "form": {
          "data-privacy": "Ich habe die  <a href=\"https://human-connection.org/datenschutz/\" target=\"_blank\"><ds-text bold color=\"primary\" >Datenschutzerklärung</ds-text></a> gelesen und verstanden",
          "description": "Um loszulegen, kannst du dich hier kostenfrei registrieren:",
          "errors": {
            "email-exists": "Es gibt schon ein Benutzerkonto mit dieser E-Mail Adresse!",
            "invalid-invitation-token": "Es sieht so aus, als ob der Einladungscode schon eingelöst wurde. Jeder Code kann nur einmalig benutzt werden."
>>>>>>> 90dfe320
          },
          "invitation-code": "Dein Einladungscode lautet: <b>{code}</b>",
          "minimum-age": "Ich bin 18 Jahre oder älter.",
          "no-commercial": "Ich habe keine kommerziellen Absichten und ich repräsentiere kein kommerzielles Unternehmen oder Organisation.",
          "no-political": "Ich bin nicht im Auftrag einer Partei oder politischen Organisation im Netzwerk. ",
          "submit": "Konto erstellen",
          "success": "Eine Mail mit einem Bestätigungslink für die Registrierung wurde an <b>{email}</b> geschickt",
          "terms-and-condition": "Ich stimme den <a href=\"/terms-and-conditions\"><ds-text bold color=\"primary\" > Nutzungsbedingungen</ds-text></a>zu."
        },
        "title": "Mach mit bei Human Connection!",
        "unavailable": "Leider ist die öffentliche Registrierung von Benutzerkonten auf diesem Server derzeit nicht möglich."
      }
    }
  },
  "contribution": {
    "categories": {
      "infoSelectedNoOfMaxCategories": "{chosen} von {max} Kategorien ausgewählt"
    },
    "category": {
      "name": {
        "animal-protection": "Schutz der Tiere",
        "art-culture-sport": "Kunst, Kultur & Sport",
        "consumption-sustainability": "Verbrauch & Nachhaltigkeit",
        "cooperation-development": "Zusammenarbeit & Entwicklung",
        "democracy-politics": "Demokratie & Politik",
        "economy-finances": "Wirtschaft & Finanzen",
        "education-sciences": "Bildung & Wissenschaft",
        "energy-technology": "Energie & Technologie",
        "environment-nature": "Umwelt & Natur",
        "freedom-of-speech": "Redefreiheit",
        "global-peace-nonviolence": "Globaler Frieden & Gewaltlosigkeit",
        "happiness-values": "Glück & Werte",
        "health-wellbeing": "Gesundheit & Wohlbefinden",
        "human-rights-justice": "Menschenrechte & Gerechtigkeit",
        "it-internet-data-privacy": "IT, Internet & Datenschutz",
        "just-for-fun": "Nur zum Spaß"
      }
    },
    "emotions-label": {
      "angry": "Verärgert",
      "cry": "Zum Weinen",
      "funny": "Lustig",
      "happy": "Glücklich",
      "surprised": "Erstaunt"
    },
    "filterALL": "Alle Beiträge anzeigen",
    "filterFollow": "Beiträge filtern von Usern denen ich folge",
    "inappropriatePicture": "Dieses Bild kann für einige Menschen unangemessen sein.",
    "inappropriatePictureText": "Wann soll ein Foto versteckt werden",
    "languageSelectLabel": "Sprache deines Beitrags",
    "languageSelectText": "Sprache wählen",
    "newPost": "Erstelle einen neuen Beitrag",
    "success": "Gespeichert!",
    "teaserImage": {
      "cropperConfirm": "Bestätigen"
    },
    "title": "Titel"
  },
  "delete": {
    "cancel": "Abbrechen",
    "comment": {
      "message": "Bist du sicher, dass du den Kommentar \"<b>{name}</b>\" löschen möchtest?",
      "success": "Kommentar erfolgreich gelöscht!",
      "title": "Lösche Kommentar",
      "type": "Comment"
    },
    "contribution": {
      "message": "Bist du sicher, dass du den Beitrag \"<b>{name}</b>\" löschen möchtest?",
      "success": "Beitrag erfolgreich gelöscht!",
      "title": "Lösche Beitrag",
      "type": "Contribution"
    },
    "submit": "Löschen"
  },
  "disable": {
    "cancel": "Abbrechen",
    "comment": {
      "message": "Bist Du sicher, dass Du den Kommentar „<b>{name}</b>“ deaktivieren möchtest?",
      "title": "Kommentar sperren",
      "type": "Kommentar"
    },
    "contribution": {
      "message": "Bist Du sicher, dass Du den Beitrag von „<b>{name}</b>“ deaktivieren möchtest?",
      "title": "Beitrag sperren",
      "type": "Beitrag"
    },
    "submit": "Deaktivieren",
    "success": "Erfolgreich deaktiviert",
    "user": {
      "message": "Bist Du sicher, dass Du den Nutzer „<b>{name}</b>“ sperren möchtest?",
      "title": "Nutzer sperren",
      "type": "Nutzer"
    }
  },
  "donations": {
    "amount-of-total": "{amount} von {total} € erreicht",
    "donate-now": "Jetzt spenden",
    "donations-for": "Spenden für"
  },
  "editor": {
    "embed": {
      "always_allow": "Inhalte von Drittanbietern immer anzeigen (diese Einstellung kannst du jederzeit ändern)",
      "data_privacy_info": "Deine Daten wurden noch nicht an Drittanbieter weitergegeben. Wenn du dieses Video jetzt abspielst, registriert der folgende Anbieter wahrscheinlich deine Nutzerdaten:",
      "data_privacy_warning": "Achte auf deine Daten!",
      "play_now": "Jetzt ansehen"
    },
    "hashtag": {
      "addHashtag": "Neuer Hashtag",
      "addLetter": "Tippe einen Buchstaben",
      "noHashtagsFound": "Keine Hashtags gefunden"
    },
    "mention": {
      "noUsersFound": "Keine Benutzer gefunden"
    },
    "placeholder": "Schreib etwas Inspirierendes …"
  },
  "error-pages": {
    "403-default": "Kein Zugang zu dieser Seite",
    "404-default": "Diese Seite konnte nicht gefunden werden",
    "500-default": "Internal Server Error",
    "503-default": "Dienst steht nicht zur Verfügung",
    "back-to-index": "Zurück zur Startseite",
    "cannot-edit-post": "Dieser Beitrag kann nicht editiert werden",
    "default": "Ein Fehler ist aufgetreten",
    "post-not-found": "Dieser Beitrag konnte nicht gefunden werden",
    "profile-not-found": "Dieses Profil konnte nicht gefunden werden"
  },
  "filter-menu": {
    "clearSearch": "Suche löschen",
    "hashtag-search": "Suche nach #{hashtag}",
    "title": "Deine Filterblase"
  },
  "filter-posts": {
    "categories": {
      "all": "Alle",
      "header": "Themenkategorien"
    },
    "followers": {
      "label": "Benutzern, denen ich folge"
    },
    "general": {
      "header": "Filtern nach …"
    },
    "language": {
      "all": "Alle",
      "header": "Sprachen"
    }
  },
  "followButton": {
    "follow": "Folgen",
    "following": "Folge Ich"
  },
  "index": {
    "change-filter-settings": "Verändere die Filter-Einstellungen um mehr Ergebnisse zu erhalten.",
    "no-results": "Keine Beiträge gefunden."
  },
  "login": {
    "copy": "Falls Du bereits ein Konto bei Human Connection hast, melde Dich bitte hier an.",
    "email": "Deine E-Mail",
    "failure": "Fehlerhafte E-Mail-Adresse oder Passwort.",
    "forgotPassword": "Passwort vergessen?",
    "hello": "Hallo",
    "login": "Anmelden",
    "logout": "Abmelden",
    "moreInfo": "Was ist Human Connection?",
    "moreInfoHint": "zur Präsentationsseite",
    "moreInfoURL": "https://human-connection.org",
    "no-account": "Du hast noch kein Benutzerkonto?",
    "password": "Dein Passwort",
    "register": "Benutzerkonto erstellen",
    "success": "Du bist eingeloggt!"
  },
  "maintenance": {
    "explanation": "Zurzeit führen wir einige geplante Wartungsarbeiten durch, bitte versuch es später erneut.",
    "questions": "Bei Fragen oder Problemen erreichst du uns per E-Mail an",
    "title": "Human Connection befindet sich in der Wartung"
  },
  "moderation": {
    "name": "Moderation",
    "reports": {
      "author": "Autor",
      "content": "Inhalt",
      "decideButton": "Bestätige",
      "decided": "Entschieden",
      "decideModal": {
        "cancel": "Abbruch",
        "Comment": {
          "disable": {
            "message": "Möchtest du den Kommentar \"<b>{name}</b>\" wirklich <b>gesperrt</b> lassen?",
            "title": "Sperre den Kommentar abschließend"
          },
          "enable": {
            "message": "Möchtest du den Kommentar \"<b>{name}</b>\" wirklich <b>entsperrt</b> lassen?",
            "title": "Entsperre den Kommentar abschließend"
          }
        },
        "Post": {
          "disable": {
            "message": "Möchtest du den Beitrag \"<b>{name}</b>\" wirklich <b>gesperrt</b> lassen?",
            "title": "Sperre den Beitrag abschließend"
          },
          "enable": {
            "message": "Möchtest du den Beitrag \"<b>{name}</b>\" wirklich <b>entsperrt</b> lassen?",
            "title": "Entsperre den Beitrag abschließend"
          }
        },
        "submit": "Bestätige Entscheidung",
        "User": {
          "disable": {
            "message": "Möchtest du den Benutzer \"<b>{name}</b>\" wirklich <b>gesperrt</b> lassen?",
            "title": "Sperre den Benutzer abschließend"
          },
          "enable": {
            "message": "Möchtest du den Benutzer \"<b>{name}</b>\" wirklich <b>entsperrt</b> lassen?",
            "title": "Entsperre den Benutzer abschließend"
          }
        }
      },
      "decision": "Entscheidung",
      "DecisionSuccess": "Erfolgreich entschieden!",
      "disabled": "Gesperrt",
      "disabledAt": "Gesperrt am",
      "disabledBy": "Gesperrt von",
      "empty": "Glückwunsch, es gibt nichts zu moderieren.",
      "enabled": "Entsperrt",
      "enabledAt": "Entsperrt am",
      "enabledBy": "Entsperrt von",
      "filterLabel": {
        "all": "Alle",
        "closed": "Abgeschlossen",
        "reviewed": "Bearbeitet",
        "unreviewed": "Nicht bearbeitet"
      },
      "moreDetails": "Details öffnen",
      "name": "Meldungen",
      "noDecision": "Keine Entscheidung!",
      "numberOfUsers": "{count} Nutzern",
      "previousDecision": "Vorherige Entscheidung:",
      "reasonCategory": "Kategorie",
      "reasonDescription": "Beschreibung",
      "reportedOn": "Datum",
      "status": "Aktueller Status",
      "submitter": "Gemeldet von"
    }
  },
  "notifications": {
    "comment": "Kommentar",
    "content": "Inhalt",
    "empty": "Bedaure, Du hast momentan keinerlei Benachrichtigungen.",
    "filterLabel": {
      "all": "Alle",
      "read": "Gelesen",
      "unread": "Ungelesen"
    },
    "pageLink": "Alle Benachrichtigungen",
    "post": "Beitrag",
    "reason": {
      "commented_on_post": "Hat deinen Beitrag kommentiert …",
      "mentioned_in_comment": "Hat dich in einem Kommentar erwähnt …",
      "mentioned_in_post": "Hat dich in einem Beitrag erwähnt …"
    },
    "title": "Benachrichtigungen",
    "user": "Benutzer"
  },
  "post": {
    "comment": {
      "reply": "Antworten",
      "submit": "Kommentiere",
      "submitted": "Kommentar gesendet!",
      "updated": "Änderungen gespeichert"
    },
    "edited": "bearbeitet",
    "menu": {
      "delete": "Beitrag löschen",
      "edit": "Beitrag bearbeiten",
      "pin": "Post festpinnen",
      "pinnedSuccessfully": "Post erfolgreich festgepinnt!",
      "unpin": "Post nicht mehr festpinnen",
      "unpinnedSuccessfully": "Post erfolgreich nicht mehr festgepinnt!"
    },
    "moreInfo": {
      "description": "Hier findest du weitere Infos zum Thema.",
      "name": "Mehr Info",
      "title": "Mehr Informationen",
      "titleOfCategoriesSection": "Kategorien",
      "titleOfHashtagsSection": "Hashtags",
      "titleOfRelatedContributionsSection": "Verwandte Beiträge"
    },
    "name": "Beitrag",
    "pinned": "Meldung",
    "takeAction": {
      "name": "Aktiv werden"
    }
  },
  "profile": {
    "commented": "Kommentiert",
    "follow": "Folgen",
    "followers": "Folgen",
    "following": "Folge Ich",
    "invites": {
      "description": "Zur Einladung die E-Mail-Adresse hier eintragen.",
      "emailPlaceholder": "E-Mail-Adresse für die Einladung",
      "title": "Lade jemanden zu Human Connection ein!"
    },
    "memberSince": "Mitglied seit",
    "name": "Mein Profil",
    "network": {
      "andMore": "und {number} weitere …",
      "followedBy": "wird gefolgt von:",
      "followedByNobody": "wird von niemandem gefolgt.",
      "following": "folgt:",
      "followingNobody": "folgt niemandem.",
      "title": "Netzwerk"
    },
    "shouted": "Empfohlen",
    "socialMedia": "Wo sonst finde ich",
    "userAnonym": "Anonymus"
  },
  "quotes": {
    "african": {
      "author": "Afrikanisches Sprichwort",
      "quote": "Viele kleine Leute an vielen kleinen Orten, die viele kleine Dinge tun, werden das Antlitz dieser Welt verändern."
    }
  },
  "release": {
    "cancel": "Abbrechen",
    "comment": {
      "error": "Den Kommentar hast du schon gemeldet!",
      "message": "Bist du sicher, dass du den Kommentar \"<b>{name}</b>\" freigeben möchtest?",
      "title": "Kommentar freigeben",
      "type": "Kommentar"
    },
    "contribution": {
<<<<<<< HEAD
        "amount-comments": "{amount} comments",
        "amount-shouts": "{amount} recommendations",
        "title": "Titel",
        "newPost": "Erstelle einen neuen Beitrag",
        "filterFollow": "Beiträge filtern von Usern denen ich folge",
        "filterALL": "Alle Beiträge anzeigen",
        "success": "Gespeichert!",
        "languageSelectLabel": "Sprache deines Beitrags",
        "languageSelectText": "Sprache wählen",
        "categories": {
            "infoSelectedNoOfMaxCategories": "{chosen} von {max} Kategorien ausgewählt"
        },
        "emotions-label": {
            "funny": "Lustig",
            "happy": "Glücklich",
            "surprised": "Erstaunt",
            "cry": "Zum Weinen",
            "angry": "Verärgert"
        },
        "category": {
            "name": {
                "freedom-of-speech": "Redefreiheit",
                "consumption-sustainability": "Verbrauch & Nachhaltigkeit",
                "global-peace-nonviolence": "Globaler Frieden & Gewaltlosigkeit",
                "just-for-fun": "Nur zum Spaß",
                "happiness-values": "Glück & Werte",
                "health-wellbeing": "Gesundheit & Wohlbefinden",
                "environment-nature": "Umwelt & Natur",
                "animal-protection": "Schutz der Tiere",
                "human-rights-justice": "Menschenrechte & Gerechtigkeit",
                "education-sciences": "Bildung & Wissenschaft",
                "cooperation-development": "Zusammenarbeit & Entwicklung",
                "democracy-politics": "Demokratie & Politik",
                "economy-finances": "Wirtschaft & Finanzen",
                "energy-technology": "Energie & Technologie",
                "it-internet-data-privacy": "IT, Internet & Datenschutz",
                "art-culture-sport": "Kunst, Kultur & Sport"
            }
        },
        "teaserImage": {
            "cropperConfirm": "Bestätigen"
        },
        "inappropriatePicture" : "Dieses Bild kann für einige Menschen unangemessen sein.",
        "inappropriatePictureText" : "Wann soll ein Foto versteckt werden"
=======
      "error": "Den Beitrag hast du schon gemeldet!",
      "message": "Bist du sicher, dass du den Beitrag \"<b>{name}</b>\" freigeben möchtest?",
      "title": "Beitrag freigeben",
      "type": "Beitrag"
>>>>>>> 90dfe320
    },
    "submit": "freigeben",
    "success": "Erfolgreich freigegeben!",
    "user": {
      "error": "Den User hast du schon gemeldet!",
      "message": "Bist du sicher, dass du den Nutzer \"<b>{name}</b>\" freigeben möchtest?",
      "title": "Nutzer freigeben",
      "type": "Nutzer"
    }
  },
  "report": {
    "cancel": "Abbrechen",
    "comment": {
      "error": "Du hast den Kommentar bereits gemeldet!",
      "message": "Bist Du sicher, dass Du den Kommentar von „<b>{name}</b>“ melden möchtest?",
      "title": "Kommentar melden",
      "type": "Kommentar"
    },
    "contribution": {
      "error": "Du hast den Beitrag bereits gemeldet!",
      "message": "Bist Du sicher, dass Du den Beitrag „<b>{name}</b>“ melden möchtest?",
      "title": "Beitrag melden",
      "type": "Beitrag"
    },
    "reason": {
      "category": {
        "invalid": "Bitte wähle eine gültige Kategorie aus",
        "label": "Wähle eine Kategorie:",
        "options": {
          "advert_products_services_commercial": "Bewerben von Produkten und Dienstleistungen mit kommerzieller Absicht.",
          "criminal_behavior_violation_german_law": "Strafbares Verhalten bzw. Verstoß gegen deutsches Recht.",
          "discrimination_etc": "Diskriminierende Beiträge, Kommentare, Äußerungen oder Beleidigungen.",
          "doxing": "Das Veröffentlichen von personenbezogenen Daten anderer ohne deren Einverständnis oder das Androhen dessen (\"Doxing\").",
          "glorific_trivia_of_cruel_inhuman_acts": "Verherrlichung oder Verharmlosung grausamer oder unmenschlicher Gewalttätigkeiten.",
          "intentional_intimidation_stalking_persecution": "Absichtliche Einschüchterung, Stalking oder Verfolgung.",
          "other": "Andere …",
          "pornographic_content_links": "Das Posten oder Verlinken eindeutig pornografischen Materials."
        },
        "placeholder": "Kategorie …"
      },
      "description": {
        "label": "Bitte erkläre: Warum möchtest du dies melden?",
        "placeholder": "Zusätzliche Information …"
      }
    },
    "submit": "Meldung senden",
    "success": "Vielen Dank für diese Meldung!",
    "user": {
      "error": "Du hast den Benutzer bereits gemeldet!",
      "message": "Bist Du sicher, dass Du den Nutzer „<b>{name}</b>“ melden möchtest?",
      "title": "Nutzer melden",
      "type": "Nutzer"
    }
  },
  "search": {
    "failed": "Nichts gefunden",
    "heading": {
      "Post": "Beiträge",
      "User": "Benutzer"
    },
    "hint": "Wonach suchst Du?",
    "placeholder": "Suchen"
  },
  "settings": {
    "blocked-users": {
      "block": "Nutzer blockieren",
      "columns": {
        "name": "Name",
        "slug": "Alias",
        "unblock": "Entsperren"
      },
      "empty": "Bislang hast du niemanden blockiert.",
      "explanation": {
        "closing": "Das sollte fürs Erste genügen, damit blockierte Benutzer dich nicht mehr länger belästigen können.",
        "commenting-disabled": "Du kannst den Beitrag derzeit nicht kommentieren.",
        "commenting-explanation": "Dafür kann es mehrere Gründe geben, bitte schau in unsere ",
        "intro": "Wenn ein anderer Benutzer von dir blockiert wurde, dann passiert folgendes:",
        "notifications": "Von dir blockierte Personen erhalten keine Benachrichtigungen mehr, wenn sie in deinen Beiträgen erwähnt werden.",
        "their-perspective": "Die blockierte Person kann deine Beiträge nicht mehr kommentieren",
        "your-perspective": "Du kannst keine Beiträge der blockierten Person mehr kommentieren."
      },
      "how-to": "Du kannst andere Benutzer auf deren Profilseite über das Inhaltsmenü blockieren.",
      "name": "Blocked users",
      "unblock": "Nutzer entsperren",
      "unblocked": "{name} ist wieder entsperrt"
    },
    "data": {
      "labelBio": "Über Dich",
      "labelCity": "Deine Stadt oder Region",
      "labelName": "Dein Name",
      "labelSlug": "Dein eindeutiger Benutzername",
      "name": "Deine Daten",
      "namePlaceholder": "Petra Lustig",
      "success": "Deine Daten wurden erfolgreich aktualisiert!"
    },
    "deleteUserAccount": {
      "accountDescription": "Sei dir bewusst, dass deine Beiträge und Kommentare für unsere Community wichtig sind. Wenn du sie trotzdem löschen möchtest, musst du sie unten markieren.",
      "accountWarning": "Dein Konto, deine Beiträge oder Kommentare kannst du nach dem Löschen <b>WEDER VERWALTEN NOCH WIEDERHERSTELLEN!</b>",
      "commentedCount": "Meine {count} Kommentare löschen",
      "contributionsCount": "Meine {count} Beiträge löschen",
      "name": "Benutzerkonto löschen",
      "pleaseConfirm": "<b class='is-danger'>Zerstörerische Aktion!</b> Gib <b>{confirm}</b> ein, um zu bestätigen.",
      "success": "Konto erfolgreich gelöscht!"
    },
    "download": {
      "name": "Daten herunterladen"
    },
    "email": {
      "change-successful": "Deine E-Mail Adresse wurde erfolgreich geändert.",
      "labelEmail": "E-Mail Adresse ändern",
      "labelNewEmail": "Neue E-Mail Adresse",
      "labelNonce": "Bestätigungscode eingeben",
      "name": "Deine E-Mail",
      "submitted": "Eine E-Mail zur Bestätigung deiner Adresse wurde an <b>{email}</b> gesendet.",
      "success": "Eine neue E-Mail Addresse wurde registriert.",
      "validation": {
        "same-email": "Das ist deine aktuelle E-Mail Addresse"
      },
      "verification-error": {
        "explanation": "Das kann verschiedene Ursachen haben:",
        "message": "Deine E-Mail Adresse konnte nicht verifiziert werden.",
        "reason": {
          "invalid-nonce": "Ist der Bestätigungscode falsch?",
          "no-email-request": "Bist du dir sicher, dass du eine Änderung deiner E-Mail Adresse angefragt hattest?"
        },
        "support": "Wenn das Problem weiterhin besteht, kontaktiere uns gerne per E-Mail an"
      }
    },
    "embeds": {
      "info-description": "Hier ist die Liste an Drittanbietern, deren Inhalte als Fremdcode z.B. in Form von eingebetteten Videos angezeigt werden kann:",
      "name": "Drittanbieter",
      "status": {
        "change": {
          "allow": "Na klar",
          "deny": "Lieber nicht",
          "question": "Soll eingebetter Fremdcode von Dritten für dich immer angezeigt werden?"
        },
        "description": "Als Grundeinstellung für dich wird eingebetter Fremdcode von Drittanbietern",
        "disabled": {
          "off": "zunächst nicht angezeigt",
          "on": "sofort angezeigt"
        }
      }
    },
    "invites": {
      "name": "Einladungen"
    },
    "languages": {
      "name": "Sprachen"
    },
    "muted-users": {
      "columns": {
        "name": "Name",
        "slug": "Alias",
        "unmute": "Entsperren"
      },
      "empty": "Bislang hast du niemanden stummgeschaltet.",
      "explanation": {
        "intro": "Wenn ein anderer Benutzer von dir stummgeschaltet wurde, dann passiert folgendes:",
        "search": "Die Beiträge von stummgeschalteten Personen verschwinden aus deinen Suchergebnissen.",
        "your-perspective": "In deiner Beitragsübersicht tauchen keine Beiträge der stummgeschalteten Person mehr auf."
      },
      "how-to": "Du kannst andere Benutzer auf deren Profilseite über das Inhaltsmenü stummschalten.",
      "mute": "Stumm schalten",
      "name": "Stummgeschaltete Benutzer",
      "unmute": "Stummschaltung aufheben",
      "unmuted": "{name} ist nicht mehr stummgeschaltet"
    },
    "name": "Einstellungen",
    "organizations": {
      "name": "Meine Organisationen"
    },
    "privacy": {
      "make-shouts-public": "Teile von mir empfohlene Artikel öffentlich auf meinem Profil",
      "name": "Privatsphäre",
      "success-update": "Privatsphäre-Einstellungen gespeichert"
    },
    "security": {
      "change-password": {
        "button": "Passwort ändern",
        "label-new-password": "Dein neues Passwort",
        "label-new-password-confirm": "Bestätige Dein neues Passwort",
        "label-old-password": "Dein altes Passwort",
        "message-new-password-confirm-required": "Bestätige dein neues Passwort",
        "message-new-password-missmatch": "Gebe das gleiche Passwort nochmals ein",
        "message-new-password-required": "Gebe ein neues Passwort ein",
        "message-old-password-required": "Gebe dein altes Passwort ein",
        "passwordSecurity": "Passwortsicherheit",
        "passwordStrength0": "Sehr unsicheres Passwort",
        "passwordStrength1": "Unsicheres Passwort",
        "passwordStrength2": "Mittelmäßiges Passwort",
        "passwordStrength3": "Sicheres Passwort",
        "passwordStrength4": "Sehr sicheres Passwort",
        "success": "Passwort erfolgreich geändert!"
      },
      "name": "Sicherheit"
    },
    "social-media": {
      "name": "Soziale Medien",
      "placeholder": "Deine Social-Media URL",
      "requireUnique": "Dieser Link existiert bereits",
      "submit": "Link hinzufügen",
      "successAdd": "Social-Media hinzugefügt. Profil aktualisiert!",
      "successDelete": "Social-Media gelöscht. Profil aktualisiert!"
    },
    "validation": {
      "slug": {
        "alreadyTaken": "Dieser Benutzername ist schon vergeben.",
        "regex": "Es sind nur Kleinbuchstaben, Zahlen, Unterstriche oder Bindestriche erlaubt."
      }
    }
  },
  "shoutButton": {
    "shouted": "empfohlen"
  },
  "site": {
    "back-to-login": "Zurück zur Anmeldung",
    "bank": "Bankverbindung",
    "code-of-conduct": "Verhaltenscodex",
    "contact": "Kontakt",
    "data-privacy": "Datenschutz",
    "director": "Geschäftsführer",
    "error-occurred": "Ein Fehler ist aufgetreten.",
    "faq": "FAQ",
    "germany": "Deutschland",
    "imprint": "Impressum",
    "made": "Mit &#10084; gemacht",
    "register": "Registernummer",
    "responsible": "Verantwortlicher gemäß § 55 Abs. 2 RStV ",
    "taxident": "Umsatzsteuer-Identifikationsnummer gemäß § 27 a Umsatzsteuergesetz (Deutschland)",
    "termsAndConditions": "Nutzungsbedingungen",
    "thanks": "Danke!",
    "tribunal": "Registergericht"
  },
  "store": {
    "posts": {
      "orderBy": {
        "newest": {
          "label": "Neueste"
        },
        "oldest": {
          "label": "Älteste"
        }
      }
    }
  },
  "termsAndConditions": {
    "addition": {
      "description": "<a href=\"https://human-connection.org/veranstaltungen/\" target=\"_blank\" > https://human-connection.org/veranstaltungen/ </a>",
      "title": "Zusätzlich machen wir regelmäßig Veranstaltungen, wo Du auch Eindrücke wiedergeben und Fragen stellen kannst. Du findest eine aktuelle Übersicht hier:"
    },
    "agree": "Ich stimme zu!",
    "code-of-conduct": {
      "description": "Unser Verhaltenskodex dient als Leitfaden für das persönliche Auftreten und den Umgang miteinander. Wer als Nutzer im Human Connection-Netzwerk aktiv ist, Beiträge verfasst, kommentiert oder mit anderen Nutzern, auch außerhalb des Netzwerkes, Kontakt aufnimmt, erkennt diese Verhaltensregeln als verbindlich an. <a href=\"https://alpha.human-connection.org/code-of-conduct\" target=\"_blank\"> https://alpha.human-connection.org/code-of-conduct</a>",
      "title": "Verhaltenscodex"
    },
    "errors-and-feedback": {
      "description": "Wir sind sehr bemüht, unser Netzwerk und unsere Daten sicher und abrufbar zu erhalten. Jede neue Version der Software durchläuft sowohl automatisierte als auch manuelle Tests. Es können jedoch unvorhergesehene Fehler auftreten. Deshalb sind wir dankbar für jeden gemeldeten Fehler. Du kannst gerne jeden von Dir entdeckten Fehler dem Support/der Hilfe-Assistenz mitteilen: support@human-connection.org",
      "title": "Fehler und Rückmeldungen"
    },
    "help-and-questions": {
      "description": "Für Hilfe und Fragen haben wir Dir eine umfassende Sammlung an häufig gestellten Fragen und Antworten (FAQ) zusammengestellt. Du findest diese hier: <a href=\"https://support.human-connection.org/kb/\" target=\"_blank\" > https://support.human-connection.org/kb/ </a>",
      "title": "Hilfe und Fragen"
    },
    "moderation": {
      "description": "Bis unsere finanziellen Möglichkeiten uns erlauben, das Community-Moderationssystem zu implementieren, moderieren wir mit einem vereinfachten System und eigenen bzw. ggf. ehrenamtlichen Mitarbeitern. Wir schulen diese Moderatoren und aus diesem Grund treffen auch nur diese entsprechende Entscheidungen. Diese Moderatoren führen Ihre Tätigkeit anonym aus. Du kannst uns Beiträge, Kommentare und auch Nutzer melden (wenn diese zum Beispiel in ihrem Profil Angaben machen oder Bilder haben, die diese Nutzungsbedingungen verletzen). Wenn Du uns etwas meldest, kannst Du einen Meldegrund angeben und noch eine kurze Erläuterung mitgeben. Wir schauen uns dann das Gemeldete an und sanktionieren ggf., z.B. indem wir Beiträge, Kommentare oder Nutzer sperren. Du und auch der Betroffene erhält derzeitig von uns leider noch keine Rückmeldung, das ist aber in Planung. Unabhängig davon behalten wir uns prinzipiell Sanktionen vor aus Gründen, die unter Umständen nicht oder noch nicht in unserem Verhaltenscodex oder diesen Nutzungsbedingungen aufgeführt sind.",
      "title": "Moderation"
    },
    "newTermsAndConditions": "Neue Nutzungsbedingungen",
    "no-commercial-use": {
      "description": "Die Nutzung des Human Connection Netzwerkes ist nicht gestattet für kommerzielle Nutzung. Darunter fällt unter anderem das Bewerben von Produkten mit kommerzieller Absicht, das Einstellen von Affiliate-Links, direkter Aufruf zu Spenden oder finanzieller Unterstützung für Zwecke, die steuerlich nicht als gemeinnützig anerkannt sind.",
      "title": "Keine kommerzielle Nutzung"
    },
    "privacy-statement": {
      "description": "Unser Netzwerk ist ein soziales Wissens- und Aktionsnetzwerk. Daher ist es uns besonders wichtig, dass möglichst viele Inhalte öffentlich zugänglich sind. Im Laufe der Entwicklung unseres Netzwerkes wird es mehr und mehr die Möglichkeit geben, über die Sichtbarkeit der selbst angegebenen bzw. persönlichen Daten zu entscheiden. Über diese neuen Funktionen werden wir Euch informieren. Ansonsten gilt, dass Du immer darüber nachdenken solltest, welche persönlichen Daten Du über Dich (oder andere) preisgibst. Dies gilt insbesondere für Inhalte von Beiträgen und Kommentaren, da diese einen weitgehend öffentlichen Charakter haben. Später wird es Möglichkeiten geben, die Sichtbarkeit Deines Profils einzuschränken. Teil der Nutzungsbedingungen ist unsere Datenschutzerklärung, die Dich über die einzelnen Datenverarbeitungen in unserem Netzwerk informiert: <a href=\"https://human-connection.org/datenschutz/#netzwerk\" target=\"_blank\"> https://human-connection.org/datenschutz/#netzwerk</a> bzw. <a href=\"https://human-connection.org/datenschutz/\" target=\"_blank\">https://human-connection.org/datenschutz/</a> Unsere Datenschutzerklärung ist an die Gesetzeslage und die Charakteristika unseres Netzwerks angepasst und gilt immer in der aktuellsten Version.",
      "title": "Datenschutz"
    },
    "terms-of-service": {
      "description": "Die folgenden Nutzungsbedingungen sind Basis für die Nutzung unseres Netzwerkes. Beim Registrieren musst Du sie anerkennen und wir werden Dich auch später über ggf. stattfindende Änderungen informieren. Das Human Connection Netzwerk wird in Deutschland betrieben und unterliegt daher deutschem Recht. Gerichtsstand ist Kirchheim / Teck. Zu Details schau in unser Impressum: <a href=\"https://human-connection.org/impressum/\" target=\"_blank\" >https://human-connection.org/impressum/</a>",
      "title": "Nutzungsbedingungen"
    },
    "termsAndConditionsConfirmed": "Ich habe die <a href=\"/terms-and-conditions\" target=\"_blank\">Nutzungsbedingungen</a> durchgelesen und stimme ihnen zu.",
    "termsAndConditionsNewConfirm": "Ich habe die neuen Nutzungsbedingungen durchgelesen und stimme zu.",
    "termsAndConditionsNewConfirmText": "Bitte lies Dir die neue Nutzungsbedingungen jetzt durch!",
    "use-and-license": {
      "description": "Sind Inhalte, die Du bei uns einstellst, durch Rechte am geistigen Eigentum geschützt, erteilst Du uns eine nicht-exklusive, übertragbare, unterlizenzierbare und weltweite Lizenz für die Nutzung dieser Inhalte für die Bereitstellung in unserem Netzwerk. Diese Lizenz endet, sobald Du Deine Inhalte oder Deinen ganzen Account löscht. Bedenke, dass andere Deine Inhalte weiter teilen können und wir diese nicht löschen können.",
      "title": "Nutzung und Lizenz"
    }
  },
  "user": {
    "avatar": {
      "submitted": "Upload erfolgreich"
    }
  }
}<|MERGE_RESOLUTION|>--- conflicted
+++ resolved
@@ -55,121 +55,6 @@
       "name": "Seiten"
     },
     "settings": {
-<<<<<<< HEAD
-        "name": "Einstellungen",
-        "data": {
-            "name": "Deine Daten",
-            "labelName": "Dein Name",
-            "labelCity": "Deine Stadt oder Region",
-            "labelBio": "Über Dich",
-            "labelSlug": "Dein eindeutiger Benutzername",
-            "namePlaceholder": "Petra Lustig",
-            "success": "Deine Daten wurden erfolgreich aktualisiert!"
-        },
-        "security": {
-            "name": "Sicherheit",
-            "change-password": {
-                "button": "Passwort ändern",
-                "success": "Passwort erfolgreich geändert!",
-                "label-old-password": "Dein altes Passwort",
-                "label-new-password": "Dein neues Passwort",
-                "label-new-password-confirm": "Bestätige Dein neues Passwort",
-                "message-old-password-required": "Gebe dein altes Passwort ein",
-                "message-new-password-required": "Gebe ein neues Passwort ein",
-                "message-new-password-confirm-required": "Bestätige dein neues Passwort",
-                "message-new-password-missmatch": "Gebe das gleiche Passwort nochmals ein",
-                "passwordSecurity": "Passwortsicherheit",
-                "passwordStrength0": "Sehr unsicheres Passwort",
-                "passwordStrength1": "Unsicheres Passwort",
-                "passwordStrength2": "Mittelmäßiges Passwort",
-                "passwordStrength3": "Sicheres Passwort",
-                "passwordStrength4": "Sehr sicheres Passwort"
-            }
-        },
-        "privacy": {
-          "name": "Privatsphäre",
-          "make-shouts-public": "Teile von mir empfohlene Artikel öffentlich auf meinem Profil",
-          "success-update": "Privatsphäre-Einstellungen gespeichert"
-        },
-        "invites": {
-            "name": "Einladungen"
-        },
-        "download": {
-            "name": "Daten herunterladen"
-        },
-        "organizations": {
-            "name": "Meine Organisationen"
-        },
-        "languages": {
-            "name": "Sprachen"
-        },
-        "email": {
-            "validation": {
-                "same-email": "Das ist deine aktuelle E-Mail Addresse"
-            },
-            "name": "Deine E-Mail",
-            "labelEmail": "E-Mail Adresse ändern",
-            "labelNewEmail": "Neue E-Mail Adresse",
-            "labelNonce": "Bestätigungscode eingeben",
-            "success": "Eine neue E-Mail Addresse wurde registriert.",
-            "submitted": "Eine E-Mail zur Bestätigung deiner Adresse wurde an <b>{email}<\/b> gesendet.",
-            "change-successful": "Deine E-Mail Adresse wurde erfolgreich geändert.",
-            "verification-error": {
-                "message": "Deine E-Mail Adresse konnte nicht verifiziert werden.",
-                "explanation": "Das kann verschiedene Ursachen haben:",
-                "reason": {
-                    "invalid-nonce": "Ist der Bestätigungscode falsch?",
-                    "no-email-request": "Bist du dir sicher, dass du eine Änderung deiner E-Mail Adresse angefragt hattest?"
-                },
-                "support": "Wenn das Problem weiterhin besteht, kontaktiere uns gerne per E-Mail an"
-            }
-        },
-        "validation": {
-            "slug": {
-                "regex": "Es sind nur Kleinbuchstaben, Zahlen, Unterstriche oder Bindestriche erlaubt.",
-                "alreadyTaken": "Dieser Benutzername ist schon vergeben."
-            }
-        },
-        "deleteUserAccount": {
-            "name": "Benutzerkonto löschen",
-            "contributionsCount": "Meine {count} Beiträge löschen",
-            "commentedCount": "Meine {count} Kommentare löschen",
-            "accountDescription": "Sei dir bewusst, dass deine Beiträge und Kommentare für unsere Community wichtig sind. Wenn du sie trotzdem löschen möchtest, musst du sie unten markieren.",
-            "accountWarning": "Dein Konto, deine Beiträge oder Kommentare kannst du nach dem Löschen WEDER VERWALTEN NOCH WIEDERHERSTELLEN!",
-            "success": "Konto erfolgreich gelöscht!",
-            "pleaseConfirm": "Zerstörerische Aktion! Gib „{confirm}“ ein, um zu bestätigen."
-        },
-        "embeds": {
-            "name": "Drittanbieter",
-            "info-description": "Hier ist die Liste an Drittanbietern, deren Inhalte als Fremdcode z.B. in Form von eingebetteten Videos angezeigt werden kann:",
-            "status": {
-                "description": "Als Grundeinstellung für dich wird eingebetter Fremdcode von Drittanbietern",
-                "disabled": {
-                    "off": "zunächst nicht angezeigt",
-                    "on": "sofort angezeigt"
-                },
-                "change": {
-                    "question": "Soll eingebetter Fremdcode von Dritten für dich immer angezeigt werden?",
-                    "allow": "Na klar",
-                    "deny": "Lieber nicht"
-                }
-            }
-        },
-        "social-media": {
-            "name": "Soziale Medien",
-            "placeholder": "Deine Social-Media URL",
-            "requireUnique": "Dieser Link existiert bereits",
-            "submit": "Link hinzufügen",
-            "successAdd": "Social-Media hinzugefügt. Profil aktualisiert!",
-            "successDelete": "Social-Media gelöscht. Profil aktualisiert!"
-        },
-        "muted-users": {
-          "name": "Stummgeschaltete Benutzer",
-          "explanation": {
-            "intro": "Wenn ein anderer Benutzer von dir stummgeschaltet wurde, dann passiert folgendes:",
-            "your-perspective": "In deiner Beitragsübersicht tauchen keine Beiträge der stummgeschalteten Person mehr auf.",
-            "search": "Die Beiträge von stummgeschalteten Personen verschwinden aus deinen Suchergebnissen."
-=======
       "name": "Einstellungen"
     },
     "users": {
@@ -317,7 +202,6 @@
           "errors": {
             "email-exists": "Es gibt schon ein Benutzerkonto mit dieser E-Mail Adresse!",
             "invalid-invitation-token": "Es sieht so aus, als ob der Einladungscode schon eingelöst wurde. Jeder Code kann nur einmalig benutzt werden."
->>>>>>> 90dfe320
           },
           "invitation-code": "Dein Einladungscode lautet: <b>{code}</b>",
           "minimum-age": "Ich bin 18 Jahre oder älter.",
@@ -333,6 +217,8 @@
     }
   },
   "contribution": {
+    "amount-comments": "{amount} comments",
+    "amount-shouts": "{amount} recommendations",
     "categories": {
       "infoSelectedNoOfMaxCategories": "{chosen} von {max} Kategorien ausgewählt"
     },
@@ -651,57 +537,10 @@
       "type": "Kommentar"
     },
     "contribution": {
-<<<<<<< HEAD
-        "amount-comments": "{amount} comments",
-        "amount-shouts": "{amount} recommendations",
-        "title": "Titel",
-        "newPost": "Erstelle einen neuen Beitrag",
-        "filterFollow": "Beiträge filtern von Usern denen ich folge",
-        "filterALL": "Alle Beiträge anzeigen",
-        "success": "Gespeichert!",
-        "languageSelectLabel": "Sprache deines Beitrags",
-        "languageSelectText": "Sprache wählen",
-        "categories": {
-            "infoSelectedNoOfMaxCategories": "{chosen} von {max} Kategorien ausgewählt"
-        },
-        "emotions-label": {
-            "funny": "Lustig",
-            "happy": "Glücklich",
-            "surprised": "Erstaunt",
-            "cry": "Zum Weinen",
-            "angry": "Verärgert"
-        },
-        "category": {
-            "name": {
-                "freedom-of-speech": "Redefreiheit",
-                "consumption-sustainability": "Verbrauch & Nachhaltigkeit",
-                "global-peace-nonviolence": "Globaler Frieden & Gewaltlosigkeit",
-                "just-for-fun": "Nur zum Spaß",
-                "happiness-values": "Glück & Werte",
-                "health-wellbeing": "Gesundheit & Wohlbefinden",
-                "environment-nature": "Umwelt & Natur",
-                "animal-protection": "Schutz der Tiere",
-                "human-rights-justice": "Menschenrechte & Gerechtigkeit",
-                "education-sciences": "Bildung & Wissenschaft",
-                "cooperation-development": "Zusammenarbeit & Entwicklung",
-                "democracy-politics": "Demokratie & Politik",
-                "economy-finances": "Wirtschaft & Finanzen",
-                "energy-technology": "Energie & Technologie",
-                "it-internet-data-privacy": "IT, Internet & Datenschutz",
-                "art-culture-sport": "Kunst, Kultur & Sport"
-            }
-        },
-        "teaserImage": {
-            "cropperConfirm": "Bestätigen"
-        },
-        "inappropriatePicture" : "Dieses Bild kann für einige Menschen unangemessen sein.",
-        "inappropriatePictureText" : "Wann soll ein Foto versteckt werden"
-=======
       "error": "Den Beitrag hast du schon gemeldet!",
       "message": "Bist du sicher, dass du den Beitrag \"<b>{name}</b>\" freigeben möchtest?",
       "title": "Beitrag freigeben",
       "type": "Beitrag"
->>>>>>> 90dfe320
     },
     "submit": "freigeben",
     "success": "Erfolgreich freigegeben!",
@@ -799,11 +638,11 @@
     },
     "deleteUserAccount": {
       "accountDescription": "Sei dir bewusst, dass deine Beiträge und Kommentare für unsere Community wichtig sind. Wenn du sie trotzdem löschen möchtest, musst du sie unten markieren.",
-      "accountWarning": "Dein Konto, deine Beiträge oder Kommentare kannst du nach dem Löschen <b>WEDER VERWALTEN NOCH WIEDERHERSTELLEN!</b>",
+      "accountWarning": "Dein Konto, deine Beiträge oder Kommentare kannst du nach dem Löschen WEDER VERWALTEN NOCH WIEDERHERSTELLEN!",
       "commentedCount": "Meine {count} Kommentare löschen",
       "contributionsCount": "Meine {count} Beiträge löschen",
       "name": "Benutzerkonto löschen",
-      "pleaseConfirm": "<b class='is-danger'>Zerstörerische Aktion!</b> Gib <b>{confirm}</b> ein, um zu bestätigen.",
+      "pleaseConfirm": "Zerstörerische Aktion! Gib „{confirm}“ ein, um zu bestätigen.",
       "success": "Konto erfolgreich gelöscht!"
     },
     "download": {
