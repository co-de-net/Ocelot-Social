<<<<<<< HEAD
=======
{
  "actions": {
    "cancel": "Annuler",
    "create": "Créer",
    "delete": "Supprimer",
    "edit": "Modifier",
    "loading": "chargement",
    "loadMore": "charger plus",
    "save": "Sauvegarder"
  },
  "admin": {
    "categories": {
      "categoryName": "Nom",
      "name": "Catégories",
      "postCount": "Postes"
    },
    "dashboard": {
      "comments": "Commentaires",
      "follows": "Suit",
      "invites": "Invitations",
      "name": "Tableau de bord",
      "notifications": "Notifications",
      "organizations": "Organisations",
      "posts": "Postes",
      "projects": "Projets",
      "shouts": "Cris",
      "users": "Utilisateurs"
    },
    "donations": {
      "goal": "Dons mensuels requis",
      "name": "Informations sur les dons",
      "progress": "Dons recueillis jusqu'à présent",
      "successfulUpdate": "Les informations sur les dons ont été mises à jour avec succès !"
    },
    "hashtags": {
      "name": "Hashtags",
      "nameOfHashtag": "Nom",
      "number": "Num.",
      "tagCount": "Postes",
      "tagCountUnique": "Utilisateurs"
    },
    "invites": {
      "description": "Les invitations sont une merveilleuse façon d'avoir vos amis dans votre réseau...",
      "name": "Inviter des utilisateurs",
      "title": "Inviter des gens"
    },
    "name": "Admin",
    "notifications": {
      "name": "Notifications"
    },
    "organizations": {
      "name": "Organisations"
    },
    "pages": {
      "name": "Pages"
    },
    "settings": {
      "name": "Paramètres"
    },
    "users": {
      "empty": "Aucun utilisateur trouvé",
      "form": {
        "placeholder": "mail, nom ou description"
      },
      "name": "Utilisateurs",
      "table": {
        "columns": {
          "createdAt": "Créé à",
          "email": "Mail",
          "name": "Nom",
          "number": "Num.",
          "role": "Rôle",
          "slug": "Slug"
        }
      }
    }
  },
  "code-of-conduct": {
    "consequences": {
      "description": "Si un membre de la communauté présente un comportement inacceptable, les opérateurs, modérateurs et administrateurs responsables du réseau peuvent prendre les mesures appropriées, notamment:",
      "list": {
        "0": "Veuillez cesser immédiatement tout comportement inacceptable",
        "1": "Verrouillage ou suppression des commentaires",
        "2": "Exclusion temporaire du poste ou de la contribution en question",
        "3": "Blocage ou suppression de contenu",
        "4": "Retrait temporaire des droits d'écriture",
        "5": "Exclusion temporaire du réseau",
        "6": "Exclusion définitive du réseau",
        "7": "Des violations du droit allemand peuvent être signalées."
      },
      "title": "Conséquences d'un comportement inacceptable"
    },
    "expected-behaviour": {
      "description": "Les comportements suivants sont attendus et exigés de tous les membres de la communauté :",
      "list": {
        "0": "Faites preuve de considération et de respect dans votre discours et vos actions.",
        "1": "Tenter de collaborer avant le conflit.",
        "2": "S'abstenir de tout comportement ou discours dégradant, discriminatoire ou harcelant.",
        "3": "Soyez attentif à votre environnement et aux autres participants. Alertez les leaders de la communauté si vous remarquez une situation dangereuse, une personne en détresse ou une violation du Code de Conduite, même si elle vous semble sans importance."
      },
      "title": "Comportement attendu"
    },
    "get-help": "Si vous êtes victime ou témoin d'un comportement inacceptable, ou si vous avez d'autres préoccupations, veuillez en aviser un organisateur communautaire dès que possible et établir un lien ou vous référer au contenu correspondant:",
    "preamble": {
      "description": "Human Connection est un réseau de connaissances et d'action sociale à but non lucratif de la prochaine génération. Par les gens - pour les gens. Open Source, équitable et transparent. Pour un changement local et global positif dans tous les domaines de la vie. Nous redessinons complètement l'échange public de connaissances, d'idées et de projets. Les fonctions de Human Connection rassemblent les gens - hors ligne et en ligne - afin que nous puissions rendre le monde meilleur.",
      "title": "Préambule"
    },
    "purpose": {
      "description": "Avec ce code de conduite, nous réglementons les principes essentiels de comportement dans notre réseau social. Nous nous orientons à la Charte des Droits de l'Homme, elle est le cœur de notre compréhension des valeurs. Le code de conduite sert de fil conducteur pour notre apparence personnelle et notre interaction les uns avec les autres. Toute personne active comme utilisateur sur le réseau Human Connection, écrit des articles, commente ou contacte d'autres utilisateurs, y compris ceux qui ne font pas partie du réseau, reconnaît ces règles comme contractuel.",
      "title": "Objectif"
    },
    "subheader": "pour le réseau social de la Human Connection gGmbH",
    "unacceptable-behaviour": {
      "description": "Les comportements suivants sont inacceptables dans notre communauté:",
      "list": {
        "0": "Les messages, commentaires, déclarations ou insultes discriminatoires, en particulier ceux relatifs au sexe, à l'orientation sexuelle, à la race, à la religion, à l'orientation politique ou philosophique ou au handicap.",
        "1": "Publication ou partage de matériel clairement pornographique.",
        "2": "Glorification ou banalisation d'actes de violence cruels ou inhumains.",
        "3": "La divulgation de renseignements personnels sans le consentement ou la menace d' (\"doxing\").",
        "4": "L'intimidation, le harcèlement ou la persécution intentionnelle.",
        "5": "Publicité de produits et de services à des fins commerciaux.",
        "6": "Comportement criminel ou violation du droit allemand.",
        "7": "Cautionner ou encourager de tels comportements."
      },
      "title": "Comportement inacceptable"
    }
  },
  "comment": {
    "content": {
      "unavailable-placeholder": "… ce commentaire n'est plus disponible"
    },
    "edited": "édité",
    "menu": {
      "delete": "Supprimer le commentaire",
      "edit": "Modifier le commentaire"
    },
    "show": {
      "less": "montrer moins",
      "more": "montrer plus"
    }
  },
  "common": {
    "category": "Catégorie ::: Catégories",
    "comment": "Commentaire ::: Commentaires",
    "letsTalk": "Parlons-en",
    "loading": "chargement",
    "loadMore": "charger plus",
    "moreInfo": "Plus d'infos",
    "name": "Nom",
    "organization": "Organisation ::: Organisations",
    "post": "Message ::: Messages",
    "project": "Projet ::: Projets",
    "reportContent": "Signaler",
    "shout": "Partage ::: Partages",
    "tag": "Tag ::: Tags",
    "takeAction": "Passer à l'action",
    "user": "Utilisateur ::: Utilisateurs",
    "validations": {
      "categories": "au moins une et au maximum trois catégories doivent être sélectionnées",
      "email": "Doit être une adresse mail valide",
      "url": "doit être une URL valide"
    },
    "versus": "Versus"
  },
  "components": {
    "enter-nonce": {
      "form": {
        "description": "Ouvrez votre boîte de réception et entrez le code que nous vous avons envoyé.",
        "next": "Continuer",
        "nonce": "Entrez votre code",
        "validations": {
          "length": "doit comporter 6 caractères"
        }
      }
    },
    "password-reset": {
      "change-password": {
        "error": "La modification de votre mot de passe a échoué. Peut-être que le code de sécurité n'était pas correct ?",
        "help": "En cas de problème, n'hésitez pas à nous demander de l'aide en nous envoyant un mail à :",
        "success": "La modification de votre mot de passe a réussi !"
      },
      "request": {
        "form": {
          "description": "Un mail de réinitialisation de mot de passe sera envoyé à l'adresse mail indiquée.",
          "submit": "Demander mail",
          "submitted": "Un mail avec des instructions supplémentaires a été envoyé à <b>{email}</b>."
        },
        "title": "Réinitialiser votre mot de passe"
      }
    },
    "registration": {
      "create-user-account": {
        "error": "Compte d'utilisateur n'a pas pu être créé!",
        "help": " Peut-être que la confirmation n'était pas valide? En cas de problème, n'hésitez pas à nous demander de l'aide en nous envoyant un mail à:",
        "success": "Votre compte a été créé!",
        "title": "Créer un compte utilisateur"
      },
      "signup": {
        "form": {
          "data-privacy": "J'ai lu et compris la <a href=\"https://human-connection.org/datenschutz/\" target=\"_blank\"> <ds-text bold color=\"primary\" > Déclaration de confidentialité </ds-text> </a> ",
          "description": "Pour commencer, entrez votre adresse mail :",
          "errors": {
            "email-exists": "Il existe déjà un compte utilisateur avec cette adresse mail!",
            "invalid-invitation-token": "On dirait que l'invitation a déjà été utilisée. Les liens d'invitation ne peuvent être utilisés qu'une seule fois."
          },
          "invitation-code": "Votre code d'invitation est: <b> {code} </b>",
          "minimum-age": "J'ai 18 ans ou plus.",
          "no-commercial": "Je n'ai aucun intérêt commercial et je ne représente pas d'entreprise ou toute autre organisation commerciale sur le réseau.",
          "no-political": "Je ne parle pas au nom d'un parti ou d'une organisation politique sur le réseau.",
          "submit": "Créer un compte",
          "success": "Un mail avec un lien pour compléter votre inscription a été envoyé à <b>{email}</b>",
          "terms-and-condition": "Je confirme les <a href=\"/terms-and-conditions\"> <ds-text bold color=\"primary\" > Conditions générales </ds-text> </a>."
        },
        "title": "Rejoignez Human Connection!",
        "unavailable": "Malheureusement, l'enregistrement public des comptes utilisateurs n'est pas encore disponible sur ce serveur."
      }
    }
  },
  "contribution": {
    "categories": {
      "infoSelectedNoOfMaxCategories": "{chosen} de {max} catégories sélectionnées"
    },
    "category": {
      "name": {
        "animal-protection": "Protection des animaux",
        "art-culture-sport": "Art, Culture & Sport",
        "consumption-sustainability": "Consommation & Durabilité",
        "cooperation-development": "Coopération & Développement",
        "democracy-politics": "Démocratie & Politique",
        "economy-finances": "Économie & Finances",
        "education-sciences": "Éducation & Sciences",
        "energy-technology": "Énergie & Technologie",
        "environment-nature": "Environnement & Nature",
        "freedom-of-speech": "Liberté d'expression",
        "global-peace-nonviolence": "Paix mondiale & Non-violence",
        "happiness-values": "Bonheur & Valeurs",
        "health-wellbeing": "Santé & Bien-être",
        "human-rights-justice": "Droits de l'homme & Justice",
        "it-internet-data-privacy": "Informatique, Internet & Confidentialité des données",
        "just-for-fun": "Juste pour le Fun"
      }
    },
    "emotions-label": {
      "angry": "En colère",
      "cry": "Pleurer",
      "funny": "Marrant",
      "happy": "Heureux",
      "surprised": "Surpris"
    },
    "filterALL": "Voir toutes les contributions",
    "filterFollow": "Filtrer les contributions des utilisateurs que je suis",
    "inappropriatePicture": "Cette image peut être inappropriée pour certaines personnes.",
    "inappropriatePictureText": "Quand est ce que ma photo doit-elle être floue",
    "languageSelectLabel": "Langue",
    "languageSelectText": "Sélectionner une langue",
    "newPost": "Créer un nouveau Post",
    "success": "Enregistré!",
    "teaserImage": {
      "cropperConfirm": "Confirmer"
    },
    "title": "Titre"
  },
  "delete": {
    "cancel": "Annuler",
    "comment": {
      "message": "Voulez-vous vraiment supprimer le commentaire de \"<b>{name}</b>\"?",
      "success": "Commentaire supprimé avec succès !",
      "title": "Supprimer un commentaire",
      "type": "Commentaire"
    },
    "contribution": {
      "message": "Voulez-vous vraiment supprimer la contribution  \"<b>{name}</b>\"?",
      "success": "Contribution supprimée avec succès !",
      "title": "Supprimer la contribution",
      "type": "Contribution"
    },
    "submit": "Supprimer"
  },
  "disable": {
    "cancel": "Annuler",
    "comment": {
      "message": "Souhaitez-vous vraiment désactiver le commentaire de « <b>{name}</b> » ?",
      "title": "Désactiver le commentaire",
      "type": "Commentaire"
    },
    "contribution": {
      "message": "Souhaitez-vous vraiment signaler l'entrée « <b> {name} </b> »?",
      "title": "Désactiver l'apport",
      "type": "Contribution"
    },
    "submit": "Désactiver",
    "success": "Désactivé avec succès",
    "user": {
      "message": "Souhaitez-vous vraiment désactiver l'utilisateur « <b> {name} </b> »?",
      "title": "Désactiver l'utilisateur",
      "type": "Utilisateur"
    }
  },
  "donations": {
    "amount-of-total": "{amount} de {total} € collectés",
    "donate-now": "Faites un don",
    "donations-for": "Dons pour"
  },
  "editor": {
    "embed": {
      "always_allow": "Autoriser toujours le contenu intégré par des fournisseurs tiers (ce paramètre peut être modifié à tout moment)",
      "data_privacy_info": "Vos données n'ont pas encore été partagées avec des fournisseurs tiers. Si vous regardez cette vidéo, le fournisseur suivant recueillera probablement des données utilisateurs:",
      "data_privacy_warning": "Attention à la confidentialité des données!",
      "play_now": "Regarder maintenant"
    },
    "hashtag": {
      "addHashtag": "Nouveau hashtag",
      "addLetter": "Tapez une lettre",
      "noHashtagsFound": "Aucun hashtag trouvé"
    },
    "mention": {
      "noUsersFound": "Aucun utilisateur trouvé"
    },
    "placeholder": "Écrivez quelque chose d'inspirant..."
  },
  "filter-menu": {
    "clearSearch": "Réinitialiser la recherche",
    "hashtag-search": "Recherche de #{hashtag}",
    "title": "Votre bulle de filtre"
  },
  "filter-posts": {
    "categories": {
      "all": "Toutes",
      "header": "Catégories de contenu"
    },
    "followers": {
      "label": "Utilisateurs que je suis"
    },
    "general": {
      "header": "Filtrer par ...."
    },
    "language": {
      "all": "Tous",
      "header": "Langues"
    }
  },
  "followButton": {
    "follow": "Suivre",
    "following": "Je suis les"
  },
  "index": {
    "change-filter-settings": "Modifiez les paramètres de filtrage pour obtenir plus de résultats.",
    "no-results": "Pas de contribution trouvée."
  },
  "login": {
    "copy": "Si vous avez déjà un compte human-connection, connectez-vous ici.",
    "email": "Votre mail",
    "failure": "Adresse mail ou mot de passe incorrect.",
    "forgotPassword": "Mot de passe oublié?",
    "hello": "Bonjour",
    "login": "Connexion",
    "logout": "Déconnexion",
    "moreInfo": "Qu'est-ce que Human Connection?",
    "moreInfoHint": "à la page de présentation",
    "moreInfoURL": "https://human-connection.org/fr/",
    "no-account": "Vous n'avez pas de compte?",
    "password": "Votre mot de passe",
    "register": "S'inscrire",
    "success": "Vous êtes connecté!"
  },
  "maintenance": {
    "explanation": "Pour l'instant, nous faisons de la maintenance programmée, veuillez réessayer plus tard.",
    "questions": "Des questions ou des préoccupations, envoyez un mail à",
    "title": "Human Connection est en maintenance"
  },
  "moderation": {
    "name": "Modération",
    "reports": {
      "author": "Auteur",
      "content": "Contenu",
      "decideButton": "Confirmer",
      "decided": "Décidé",
      "decideModal": {
        "cancel": "Annuler",
        "Comment": {
          "disable": {
            "message": "Voulez-vous vraiment que le commentaire \"<b>{name}</b>\" reste <b>désactivé</b> ?",
            "title": "Finalement désactiver le commentaire"
          },
          "enable": {
            "message": "Voulez-vous vraiment que le commentaire \"<b>{name}</b>\" reste <b>activé</b>?",
            "title": "Finalement activer le commentaire"
          }
        },
        "Post": {
          "disable": {
            "message": "Voulez-vous vraiment que la publication \"<b>{name}</b>\" reste <b>désactivé</b>?",
            "title": "Finalement désactiver la publication"
          },
          "enable": {
            "message": "Voulez-vous vraiment que la publication \"<b>{name}</b>\" reste <b>activé</b>?",
            "title": "Finalement activer le post"
          }
        },
        "submit": "Confirmer la décision",
        "User": {
          "disable": {
            "message": "Voulez-vous vraiment laisser l'utilisateur \"<b>{name}</b>\" <b>désactivé</b>?",
            "title": "Finalement désactiver l'utilisateur"
          },
          "enable": {
            "message": "Voulez-vous réellement laisser l'utilisateur \"<b>{name}</b>\" <b>activé</b>?",
            "title": "Finalement activer utilisateur"
          }
        }
      },
      "decision": "Décision",
      "DecisionSuccess": "Décidé avec succès!",
      "disabled": "Désactivé",
      "disabledAt": "Désactivé le",
      "disabledBy": "désactivé par",
      "empty": "Félicitations, rien à modérer.",
      "enabled": "Activé",
      "enabledAt": "Activé le",
      "enabledBy": "Activé par",
      "filterLabel": {
        "all": "Tous",
        "closed": "Fermé",
        "reviewed": "Revu",
        "unreviewed": "Non révisé"
      },
      "moreDetails": "Voir les détails",
      "name": "Signalisations",
      "noDecision": "Pas de décision!",
      "numberOfUsers": "{count} utilisateurs",
      "previousDecision": "Décision précédente:",
      "reasonCategory": "Catégorie",
      "reasonDescription": "Description",
      "reportedOn": "Date",
      "status": "Statut actuel",
      "submitter": "signalé par"
    }
  },
  "notifications": {
    "comment": "Commentaire",
    "content": "Contenu",
    "empty": "Désolé, vous n'avez pas de notifications pour le moment.",
    "filterLabel": {
      "all": "Tous",
      "read": "Lire",
      "unread": "Non lu"
    },
    "pageLink": "Toutes les notifications",
    "post": "Post",
    "reason": {
      "commented_on_post": "Commenté sur votre post…",
      "mentioned_in_comment": "Vous a mentionné dans un commentaire…",
      "mentioned_in_post": "Vous a mentionné dans un post…"
    },
    "title": "Notifications",
    "user": "Utilisateur"
  },
  "post": {
    "comment": {
      "submit": "Commenté",
      "submitted": "Commentaire soumis",
      "updated": "Changements sauvegardés"
    },
    "edited": "édité",
    "menu": {
      "delete": "Supprimer le Post",
      "edit": "Modifier le Post",
      "pin": "Épingler le Post",
      "pinnedSuccessfully": "Poste épinglé avec succès!",
      "unpin": "Retirer l'épingle du poste",
      "unpinnedSuccessfully": "Épingle retirer du Post avec succès!"
    },
    "moreInfo": {
      "description": "Ici vous pouvez trouver plus d'informations à ce sujet.",
      "name": "Plus d'infos",
      "title": "Plus d'information",
      "titleOfCategoriesSection": "Catégories",
      "titleOfHashtagsSection": "Hashtags",
      "titleOfRelatedContributionsSection": "Articles Similaires"
    },
    "name": "Post",
    "pinned": "Annonce",
    "takeAction": {
      "name": "Passez à l'action"
    }
  },
  "profile": {
    "commented": "Commentais",
    "follow": "Suivre",
    "followers": "Suiveurs",
    "following": "Suivant",
    "invites": {
      "description": "Entrez leur adresse mail pour l'invitation.",
      "emailPlaceholder": "Mail d'invitation",
      "title": "Invitez quelqu'un à Human Connection!"
    },
    "memberSince": "Membre depuis",
    "name": "Mon profil",
    "network": {
      "andMore": "et {number} plus…",
      "followedBy": "est suivi par:",
      "followedByNobody": "n'est suivi par personne.",
      "following": "suit:",
      "followingNobody": "ne suit personne.",
      "title": "Réseau"
    },
    "shouted": "Recommandé",
    "socialMedia": "Où d'autre puis-je trouver",
    "userAnonym": "Anonyme"
  },
  "quotes": {
    "african": {
      "author": "Proverbe africain",
      "quote": "Beaucoup de petites personnes dans beaucoup de petits endroits font beaucoup de petites choses, qui peuvent changer la face du monde."
    }
  },
  "release": {
    "cancel": "Annuler",
    "comment": {
      "error": "Vous avez déjà signalé le commentaire!",
      "message": "Voulez-vous vraiment publier le commentaire de \"<b>{name}</b>\"?",
      "title": "Publication des commentaires",
      "type": "Commentaire"
    },
    "contribution": {
      "error": "Vous avez déjà signalé la contribution !!",
      "message": "Voulez-vous vraiment débloquer la contribution \"<b>{name}</b>\"?",
      "title": "Versement de la contribution",
      "type": "Contribution"
    },
    "submit": "Relâchez",
    "success": "Relâchez avec succès!",
    "user": {
      "error": "Vous avez déjà signalé l'utilisateur!",
      "message": "Voulez-vous vraiment libérer l'utilisateur \"<b>{name}</b>\"?",
      "title": "Validation par l'utilisateur",
      "type": "Utilisateur"
    }
  },
  "report": {
    "cancel": "Annuler",
    "comment": {
      "error": "Vous avez déjà rapporté le commentaire!",
      "message": "Souhaitez-vous vraiment signaler l'utilisateur « <b> {name} </b> »?",
      "title": "Signaler un commentaire",
      "type": "Commentaire"
    },
    "contribution": {
      "error": "Vous avez déjà rapporté la contribution!",
      "message": "Souhaitez-vous vraiment signaler l'entrée « <b> {name} </b> »?",
      "title": "Signaler l'entrée",
      "type": "Apport"
    },
    "reason": {
      "category": {
        "invalid": "Veuillez sélectionner une catégorie valide",
        "label": "Sélectionnez une catégorie:",
        "options": {
          "advert_products_services_commercial": "Publicité de produits et de services à des fins commerciaux.",
          "criminal_behavior_violation_german_law": "Comportement criminel ou violation du droit allemand.",
          "discrimination_etc": "Posts, commentaires, expressions ou insultes discriminatoires.",
          "doxing": "La divulgation de renseignements personnels sans le consentement ou la menace de (\"doxing\").",
          "glorific_trivia_of_cruel_inhuman_acts": "Glorification ou banalisation d'actes de violence cruels ou inhumains.",
          "intentional_intimidation_stalking_persecution": "L'intimidation, le harcèlement ou la persécution intentionnelle.",
          "other": "Autres...",
          "pornographic_content_links": "Publication ou partage de matériel clairement pornographique."
        },
        "placeholder": "Catégorie..."
      },
      "description": {
        "label": "S'il vous plaît expliquer: Pourquoi voulez-vous signaler cela?",
        "placeholder": "Informations complémentaires..."
      }
    },
    "submit": "Envoyer le rapport",
    "success": "Merci de nous avoir fait part de vos commentaires!",
    "user": {
      "error": "Vous avez déjà signalé l'utilisateur!",
      "message": "Souhaitez-vous vraiment signaler l'utilisateur « <b> {name} </b> »?",
      "title": "Signaler l'utilisateur",
      "type": "Utilisateur"
    }
  },
  "search": {
    "failed": "Rien trouvé",
    "heading": {
      "Post": "Posts",
      "User": "Utilisateurs"
    },
    "hint": "Qu'est-ce que vous cherchez ?",
    "placeholder": "Rechercher"
  },
  "settings": {
    "blocked-users": {
      "block": "Bloquer l'utilisateur",
      "columns": {
        "name": "Nom",
        "slug": "Slug",
        "unblock": "Débloquer"
      },
      "empty": "Jusqu'à présent, vous n'avez bloqué personne.",
      "explanation": {
        "closing": "Ceci devrait être suffisant pour le moment afin que les utilisateurs bloqués ne puissent plus vous déranger.",
        "intro": "Si vous avez bloqué un autre utilisateur, voici ce qui se passe:",
        "notifications": "Les utilisateurs bloqués ne recevront plus de notifications s'ils sont mentionnés dans vos postes.",
        "their-perspective": "Vice versa: la personne bloquée ne verra plus non plus vos postes dans son fil d'actualités.",
        "your-perspective": "Les postes de la personne bloquée n'apparaîtront dans votre fil d'actualités."
      },
      "how-to": "Vous pouvez bloquer d'autres utilisateurs sur leur page de profil via le menu de contenu.",
      "name": "Utilisateurs bloqués",
      "unblock": "Débloquer l'utilisateur",
      "unblocked": "{name} est à nouveau débloqué"
    },
    "data": {
      "labelBio": "À propos de vous",
      "labelCity": "Votre ville ou région",
      "labelName": "Votre nom",
      "labelSlug": "Votre nom d'utilisateur unique",
      "name": "Vos données",
      "namePlaceholder": "Fémanon Funny",
      "success": "Vos données ont été mises à jour avec succès !"
    },
    "deleteUserAccount": {
      "accountDescription": "Sachez que vos postes et commentaires sont importants pour notre communauté. Si vous voulez quand même les supprimer, vous devez les marquer ci-dessous.",
      "accountWarning": "Vous NE POUVEZ PAS GÉRER et NE POUVEZ PAS RECOUVRIR votre compte, vos messages ou vos commentaires après avoir supprimé votre compte!",
      "commentedCount": "Supprimer mes {count} commentaires",
      "contributionsCount": "Supprimer mes {count} postes",
      "name": "Supprimer un compte utilisateur",
      "pleaseConfirm": "Action destructive! Saisissez “{confirm}” pour confirmer.",
      "success": "Compte supprimer avec succès!"
    },
    "download": {
      "name": "Télécharger les données"
    },
    "email": {
      "change-successful": "Votre adresse mail a été modifiée avec succès.",
      "labelEmail": "Changer votre adresse mail",
      "labelNewEmail": "Nouvelle adresse mail",
      "labelNonce": "Entrez votre code",
      "name": "Votre mail",
      "submitted": "Un mail pour vérifier votre adresse a été envoyé à <b>{email}</b>.",
      "success": "Une nouvelle adresse mail a été enregistrée.",
      "validation": {
        "same-email": "Voici votre adresse mail actuelle"
      },
      "verification-error": {
        "explanation": "Cela peut avoir différentes causes:",
        "message": "Votre mail n'a pas pu être changé.",
        "reason": {
          "invalid-nonce": "Le code de confirmation est-il invalide?",
          "no-email-request": "Êtes-vous certain d'avoir demandé un changement d'adresse mail?"
        },
        "support": "Si le problème persiste, veuillez nous contacter par mail à l'adresse suivante"
      }
    },
    "embeds": {
      "info-description": "Voici la liste des fournisseurs tiers dont le contenu peut être affiché sous forme de code tiers, par exemple sous la forme de vidéos intégrées.",
      "name": "Fournisseurs tiers",
      "status": {
        "change": {
          "allow": "Sûr",
          "deny": "Non merci",
          "question": "Est-ce que vous voulez que le code source intégrer vous soit toujours affiché?"
        },
        "description": "Par défaut, le code incorporé des fournisseurs tiers est",
        "disabled": {
          "off": "initialement non affiché",
          "on": "affiché immédiatement"
        }
      }
    },
    "invites": {
      "name": "Invite"
    },
    "languages": {
      "name": "Langues"
    },
    "name": "Paramètres",
    "organizations": {
      "name": "Mes organisations"
    },
    "privacy": {
      "make-shouts-public": "Partager les articles que j'ai recommandés sur mon profil",
      "name": "Confidentialité",
      "success-update": "Paramètres de confidentialité enregistrés"
    },
    "security": {
      "change-password": {
        "button": "Modifier le mot de passe",
        "label-new-password": "Votre nouveau mot de passe",
        "label-new-password-confirm": "Confirmez votre nouveau mot de passe",
        "label-old-password": "Votre ancien mot de passe",
        "message-new-password-confirm-required": "Confirmez votre nouveau mot de passe",
        "message-new-password-missmatch": "Tapez à nouveau le même mot de passe",
        "message-new-password-required": "Entrez un nouveau mot de passe",
        "message-old-password-required": "Entrez votre ancien mot de passe",
        "passwordSecurity": "Sécurité par mot de passe",
        "passwordStrength0": "Mot de passe très peu sûr",
        "passwordStrength1": "Mot de passe non sécurisé",
        "passwordStrength2": "Mot de passe médiocre",
        "passwordStrength3": "Mot de passe fort",
        "passwordStrength4": "Mot de passe très fort",
        "success": "Mot de passe modifié avec succès !"
      },
      "name": "Sécurité"
    },
    "social-media": {
      "name": "Médias sociaux",
      "placeholder": "Ajouter une URL pour les médias sociaux",
      "requireUnique": "Vous avez déjà ajouté cette URL",
      "submit": "Ajouter un lien",
      "successAdd": "Les médias sociaux ont été ajoutés. Profil mis à jour !",
      "successDelete": "Médias sociaux supprimé. Profil mis à jour !"
    },
    "validation": {
      "slug": {
        "alreadyTaken": "Ce nom d'utilisateur est déjà pris.",
        "regex": "Les caractères autorisés ne sont que les lettres minuscules, les chiffres, les traits de soulignement et les traits d'union."
      }
    }
  },
  "shoutButton": {
    "shouted": "recommandé"
  },
  "site": {
    "back-to-login": "Retour à la page de connexion",
    "bank": "compte bancaire",
    "code-of-conduct": "Code de conduite",
    "contact": "Contacter",
    "data-privacy": "Protection des données",
    "director": "Directeur Général",
    "error-occurred": "Une erreur s'est produite.",
    "faq": "FAQ",
    "germany": "Allemagne",
    "imprint": "Mentions légales",
    "made": "Fabriqué avec &#10084;",
    "register": "Numéro de registre",
    "responsible": "Responsable selon § 55 Abs. 2 RStV (Allemagne)",
    "taxident": "Numéro d'identification à la taxe sur la valeur ajoutée selon § 27 a de la loi sur la taxe sur la valeur ajoutée (Allemagne)",
    "termsAndConditions": "Conditions générales",
    "thanks": "Merci!",
    "tribunal": "Tribunal de registre"
  },
  "store": {
    "posts": {
      "orderBy": {
        "newest": {
          "label": "Plus récent"
        },
        "oldest": {
          "label": "Le plus ancien"
        }
      }
    }
  },
  "termsAndConditions": {
    "addition": {
      "description": "<a href=\"https://human-connection.org/events/\" target=\"_blank\" > https://human-connection.org/events/ </a>",
      "title": "De plus, nous organisons régulièrement des événements où vous pouvez également partager vos impressions et poser vos questions. Ici, vous trouverez un aperçu actuel:"
    },
    "agree": "J'accepte!",
    "code-of-conduct": {
      "description": "Notre code de conduite sert de manuel pour l'apparence personnelle et l'interaction les uns avec les autres. Quiconque est actif en tant qu'utilisateur sur le réseau Human Connection, écrit des articles, commente ou établit des contacts avec d'autres utilisateurs, même en dehors du réseau, reconnaît que ces règles de conduite sont contractuel. <a href=\"https://alpha.human-connection.org/code-of-conduct\" target=\"_blank\"> https://alpha.human-connection.org/code-of-conduct </a>",
      "title": "Code de conduite"
    },
    "errors-and-feedback": {
      "description": "Nous mettons tout en œuvre pour que notre réseau et nos données soient sécurisés et disponibles. Chaque nouvelle version du logiciel passe par des tests automatisés et manuels. Cependant, des erreurs imprévues peuvent survenir. Par conséquent, nous sommes reconnaissants pour tous les bugs signalés. Nous vous invitons à signaler les bugs que vous avez découverts en envoyant un mail à support@human-connection.org.",
      "title": "Erreurs et Feedback"
    },
    "help-and-questions": {
      "description": "Pour obtenir de l'aide et des questions, nous avons compilé une foire aux questions (FAQ) complète pour vous. Vous pouvez les trouver ici: <a href=\"https://support.human-connection.org/kb/\" target=\"_blank\" >https://support.human-connection.org/kb/ </a>",
      "title": "Aide et questions"
    },
    "moderation": {
      "description": "Jusqu'à ce que nos possibilités financières nous permettent de mettre en œuvre le système de modération communautaire, nous modérons avec un système simplifié et avec notre propre personnel ou éventuellement des bénévoles. Nous formons ces modérateurs et c'est pour cette raison qu'ils sont les seuls à prendre les décisions appropriées. Ces modérateurs effectuent leur travail de manière anonyme. Vous pouvez nous signaler des postes, commentaires et utilisateurs (par exemple, s'ils fournissent des informations dans leur profil ou s'ils ont des images qui violent ces Conditions d'utilisation). Si vous nous signalez quelque chose, vous pouvez nous donner une raison et une brève explication. Nous examinerons ensuite ce que vous nous avez signalé et vous sanctionnerons si nécessaire, par exemple en bloquant des contributions, des commentaires ou des utilisateurs. Malheureusement, vous et la personne concernée ne recevrez pas de commentaires de notre part pour le moment, mais c'est à l'étape de la planification. Indépendamment de cela, nous nous réservons le droit d'imposer des sanctions de principe pour des raisons qui ne figurent pas ou pas encore dans notre Code de conduite ou dans les présentes conditions de service.",
      "title": "Modération"
    },
    "newTermsAndConditions": "Nouvelles conditions générales",
    "no-commercial-use": {
      "description": "L'utilisation du réseau Human Connetion à fin commercial n'est pas autorisée. Cela comprend, sans s'y limiter, la publicité de produits à des fins commerciales, la publication de liens d'affiliation, la sollicitation directe de dons ou l'octroi d'un soutien financier à des fins qui ne sont pas reconnues comme organismes de bienfaisance aux fins de l'impôt.",
      "title": "Pas d'utilisation commerciale"
    },
    "privacy-statement": {
      "description": "Notre réseau est un réseau de connaissances et d'action sociale. Il est donc particulièrement important pour nous qu'autant de contenu que possible soit accessible au public. Au cours du développement de notre réseau, il y aura de plus en plus la possibilité de décider de la visibilité des données personnelles. Nous vous informerons de ces nouvelles fonctionnalités. Sinon, vous devriez toujours penser aux données personnelles que vous divulguez à votre sujet (ou à celui d'autres personnes). Cela vaut en particulier pour le contenu des messages et des commentaires, qui ont un caractère largement public. Plus tard, il y aura des possibilités de limiter la visibilité de votre profil. Une partie des conditions d'utilisation est notre déclaration de confidentialité, qui vous informe sur les différentes opérations de traitement des données dans notre réseau: <a href=\"https://human-connection.org/datenschutz/#netzwerk\" target=\"_blank\"> https://human-connection.org/datenschutz/#netzwerk</a> ex: <a href=\"https://human-connection.org/datenschutz/\" target=\"_blank\">https://human-connection.org/datenschutz/</a> Notre déclaration de confidentialité est adaptée à la situation juridique et aux caractéristiques de notre réseau et est toujours valable dans la version la plus récente.",
      "title": "Déclaration de confidentialité"
    },
    "terms-of-service": {
      "description": "Les conditions d'utilisation suivantes constituent la base de l'utilisation de notre réseau. Lorsque vous vous inscrivez, vous devez les accepter et nous vous informerons ultérieurement de tout changement qui pourrait survenir. Le réseau Human Connection Network est exploité en Allemagne et est donc soumis au droit allemand. Le tribunal compétent est celui de Kirchheim / Teck. Pour plus de détails, consultez notre site Internet: <a href=\"https://human-connection.org/en/imprint\" target=\"_blank\" >https://human-connection.org/en/imprint</a> ",
      "title": "Conditions d'utilisation"
    },
    "termsAndConditionsConfirmed": "J'ai lu et accepte les <a href=\"/terms-and-conditions\" target=\"_blank\">conditions générales</a>.",
    "termsAndConditionsNewConfirm": "J'ai lu et accepté les nouvelles conditions générales.",
    "termsAndConditionsNewConfirmText": "Veuillez lire les nouvelles conditions d'utilisation dès maintenant !",
    "use-and-license": {
      "description": "Si un contenu que vous nous publiez est protégé par des droits de propriété intellectuelle, vous nous accordez une licence mondiale non exclusive, transférable, transférable et pouvant faire l'objet d'une sous-licence pour utiliser ce contenu à des fins de publication sur notre réseau. Cette licence expire lorsque vous supprimez votre contenu ou l'ensemble de votre compte. Rappelez-vous que d'autres personnes peuvent partager votre contenu et que nous ne pouvons pas le supprimer.",
      "title": "Utilisation et licence"
    }
  },
  "user": {
    "avatar": {
      "submitted": "Téléchargement réussi"
    }
  }
}
>>>>>>> f2771660
<|MERGE_RESOLUTION|>--- conflicted
+++ resolved
@@ -1,5 +1,3 @@
-<<<<<<< HEAD
-=======
 {
   "actions": {
     "cancel": "Annuler",
@@ -803,5 +801,4 @@
       "submitted": "Téléchargement réussi"
     }
   }
-}
->>>>>>> f2771660
+}