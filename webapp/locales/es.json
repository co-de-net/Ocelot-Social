{
  "actions": {
    "cancel": "Cancelar",
    "create": "Crear",
    "delete": "Borrar",
    "edit": "Edite",
    "loading": "cargamento",
    "loadMore": "cargar más",
    "save": "Guardar"
  },
  "admin": {
    "categories": {
      "categoryName": "Nombre",
      "name": "Categorías",
      "postCount": "Contribuciones"
    },
    "dashboard": {
      "comments": "Comentarios",
      "follows": "Sigue",
      "invites": "Invita",
      "name": "Tablero",
      "notifications": "Notificaciones",
      "organizations": "Organizaciones",
      "posts": "Contribuciones",
      "projects": "Proyectos",
      "shouts": "Recomendaciones",
      "users": "Usuarios"
    },
    "donations": {
      "goal": "Donaciones mensuales necesarias",
      "name": "Información de donaciones",
      "progress": "Donaciones recogidas hasta ahora",
      "successfulUpdate": "¡Información de donaciones actualizada con éxito!"
    },
    "hashtags": {
      "name": "Hashtags",
      "nameOfHashtag": "Nombre",
      "number": "No.",
      "tagCount": "Contribuciones",
      "tagCountUnique": "Usuarios"
    },
    "invites": {
      "description": "Las invitaciones son una manera maravillosa de tener a sus amigos en su red ...",
      "name": "Invitar usuarios",
      "title": "Invitar personas"
    },
    "name": "Admin",
    "notifications": {
      "name": "Notificaciones"
    },
    "organizations": {
      "name": "Organizaciones"
    },
    "pages": {
      "name": "Páginas"
    },
    "settings": {
<<<<<<< HEAD
        "name": "Configuración",
        "data": {
            "name": "Sus datos",
            "labelName": "Su nombre",
            "labelCity": "Su ciudad o región",
            "labelBio": "Acerca de usted",
            "labelSlug": "Su nombre de usuario único",
            "namePlaceholder": "Femanon Funny",
            "success": "¡Sus datos han sido actualizados con éxito!"
        },
        "security": {
            "name": "Seguridad",
            "change-password": {
                "button": "Cambiar contraseña",
                "success": "¡Contraseña cambiada con éxito!",
                "label-old-password": "Su contraseña antigua",
                "label-new-password": "Su nueva contraseña",
                "label-new-password-confirm": "Confirmar nueva contraseña",
                "message-old-password-required": "Ingrese su contraseña anterior",
                "message-new-password-required": "Introduzca una nueva contraseña",
                "message-new-password-confirm-required": "Confirme su nueva contraseña",
                "message-new-password-missmatch": "Vuelva a escribir la misma contraseña",
                "passwordSecurity": "Seguridad de la contraseña",
                "passwordStrength0": "Contraseña muy insegura",
                "passwordStrength1": "Contraseña insegura",
                "passwordStrength2": "Contraseña mediocre",
                "passwordStrength3": "Contraseña segura",
                "passwordStrength4": "Contraseña muy sólida"
            }
        },
        "invites": {
            "name": "Invita"
        },
        "download": {
            "name": "Descargar datos"
        },
        "delete": {
            "name": "Borrar cuenta"
        },
        "organizations": {
            "name": "Mis organizaciones"
        },
        "languages": {
            "name": "Idiomas"
        },
        "email": {
            "validation": {
                "same-email": "Esta es su dirección de correo electrónico actual"
            },
            "name": "Su correo electrónico",
            "labelEmail": "Cambiar su dirección de correo electrónico",
            "labelNewEmail": "Nueva dirección de correo electrónico",
            "labelNonce": "Introduzca su código",
            "success": "Se ha registrado una nueva dirección de correo electrónico.",
            "submitted": "Se ha enviado un correo electrónico a <b>{email}<\/b> para verificar su dirección.",
            "change-successful": "Su dirección de correo electrónico ha sido cambiada con éxito.",
            "verification-error": {
                "message": "Su correo electrónico no se pudo cambiar.",
                "explanation": "Esto puede tener diferentes causas:",
                "reason": {
                    "invalid-nonce": "¿El código de confirmación no es válido?",
                    "no-email-request": "¿Está seguro de que ha solicitado un cambio de su dirección de correo electrónico?"
                },
                "support": "Si el problema persiste, póngase en contacto con nosotros por correo electrónico a"
            }
        },
        "validation": {
            "slug": {
                "regex": "Los caracteres permitidos son solo letras minúsculas, números, guiones bajos y guiones.",
                "alreadyTaken": "Este nombre de usuario ya está en uso."
            }
        },
        "deleteUserAccount": {
            "name": "Eliminar cuenta de usuario",
            "contributionsCount": "Eliminar mis {count} contribuciones",
            "commentedCount": "Eliminar mis {count} comentarios",
            "accountDescription": "Tenga en cuenta que su contribución y sus comentarios son importantes para nuestra comunidad. Si aún decide borrarlos, debe marcarlos a continuación.",
            "accountWarning": "¡NO PUEDE GESTIONAR y NO PUEDE RECUPERAR su cuenta, contribuciones o comentarios después de eliminar su cuenta!",
            "success": "¡Cuenta eliminada con éxito!",
            "pleaseConfirm": "¡Acción destructiva! Escriba “{confirm}” para confirmar."
        },
        "embeds": {
            "name": "Proveedores externos",
            "info-description": "Aquí está la lista de proveedores de terceros cuyo contenido se puede mostrar como código de terceros, por ejemplo, en forma de vídeos incrustados.",
            "status": {
                "description": "Por defecto, el código incrustado de proveedores externos está",
                "disabled": {
                    "off": "inicialmente sin mostrar",
                    "on": "mostrado inmediatamente"
                },
                "change": {
                    "question": "¿Debería mostrarse siempre el código fuente incrustado de terceros?",
                    "allow": "Seguro",
                    "deny": "No, gracias"
                }
            }
        },
        "social-media": {
            "name": "Medios de comunicación social",
            "placeholder": "Agregar una URL de Social-Media",
            "requireUnique": "Ya ha añadido esta url",
            "submit": "Añadir enlace",
            "successAdd": "Social-Media agregó. Perfil actualizado!",
            "successDelete": "Social-Media borrado. Perfil actualizado!"
        },
        "muted-users": {
            "name": "Usuarios bloqueados",
            "explanation": {
                "intro": "Si otro usuario ha sido bloqueado por usted, esto es lo que sucede:",
                "your-perspective": "Las contribuciones de la persona bloqueada no aparecerán más en su canal de noticias.",
                "search": "Las contribuciones de personas bloqueadas desaparecen de los resultados de búsqueda."
            },
            "columns": {
                "name": "Nombre",
                "slug": "Alias",
                "unmute": "Desbloquear"
            },
            "empty": "Hasta ahora, no ha bloqueado a nadie.",
            "how-to": "Puede bloquear a otros usuarios en la página de perfil de aquellos a través del menú de contenido.",
            "mute": "Bloquear usuario",
            "unmute": "Desbloquear usuario",
            "unmuted": "{name} está desbloqueado nuevamente"
        },
        "privacy": {
            "name": "Privacidad",
            "make-shouts-public": "Compartir artículos que he recomendado en mi perfil público",
            "success-update": "Configuración de privacidad guardada"
        }
=======
      "name": "Configuración"
>>>>>>> 90dfe320
    },
    "tags": {
      "name": "Etiquetas",
      "tagCount": "Contribuciones",
      "tagCountUnique": "Usuarios"
    },
    "users": {
      "empty": "No se han encontrado usuarios",
      "form": {
        "placeholder": "correo electrónico, nombre o descripción"
      },
      "name": "Usuarios",
      "table": {
        "columns": {
          "createdAt": "Creado el",
          "email": "Correo electrónico",
          "name": "Nombre",
          "number": "No.",
          "role": "Rol",
          "slug": "Alias"
        }
      }
    }
  },
  "code-of-conduct": {
    "consequences": {
      "description": "Si un miembro de la comunidad muestra un comportamiento inaceptable, los operadores, moderadores y administradores responsables de la red pueden tomar las medidas apropiadas, incluyendo pero no limitándose a:",
      "list": {
        "0": "Solicitud de cese inmediato de conducta inaceptable",
        "1": "Bloquear o eliminar comentarios",
        "2": "Exclusión temporal de la contribución respectiva",
        "3": "Bloqueo o eliminación de contenido",
        "4": "Retirada temporal de permisos de escritura",
        "5": "Exclusión temporal de la red.",
        "6": "Exclusión definitiva de la red",
        "7": "Las violaciones de la ley alemana pueden ser denunciadas."
      },
      "title": "Consecuencias de Comportamiento Inaceptable"
    },
    "expected-behaviour": {
      "description": "Los siguientes comportamientos son esperados y solicitados de todos los miembros de la comunidad:",
      "list": {
        "0": "Ejercite la consideración y el respeto en su discurso y en sus acciones.",
        "1": "Intento de colaboración antes del conflicto.",
        "2": "Abstenerse de denigrar, discriminar o acosar la conducta y el habla.",
        "3": "Tenga en cuenta su entorno y sus compañeros participantes. Alerte a los líderes de la comunidad si nota una situación peligrosa, alguien en apuros o violaciones de este Código de Conducta, incluso si parecen no tener consecuencias."
      },
      "title": "Comportamiento esperado"
    },
    "get-help": "Si usted está sujeto a un comportamiento inaceptable, lo experimenta o tiene otras preocupaciones, por favor notifique a un organizador de la comunidad tan pronto como sea posible y enlace o apunte el contenido relevante:",
    "preamble": {
      "description": "Human Connection es una red de conocimiento y acción social sin fines de lucro de la próxima generación. Por la gente - para la gente. Código Abierto, justo y transparente. Por un cambio positivo a nivel local y global en todas las áreas de la vida. Rediseñamos completamente el intercambio público de conocimientos, ideas y proyectos. Las funciones de Human Connection unen a las personas - fuera de línea y en línea - para que podamos hacer del mundo un lugar mejor.",
      "title": "Preámbulo"
    },
    "purpose": {
      "description": "Con este código de conducta regulamos los principios esenciales de comportamiento en nuestra red social. La Carta de Derechos Humanos de las Naciones Unidas es nuestra orientación y constituye el núcleo de nuestra comprensión de los valores. El código de conducta sirve como principios rectores para nuestra apariencia personal y la interacción entre nosotros. Cualquiera que esté activo como usuario de la Red de Human Connection, escriba artículos, comentarios o se ponga en contacto con otros usuarios, incluidos los que están fuera de la red, reconoce que estas normas de conducta son vinculantes.",
      "title": "Propósito"
    },
    "subheader": "para la red social de Human Connection gGmbH",
    "unacceptable-behaviour": {
      "description": "Los siguientes comportamientos son inaceptables dentro de nuestra comunidad:",
      "list": {
        "0": "Publicaciones, comentarios, expresiones o insultos discriminatorios, particularmente aquellos relacionados con género, orientación sexual, raza, religión, orientación política o filosófica o discapacidad.",
        "1": "Publicación o enlace de material claramente pornográfico.",
        "2": "Glorificación o trivialización de actos de violencia crueles o inhumanos.",
        "3": "La divulgación de información personal de otros sin su consentimiento o amenaza de (\"doxing\").",
        "4": "Intimidación intencional, acoso o persecución.",
        "5": "Publicidad de productos y servicios con fines comerciales.",
        "6": "Comportamiento criminal o violación de la ley alemana.",
        "7": "Apoyar o alentar dicha conducta."
      },
      "title": "Comportamiento Inaceptable"
    }
  },
  "comment": {
    "content": {
      "unavailable-placeholder": "... este comentario ya no está disponible"
    },
    "delete": "Eliminar comentario",
    "edit": "Editar comentario",
    "edited": "editado",
    "menu": {
      "delete": "Borrar comentario",
      "edit": "Editar comentario"
    },
    "show": {
      "less": "mostrar menos",
      "more": "mostrar más"
    }
  },
  "common": {
    "category": "Categoría ::: Categorías",
    "comment": "Comentario ::: Comentarios",
    "letsTalk": "Hablemos",
    "loading": "cargando",
    "loadMore": "cargar más",
    "moreInfo": "Más información",
    "name": "Nombre",
    "organization": "Organización ::: Organizaciones",
    "post": "Mensaje ::: Mensajes",
    "project": "Proyecto ::: Proyectos",
    "reportContent": "Informe",
    "shout": "Grito ::: Gritos",
    "tag": "Etiqueta ::: Etiquetas",
    "takeAction": "Tomar acción",
    "user": "Usuario ::: Usuarios",
    "validations": {
      "categories": "deben seleccionarse al menos una y como máximo tres categorías",
      "email": "debe ser una dirección de correo electrónico válida",
      "url": "debe ser una URL válida"
    },
    "versus": "Versus"
  },
  "components": {
    "enter-nonce": {
      "form": {
        "description": "Abra su buzón de correo e introduzca el código que le enviamos.",
        "next": "Continuar",
        "nonce": "Introduzca el código",
        "validations": {
          "length": "debe tener exactamente 6 letras"
        }
      }
    },
    "password-reset": {
      "change-password": {
        "error": "Error al cambiar la contraseña. ¿Posiblemente un código de seguridad incorrecto?",
        "help": "Si tiene algún problema, por favor envíenos un correo electrónico a:",
        "success": "El cambio de contraseña ha sido un éxito!"
      },
      "request": {
        "form": {
          "description": "Se enviará un correo electrónico de restablecimiento de contraseña a la dirección de correo electrónico especificada.",
          "submit": "Solicitar correo electrónico",
          "submitted": "Se ha enviado un correo electrónico con más instrucciones a <b>{email}</b>."
        },
        "title": "Restablecer su contraseña"
      }
    },
    "registration": {
      "create-user-account": {
        "error": "¡No se ha podido crear una cuenta de usuario!",
        "help": "¿Tal vez el código de verificación era incorrecto o expiró? Si el problema persiste, por favor envíenos un correo electrónico a:",
        "success": "¡Su cuenta de usuario ha sido creada!",
        "title": "Crear una cuenta de usuario"
      },
      "signup": {
        "form": {
          "data-privacy": "He leido y entendido la <a href=\"https://human-connection.org/datenschutz/\" target=\"_blank\"><ds-text bold color=\"primary\" >declaración de protección de datos</ds-text></a>",
          "description": "Para empezar, introduzca su dirección de correo electrónico:",
          "errors": {
            "email-exists": "¡Ya hay una cuenta de usuario con esta dirección de correo electrónico!",
            "invalid-invitation-token": "Parece que el código de invitación ya ha sido canjeado. Cada código sólo se puede utilizar una vez."
          },
          "invitation-code": "Su código de invitación es: <b>{code}</b>",
          "minimum-age": "Tengo 18 años o más.",
          "no-commercial": "No tengo intensiones comerciales y no represento una empresa u organización comercial.",
          "no-political": "No estoy en la red en nombre de un partido o una organización política.",
          "submit": "Crear una cuenta",
          "success": "Se ha enviado un correo electrónico con un enlace de confirmación para el registro a <b>{email}</b>.",
          "terms-and-condition": "Estoy de acuerdo con los <a href=\"/terms-and-conditions\"><ds-text bold color=\"primary\" >términos de uso</ds-text></a>."
        },
        "title": "¡Únete a Human Connection!",
        "unavailable": "Desafortunadamente, el registro público de cuentas de usuario en este servidor actualmente no es posible."
      }
    }
  },
  "contribution": {
    "categories": {
      "infoSelectedNoOfMaxCategories": "{chosen} de {max} categorías seleccionadas"
    },
    "category": {
      "name": {
        "animal-protection": "Protección de animales",
        "art-culture-sport": "Arte, Cultura y Deporte",
        "consumption-sustainability": "Consumo y Sostenibilidad",
        "cooperation-development": "Cooperación y Desarrollo",
        "democracy-politics": "Democracia y Política",
        "economy-finances": "Economía y Finanzas",
        "education-sciences": "Educación y Ciencias",
        "energy-technology": "Energía y Tecnología",
        "environment-nature": "Medio ambiente y Naturaleza",
        "freedom-of-speech": "Libertad de expresión",
        "global-peace-nonviolence": "Paz Global y No-Violencia",
        "happiness-values": "Felicidad y Valores",
        "health-wellbeing": "Salud y Bienestar",
        "human-rights-justice": "Derechos Humanos y Justicia",
        "it-internet-data-privacy": "TI, Internet y privacidad de datos",
        "just-for-fun": "Sólo por diversión"
      }
    },
    "delete": "Eliminar contribución",
    "edit": "Editar contribución",
    "emotions-label": {
      "angry": "Enfadado",
      "cry": "Llorar",
      "funny": "Gracioso",
      "happy": "Feliz",
      "surprised": "Sorprendido"
    },
    "filterALL": "Ver todas las contribuciones",
    "filterFollow": "Filtrar las contribuciones de los usuarios que sigo",
    "languageSelectLabel": "Idioma",
    "languageSelectText": "Seleccione el idioma",
    "newPost": "Crear una nueva contribución",
    "success": "¡Guardado!",
    "teaserImage": {
      "cropperConfirm": "Confirmar"
    },
    "title": "Título"
  },
  "delete": {
    "cancel": "Cancelar",
    "comment": {
      "message": "¿Realmente quieres borrar el comentario de \"<b>{name}</b>\" ?",
      "success": "¡Comentario eliminado con éxito!",
      "title": "Eliminar comentario",
      "type": "Comentario"
    },
    "contribution": {
      "message": "¿Realmente desea eliminar la Contribución \"<b>{name}</b>\" ?",
      "success": "¡Publicación eliminado con éxito!",
      "title": "Borrar contribución",
      "type": "Contribución"
    },
    "submit": "Borrar"
  },
  "disable": {
    "cancel": "Cancelar",
    "comment": {
      "message": "¿Realmente quieres deshabilitar el comentario de \"<b>{name}</b>\"?",
      "title": "Desactivar comentario",
      "type": "Comentario"
    },
    "contribution": {
      "message": "¿Realmente quieres deshabilitar la contribución \"<b>{name}</b>\"?",
      "title": "Deshabilitar contribución",
      "type": "Contribución"
    },
    "submit": "Desactivar",
    "success": "Discapacitado con éxito",
    "user": {
      "message": "¿Realmente quieres deshabilitar el usuario \"<b>{name}</b>\"?",
      "title": "Desactivar usuario",
      "type": "Usuario"
    }
  },
  "donations": {
    "amount-of-total": "{amount} de {total} € recaudados",
    "donate-now": "Donar ahora",
    "donations-for": "Donaciones para"
  },
  "editor": {
    "embed": {
      "always_allow": "Permitir siempre contenido incrustado por proveedores externos (esta configuración se puede cambiar en cualquier momento)",
      "data_privacy_info": "Sus datos aún no han sido compartidos con terceros proveedores. Si usted procede a ver este video, el siguiente proveedor probablemente recolectará datos del usuario:",
      "data_privacy_warning": "¡Advertencia de privacidad de datos!",
      "play_now": "Ver ahora"
    },
    "hashtag": {
      "addHashtag": "Nuevo hashtag",
      "addLetter": "Escriba una letra",
      "noHashtagsFound": "No se han encontrado hashtags"
    },
    "mention": {
      "noUsersFound": "No se han encontrado usuarios"
    },
    "placeholder": "Deje sus pensamientos inspiradores...."
  },
  "filter-menu": {
    "clearSearch": "Borrar búsqueda",
    "hashtag-search": "Buscando a #{hashtag}",
    "title": "Su burbuja de filtro"
  },
  "filter-posts": {
    "categories": {
      "all": "Todas",
      "header": "Categorías de contenido"
    },
    "followers": {
      "label": "Usuarios que sigo"
    },
    "general": {
      "header": "Filtrar por...."
    },
    "language": {
      "all": "Todos",
      "header": "Idiomas"
    }
  },
  "followButton": {
    "follow": "Seguir",
    "following": "Siguiendo"
  },
  "index": {
    "change-filter-settings": "Cambie la configuración de sus filtros para obtener más resultados.",
    "no-results": "No se han encontrado contribuciones."
  },
  "login": {
    "copy": "Si ya tiene una cuenta de Human Connection, inicie sesión aquí.",
    "email": "Su correo electrónico",
    "failure": "Dirección de correo electrónico o contraseña incorrecta.",
    "forgotPassword": "¿Olvidó su contraseña?",
    "hello": "Hola",
    "login": "Iniciar sesión",
    "logout": "Cierre de sesión",
    "moreInfo": "¿Qué es Human Connection?",
    "moreInfoHint": "a la página de presentación",
    "moreInfoURL": "https://human-connection.org/es/",
    "no-account": "¿No tiene una cuenta?",
    "password": "Su contraseña",
    "register": "Regístrese",
    "success": "¡Usted ha iniciado sesión!"
  },
  "maintenance": {
    "explanation": "Actualmente estamos llevando a cabo algunos trabajos de mantenimiento planificados, por favor, inténtelo de nuevo más tarde.",
    "questions": "Si tiene alguna pregunta o problema, por favor contáctenos por correo electrónico a",
    "title": "Human Connection está en mantenimiento"
  },
  "moderation": {
    "name": "Moderación",
    "reports": {
      "author": "Autor",
      "content": "Contenido",
      "decideButton": "Confirmar",
      "decided": "Decidido",
      "decideModal": {
        "cancel": "Cancelar",
        "Comment": {
          "disable": {
            "message": "¿Realmente quiere que el comentario \"<b>{nombre}</b>\" permanezca <b>desactivado</b>?",
            "title": "Desactivar finalmente Comentario"
          },
          "enable": {
            "message": "¿Realmente quiere que el comentario \"<b>{nombre}</b>\" permanezca <b>habilitado</b>?",
            "title": "Finalmente Habilitar Comentario"
          }
        },
        "Post": {
          "disable": {
            "message": "¿Realmente quiere que la entrada \"<b>{nombre}</b>\" permanezca <b>desactivada</b>?",
            "title": "Finalmente Desactivar Contribución"
          },
          "enable": {
            "message": "¿Realmente quiere que la contribución \"<b>{nombre}</b>\" permanezca <b>activada</b>?",
            "title": "Finalmente Habilitar Contribución"
          }
        },
        "submit": "Confirmar decisión",
        "User": {
          "disable": {
            "message": "¿Realmente quiere que el usuario \"<b>{nombre}</b>\" permanezca <b>desactivado</b>?",
            "title": "Finalmente Deshabilitar Usuario"
          },
          "enable": {
            "message": "¿Realmente quiere que el usuario \"<b>{nombre}</b>\" permanezca <b>habilitado</b>?",
            "title": "Finalmente Habilitar Usuario"
          }
        }
      },
      "decision": "Decisión",
      "DecisionSuccess": "Decidido con éxito!",
      "disabled": "Deshabilitado",
      "disabledAt": "Deshabilitado el",
      "disabledBy": "desactivado por",
      "empty": "Felicitaciones, nada que moderar.",
      "enabled": "Habilitado",
      "enabledAt": "Habilitado el",
      "enabledBy": "Habilitado por",
      "filterLabel": {
        "all": "Todos",
        "closed": "Cerrado",
        "reviewed": "Revisado",
        "unreviewed": "Sin revisar"
      },
      "moreDetails": "Ver Detalles",
      "name": "Informes",
      "noDecision": "¡No hay decisión!",
      "numberOfUsers": "{count} usuarios",
      "previousDecision": "Decisión previa:",
      "reasonCategory": "Categoría",
      "reasonDescription": "Descripción",
      "reportedOn": "Fecha",
      "reporter": "reportado por",
      "status": "Estado actual",
      "submitter": "comunicado por"
    }
  },
  "notifications": {
    "comment": "Comentario",
    "content": "Contenido",
    "empty": "Lo sentimos, no tiene ninguna notificación en este momento.",
    "filterLabel": {
      "all": "Todas",
      "read": "Leído",
      "unread": "No leído"
    },
    "pageLink": "Todas las notificaciones",
    "post": "Contribución",
    "reason": {
      "commented_on_post": "Comentó su contribución ...",
      "mentioned_in_comment": "Le mencionó en un comentario …",
      "mentioned_in_post": "Le mencionó en una contribución …"
    },
    "title": "Notificaciones",
    "user": "Usuario"
  },
  "post": {
    "comment": {
      "submit": "Comentario",
      "submitted": "Comentario enviado",
      "updated": "Cambios guardados"
    },
    "edited": "editado",
    "menu": {
      "delete": "Borrar contribución",
      "edit": "Editar contribución",
      "pin": "Anclar contribución",
      "pinnedSuccessfully": "¡Contribución anclado con éxito!",
      "unpin": "Desanclar contribución",
      "unpinnedSuccessfully": "¡Contribución desanclado con éxito!"
    },
    "moreInfo": {
      "description": "Aquí puede encontrar más información sobre este tema.",
      "name": "Más info",
      "title": "Más información",
      "titleOfCategoriesSection": "Categorías",
      "titleOfHashtagsSection": "Hashtags",
      "titleOfRelatedContributionsSection": "Contribuciones relacionadas"
    },
    "name": "Contribución",
    "pinned": "Anuncio",
    "takeAction": {
      "name": "Tomar acción"
    }
  },
  "profile": {
    "commented": "Comentado",
    "follow": "Seguir",
    "followers": "Seguidores",
    "following": "Siguiendo",
    "invites": {
      "description": "Introduzca la dirección de correo electrónico para la invitación.",
      "emailPlaceholder": "Correo electrónico para invitar",
      "title": "¡Invite a alguien a Human Connection!"
    },
    "memberSince": "Miembro desde",
    "name": "Mi perfil",
    "network": {
      "andMore": "y {number} más ...",
      "followedBy": "es seguido por:",
      "followedByNobody": "no es seguido por nadie.",
      "following": "está siguiendo:",
      "followingNobody": "no sigue a nadie.",
      "title": "Red"
    },
    "shouted": "Recomendado",
    "socialMedia": "¿Dónde más puedo encontrar?",
    "userAnonym": "Anónimo"
  },
  "quotes": {
    "african": {
      "author": "Proverbio africano",
      "quote": "Muchas personas pequeñas en muchos lugares pequeños hacen muchas cosas pequeñas, que pueden alterar la faz del mundo."
    }
  },
  "release": {
    "cancel": "Cancelar",
    "comment": {
      "error": "¡Ya ha reportado el comentario!",
      "message": "¿Realmente quieres liberar el comentario de \"<b>{name}</b>\"?",
      "title": "Comentario de la versión",
      "type": "Comentario"
    },
    "contribution": {
      "error": "¡Ya ha reportado la contribución!",
      "message": "¿Realmente quieres liberar la contribución \"<b>{name}</b>\"?",
      "title": "Contribución de la versión ",
      "type": "Contribución"
    },
    "submit": "Liberar",
    "success": "¡Liberado con éxito!",
    "user": {
      "error": "¡Ya ha reportado el usuario!",
      "message": "¿Realmente quieres liberar al usuario \"<b>{name}</b>\"?",
      "title": "Liberar usuario",
      "type": "Usuario"
    }
  },
  "report": {
    "cancel": "Cancelar",
    "comment": {
      "error": "¡Ya ha reportado al comentario!",
      "message": "¿Realmente quieres reportar el comentario de \"<b>{name}</b>\"?",
      "title": "Reportar comentario",
      "type": "Comentario"
    },
    "contribution": {
      "error": "¡Ya ha reportado la contribución!",
      "message": "¿Realmente quieres informar al usuario de la contribución \"<b>{name}</b>\"?",
      "title": "Informe Contribución",
      "type": "Contribución"
    },
    "reason": {
      "category": {
        "invalid": "Por favor seleccione una categoría válida",
        "label": "Seleccione una categoría:",
        "options": {
          "advert_products_services_commercial": "Publicidad de productos y servicios con fines comerciales.",
          "criminal_behavior_violation_german_law": "Comportamiento criminal o violación de la ley alemana.",
          "discrimination_etc": "Contribuciones discriminatorias, comentarios, expresiones o insultos.",
          "doxing": "La divulgación de información personal de otros sin su consentimiento o amenaza de (\"doxing\").",
          "glorific_trivia_of_cruel_inhuman_acts": "Glorificación o minimización de actos de violencia crueles o inhumanos.",
          "intentional_intimidation_stalking_persecution": "Intimidación intencional, acoso o persecución.",
          "other": "Otra ...",
          "pornographic_content_links": "Publicación o enlace de material claramente pornográfico."
        },
        "placeholder": "Categoría ..."
      },
      "description": {
        "label": "Por favor explique: ¿Por qué le gusta reportar esto?",
        "placeholder": "Información adicional...."
      }
    },
    "submit": "Informe",
    "success": "¡Gracias por informar!",
    "user": {
      "error": "¡Ya reportó al usuario!",
      "message": "¿Realmente quieres reportar al usuario \"<b>{name}</b>\"?",
      "title": "Reportar usuario",
      "type": "Usuario"
    }
  },
  "search": {
    "failed": "No se ha encontrado nada",
    "hint": "¿Qué estás buscando?",
    "placeholder": "Buscar"
  },
  "settings": {
    "data": {
      "labelBio": "Acerca de usted",
      "labelCity": "Su ciudad o región",
      "labelName": "Su nombre",
      "labelSlug": "Su nombre de usuario único",
      "name": "Sus datos",
      "namePlaceholder": "Femanon Funny",
      "success": "¡Sus datos han sido actualizados con éxito!"
    },
    "delete": {
      "name": "Borrar cuenta"
    },
    "deleteUserAccount": {
      "accountDescription": "Tenga en cuenta que su contribución y sus comentarios son importantes para nuestra comunidad. Si aún decide borrarlos, debe marcarlos a continuación.",
      "accountWarning": "¡<b> NO PUEDE GESTIONAR </b> y <b> NO PUEDE RECUPERAR </b> su cuenta, contribuciones o comentarios después de eliminar su cuenta!",
      "commentedCount": "Eliminar mis {count} comentarios",
      "contributionsCount": "Eliminar mis {count} contribuciones",
      "name": "Eliminar cuenta de usuario",
      "pleaseConfirm": "<b class='is-danger'> ¡Acción destructiva! </b> Escriba <b> {confirm} </b> para confirmar",
      "success": "¡Cuenta eliminada con éxito!"
    },
    "download": {
      "name": "Descargar datos"
    },
    "email": {
      "change-successful": "Su dirección de correo electrónico ha sido cambiada con éxito.",
      "labelEmail": "Cambiar su dirección de correo electrónico",
      "labelNewEmail": "Nueva dirección de correo electrónico",
      "labelNonce": "Introduzca su código",
      "name": "Su correo electrónico",
      "submitted": "Se ha enviado un correo electrónico a <b>{email}</b> para verificar su dirección.",
      "success": "Se ha registrado una nueva dirección de correo electrónico.",
      "validation": {
        "same-email": "Esta es su dirección de correo electrónico actual"
      },
      "verification-error": {
        "explanation": "Esto puede tener diferentes causas:",
        "message": "Su correo electrónico no se pudo cambiar.",
        "reason": {
          "invalid-nonce": "¿El código de confirmación no es válido?",
          "no-email-request": "¿Está seguro de que ha solicitado un cambio de su dirección de correo electrónico?"
        },
        "support": "Si el problema persiste, póngase en contacto con nosotros por correo electrónico a"
      }
    },
    "embeds": {
      "info-description": "Aquí está la lista de proveedores de terceros cuyo contenido se puede mostrar como código de terceros, por ejemplo, en forma de vídeos incrustados.",
      "name": "Proveedores externos",
      "status": {
        "change": {
          "allow": "Seguro",
          "deny": "No, gracias",
          "question": "¿Debería mostrarse siempre el código fuente incrustado de terceros?"
        },
        "description": "Por defecto, el código incrustado de proveedores externos está",
        "disabled": {
          "off": "inicialmente sin mostrar",
          "on": "mostrado inmediatamente"
        }
      }
    },
    "invites": {
      "name": "Invita"
    },
    "languages": {
      "name": "Idiomas"
    },
    "muted-users": {
      "columns": {
        "name": "Nombre",
        "slug": "Alias",
        "unmute": "Desbloquear"
      },
      "empty": "Hasta ahora, no ha bloqueado a nadie.",
      "explanation": {
        "intro": "Si otro usuario ha sido bloqueado por usted, esto es lo que sucede:",
        "search": "Las contribuciones de personas bloqueadas desaparecen de los resultados de búsqueda.",
        "your-perspective": "Las contribuciones de la persona bloqueada no aparecerán más en su canal de noticias."
      },
      "how-to": "Puede bloquear a otros usuarios en la página de perfil de aquellos a través del menú de contenido.",
      "mute": "Bloquear usuario",
      "name": "Usuarios bloqueados",
      "unmute": "Desbloquear usuario",
      "unmuted": "{name} está desbloqueado nuevamente"
    },
    "name": "Configuración",
    "organizations": {
      "name": "Mis organizaciones"
    },
    "privacy": {
      "make-shouts-public": "Compartir artículos que he recomendado en mi perfil público",
      "name": "Privacidad",
      "success-update": "Configuración de privacidad guardada"
    },
    "security": {
      "change-password": {
        "button": "Cambiar contraseña",
        "label-new-password": "Su nueva contraseña",
        "label-new-password-confirm": "Confirmar nueva contraseña",
        "label-old-password": "Su contraseña antigua",
        "message-new-password-confirm-required": "Confirme su nueva contraseña",
        "message-new-password-missmatch": "Vuelva a escribir la misma contraseña",
        "message-new-password-required": "Introduzca una nueva contraseña",
        "message-old-password-required": "Ingrese su contraseña anterior",
        "passwordSecurity": "Seguridad de la contraseña",
        "passwordStrength0": "Contraseña muy insegura",
        "passwordStrength1": "Contraseña insegura",
        "passwordStrength2": "Contraseña mediocre",
        "passwordStrength3": "Contraseña segura",
        "passwordStrength4": "Contraseña muy sólida",
        "success": "¡Contraseña cambiada con éxito!"
      },
      "name": "Seguridad"
    },
    "social-media": {
      "name": "Medios de comunicación social",
      "placeholder": "Agregar una URL de Social-Media",
      "requireUnique": "Ya ha añadido esta url",
      "submit": "Añadir enlace",
      "successAdd": "Social-Media agregó. Perfil actualizado!",
      "successDelete": "Social-Media borrado. Perfil actualizado!"
    },
    "validation": {
      "slug": {
        "alreadyTaken": "Este nombre de usuario ya está en uso.",
        "regex": "Los caracteres permitidos son solo letras minúsculas, números, guiones bajos y guiones."
      }
    }
  },
  "shoutButton": {
    "shouted": "recomendado"
  },
  "site": {
    "back-to-login": "Volver a la página de inicio de sesión",
    "bank": "cuenta bancaria",
    "code-of-conduct": "Código de conducta",
    "contact": "Contacto",
    "data-privacy": "Protección de datos",
    "director": "Director General",
    "error-occurred": "Se ha ocurrido un error.",
    "faq": "Preguntas más frecuentes",
    "germany": "Alemania",
    "imprint": "Pie de imprenta",
    "made": "Hecho con &#10084;",
    "register": "Número de registro",
    "responsible": "Responsable según § 55 Abs. 2 RStV (Alemania)",
    "taxident": "Número de identificación del impuesto sobre el valor añadido según el § 27 a de la Ley del Impuesto sobre el Valor Añadido (Alemania)",
    "termsAndConditions": "Términos y condiciones",
    "thanks": "¡Gracias!",
    "tribunal": "Tribunal de registro"
  },
  "store": {
    "posts": {
      "orderBy": {
        "newest": {
          "label": "Más reciente"
        },
        "oldest": {
          "label": "Más antiguo"
        }
      }
    }
  },
  "termsAndConditions": {
    "addition": {
      "description": "<a href=\"https://human-connection.org/events/\" target=\"_blank\" > https://human-connection.org/events/ </a>",
      "title": "Además, regularmente celebramos eventos donde también puede dar impresiones y hacer preguntas. Puede encontrar un resumen actualizado aquí:"
    },
    "agree": "¡Estoy de acuerdo!",
    "code-of-conduct": {
      "description": "Nuestro código de conducta sirve como un manual para la apariencia personal y la interacción entre nosotros. Quien esté activo como usuario en la red de Human Connection, escriba artículos, haga comentarios o se ponga en contacto con otros usuarios, incluso fuera de la red, reconoce que estas normas de conducta son vinculantes. <a href=\"https://alpha.human-connection.org/code-of-conduct\" target=\"_blank\">https://alpha.human-connection.org/code-of-conduct</a>",
      "title": "Código de conducta"
    },
    "errors-and-feedback": {
      "description": "Hacemos todo lo posible para mantener nuestra red y los datos seguros y disponibles. Cada nueva versión del software pasa por pruebas automáticas y manuales. No obstante, pueden producirse errores imprevistos. Por lo tanto, estamos agradecidos por cualquier error reportado. Le invitamos a informar de cualquier error que haya descubierto enviando un correo electrónico a Soporte: support@human-connection.org",
      "title": "Errores y comentarios"
    },
    "help-and-questions": {
      "description": "Para ayuda y preguntas hemos compilado una colección completa de preguntas y respuestas frecuentes (FAQ) para usted. Puede encontrarlos aquí: <a href=\"https://support.human-connection.org/kb/\" target=\"_blank\" >https://support.human-connection.org/kb/</a>",
      "title": "Ayuda y preguntas"
    },
    "moderation": {
      "description": "Hasta que nuestras posibilidades financieras nos permitan implementar el sistema de moderación comunitaria, moderaremos con un sistema simplificado y con personal propio o posiblemente voluntario. Formamos a estos moderadores y por eso sólo ellos toman las decisiones adecuadas. Estos moderadores realizan su trabajo de forma anónima. Usted puede reportarnos contribuciones, comentarios y usuarios (por ejemplo, si proporcionan información en su perfil o tienen imágenes que violan estos Términos de Uso). Si nos informa de algo, puede darnos una razón y una breve explicación. A continuación, examinaremos su denuncia y le sancionaremos si es necesario, por ejemplo, bloqueando las contribuciones, los comentarios o los usuarios. Desafortunadamente, usted y la persona en cuestión no recibirán ninguna respuesta de nuestra parte en este momento, pero esto se encuentra en la fase de planificación. Independientemente de esto, nos reservamos el derecho de imponer sanciones en principio por razones que pueden no estar incluidas o no estar incluidas en nuestro Código de Conducta o en estas condiciones de servicio.",
      "title": "Moderación"
    },
    "newTermsAndConditions": "Nuevos términos de uso",
    "no-commercial-use": {
      "description": "El uso de la red Human Connection no está permitido para fines comerciales. Esto incluye, pero no se limita a, publicitar productos con intención comercial, publicar enlaces de afiliados, solicitar donaciones directamente o brindar apoyo financiero para fines que no se reconocen como caritativos para fines fiscales.",
      "title": "Sin uso comercial"
    },
    "privacy-statement": {
      "description": "Nuestra red es una red de conocimiento y acción social. Por lo tanto, es especialmente importante para nosotros que el mayor número posible de contenidos sea accesible al público. En el curso del desarrollo de nuestra red habrá cada vez más la posibilidad de decidir sobre la visibilidad de los datos personales. Le informaremos sobre estas nuevas características. De lo contrario, siempre debe pensar en los datos personales que revela sobre usted (u otros). Esto se aplica en particular al contenido de los mensajes y comentarios, ya que éstos tienen un carácter ampliamente público. Más tarde habrá posibilidades de limitar la visibilidad de su perfil. Parte de los términos del servicio es nuestra declaración de privacidad, que le informa sobre las operaciones individuales de procesamiento de datos en nuestra red: <a href=\"https://human-connection.org/datenschutz/#netzwerk\" target=\"_blank\">https://human-connection.org/datenschutz/#netzwerk</a> o <a href=\"https://human-connection.org/datenschutz/\" target=\"_blank\">https://human-connection.org/datenschutz/</a> Nuestra declaración de privacidad está adaptada a la situación legal y a las características de nuestra red y es siempre válida en la versión más actualizada.",
      "title": "Protección de datos"
    },
    "terms-of-service": {
      "description": "Las siguientes condiciones de uso constituyen la base para el uso de nuestra red. Cuando se registre, deberá aceptarlos y le informaremos más adelante de cualquier cambio que se produzca. La Red de Human Connection es operada en Alemania y por lo tanto está sujeta a la ley alemana. El fuero competente es Kirchheim / Teck. Para más detalles, consulte nuestro pie de imprenta: <a href=\"https://human-connection.org/en/imprint\" target=\"_blank\" >https://human-connection.org/en/imprint</a> ",
      "title": "Términos de uso"
    },
    "termsAndConditionsConfirmed": "He leído y acepto los <a href=\"/terms-and-conditions\" target=\"_blank\">términos de uso</a>.",
    "termsAndConditionsNewConfirm": "He leído y acepto los nuevos términos de uso.",
    "termsAndConditionsNewConfirmText": "¡Por favor, lea los nuevos términos de uso ahora!",
    "use-and-license": {
      "description": "Si cualquier contenido que nos envíe está protegido por derechos de propiedad intelectual, nos concede una licencia mundial no exclusiva, transferible, sublicenciable y no exclusiva para utilizar dicho contenido para su publicación en nuestra red. Esta licencia caduca cuando usted elimina su contenido o toda su cuenta. Recuerde que otros pueden compartir su contenido y que nosotros no podemos eliminarlo.",
      "title": "Uso y Licencia"
    }
  },
  "user": {
    "avatar": {
      "submitted": "Carga con éxito"
    }
  }
}<|MERGE_RESOLUTION|>--- conflicted
+++ resolved
@@ -55,138 +55,7 @@
       "name": "Páginas"
     },
     "settings": {
-<<<<<<< HEAD
-        "name": "Configuración",
-        "data": {
-            "name": "Sus datos",
-            "labelName": "Su nombre",
-            "labelCity": "Su ciudad o región",
-            "labelBio": "Acerca de usted",
-            "labelSlug": "Su nombre de usuario único",
-            "namePlaceholder": "Femanon Funny",
-            "success": "¡Sus datos han sido actualizados con éxito!"
-        },
-        "security": {
-            "name": "Seguridad",
-            "change-password": {
-                "button": "Cambiar contraseña",
-                "success": "¡Contraseña cambiada con éxito!",
-                "label-old-password": "Su contraseña antigua",
-                "label-new-password": "Su nueva contraseña",
-                "label-new-password-confirm": "Confirmar nueva contraseña",
-                "message-old-password-required": "Ingrese su contraseña anterior",
-                "message-new-password-required": "Introduzca una nueva contraseña",
-                "message-new-password-confirm-required": "Confirme su nueva contraseña",
-                "message-new-password-missmatch": "Vuelva a escribir la misma contraseña",
-                "passwordSecurity": "Seguridad de la contraseña",
-                "passwordStrength0": "Contraseña muy insegura",
-                "passwordStrength1": "Contraseña insegura",
-                "passwordStrength2": "Contraseña mediocre",
-                "passwordStrength3": "Contraseña segura",
-                "passwordStrength4": "Contraseña muy sólida"
-            }
-        },
-        "invites": {
-            "name": "Invita"
-        },
-        "download": {
-            "name": "Descargar datos"
-        },
-        "delete": {
-            "name": "Borrar cuenta"
-        },
-        "organizations": {
-            "name": "Mis organizaciones"
-        },
-        "languages": {
-            "name": "Idiomas"
-        },
-        "email": {
-            "validation": {
-                "same-email": "Esta es su dirección de correo electrónico actual"
-            },
-            "name": "Su correo electrónico",
-            "labelEmail": "Cambiar su dirección de correo electrónico",
-            "labelNewEmail": "Nueva dirección de correo electrónico",
-            "labelNonce": "Introduzca su código",
-            "success": "Se ha registrado una nueva dirección de correo electrónico.",
-            "submitted": "Se ha enviado un correo electrónico a <b>{email}<\/b> para verificar su dirección.",
-            "change-successful": "Su dirección de correo electrónico ha sido cambiada con éxito.",
-            "verification-error": {
-                "message": "Su correo electrónico no se pudo cambiar.",
-                "explanation": "Esto puede tener diferentes causas:",
-                "reason": {
-                    "invalid-nonce": "¿El código de confirmación no es válido?",
-                    "no-email-request": "¿Está seguro de que ha solicitado un cambio de su dirección de correo electrónico?"
-                },
-                "support": "Si el problema persiste, póngase en contacto con nosotros por correo electrónico a"
-            }
-        },
-        "validation": {
-            "slug": {
-                "regex": "Los caracteres permitidos son solo letras minúsculas, números, guiones bajos y guiones.",
-                "alreadyTaken": "Este nombre de usuario ya está en uso."
-            }
-        },
-        "deleteUserAccount": {
-            "name": "Eliminar cuenta de usuario",
-            "contributionsCount": "Eliminar mis {count} contribuciones",
-            "commentedCount": "Eliminar mis {count} comentarios",
-            "accountDescription": "Tenga en cuenta que su contribución y sus comentarios son importantes para nuestra comunidad. Si aún decide borrarlos, debe marcarlos a continuación.",
-            "accountWarning": "¡NO PUEDE GESTIONAR y NO PUEDE RECUPERAR su cuenta, contribuciones o comentarios después de eliminar su cuenta!",
-            "success": "¡Cuenta eliminada con éxito!",
-            "pleaseConfirm": "¡Acción destructiva! Escriba “{confirm}” para confirmar."
-        },
-        "embeds": {
-            "name": "Proveedores externos",
-            "info-description": "Aquí está la lista de proveedores de terceros cuyo contenido se puede mostrar como código de terceros, por ejemplo, en forma de vídeos incrustados.",
-            "status": {
-                "description": "Por defecto, el código incrustado de proveedores externos está",
-                "disabled": {
-                    "off": "inicialmente sin mostrar",
-                    "on": "mostrado inmediatamente"
-                },
-                "change": {
-                    "question": "¿Debería mostrarse siempre el código fuente incrustado de terceros?",
-                    "allow": "Seguro",
-                    "deny": "No, gracias"
-                }
-            }
-        },
-        "social-media": {
-            "name": "Medios de comunicación social",
-            "placeholder": "Agregar una URL de Social-Media",
-            "requireUnique": "Ya ha añadido esta url",
-            "submit": "Añadir enlace",
-            "successAdd": "Social-Media agregó. Perfil actualizado!",
-            "successDelete": "Social-Media borrado. Perfil actualizado!"
-        },
-        "muted-users": {
-            "name": "Usuarios bloqueados",
-            "explanation": {
-                "intro": "Si otro usuario ha sido bloqueado por usted, esto es lo que sucede:",
-                "your-perspective": "Las contribuciones de la persona bloqueada no aparecerán más en su canal de noticias.",
-                "search": "Las contribuciones de personas bloqueadas desaparecen de los resultados de búsqueda."
-            },
-            "columns": {
-                "name": "Nombre",
-                "slug": "Alias",
-                "unmute": "Desbloquear"
-            },
-            "empty": "Hasta ahora, no ha bloqueado a nadie.",
-            "how-to": "Puede bloquear a otros usuarios en la página de perfil de aquellos a través del menú de contenido.",
-            "mute": "Bloquear usuario",
-            "unmute": "Desbloquear usuario",
-            "unmuted": "{name} está desbloqueado nuevamente"
-        },
-        "privacy": {
-            "name": "Privacidad",
-            "make-shouts-public": "Compartir artículos que he recomendado en mi perfil público",
-            "success-update": "Configuración de privacidad guardada"
-        }
-=======
       "name": "Configuración"
->>>>>>> 90dfe320
     },
     "tags": {
       "name": "Etiquetas",
@@ -740,11 +609,11 @@
     },
     "deleteUserAccount": {
       "accountDescription": "Tenga en cuenta que su contribución y sus comentarios son importantes para nuestra comunidad. Si aún decide borrarlos, debe marcarlos a continuación.",
-      "accountWarning": "¡<b> NO PUEDE GESTIONAR </b> y <b> NO PUEDE RECUPERAR </b> su cuenta, contribuciones o comentarios después de eliminar su cuenta!",
+      "accountWarning": "¡NO PUEDE GESTIONAR y NO PUEDE RECUPERAR su cuenta, contribuciones o comentarios después de eliminar su cuenta!",
       "commentedCount": "Eliminar mis {count} comentarios",
       "contributionsCount": "Eliminar mis {count} contribuciones",
       "name": "Eliminar cuenta de usuario",
-      "pleaseConfirm": "<b class='is-danger'> ¡Acción destructiva! </b> Escriba <b> {confirm} </b> para confirmar",
+      "pleaseConfirm": "¡Acción destructiva! Escriba “{confirm}” para confirmar.",
       "success": "¡Cuenta eliminada con éxito!"
     },
     "download": {
