<<<<<<< HEAD
=======
{
  "actions": {
    "cancel": "Cancelar",
    "create": "Crear",
    "delete": "Borrar",
    "edit": "Edite",
    "loading": "cargamento",
    "loadMore": "cargar más",
    "save": "Guardar"
  },
  "admin": {
    "categories": {
      "categoryName": "Nombre",
      "name": "Categorías",
      "postCount": "Contribuciones"
    },
    "dashboard": {
      "comments": "Comentarios",
      "follows": "Sigue",
      "invites": "Invita",
      "name": "Tablero",
      "notifications": "Notificaciones",
      "organizations": "Organizaciones",
      "posts": "Contribuciones",
      "projects": "Proyectos",
      "shouts": "Recomendaciones",
      "users": "Usuarios"
    },
    "donations": {
      "goal": "Donaciones mensuales necesarias",
      "name": "Información de donaciones",
      "progress": "Donaciones recogidas hasta ahora",
      "successfulUpdate": "¡Información de donaciones actualizada con éxito!"
    },
    "hashtags": {
      "name": "Hashtags",
      "nameOfHashtag": "Nombre",
      "number": "No.",
      "tagCount": "Contribuciones",
      "tagCountUnique": "Usuarios"
    },
    "invites": {
      "description": "Las invitaciones son una manera maravillosa de tener a sus amigos en su red ...",
      "name": "Invitar usuarios",
      "title": "Invitar personas"
    },
    "name": "Admin",
    "notifications": {
      "name": "Notificaciones"
    },
    "organizations": {
      "name": "Organizaciones"
    },
    "pages": {
      "name": "Páginas"
    },
    "settings": {
      "name": "Configuración"
    },
    "users": {
      "empty": "No se han encontrado usuarios",
      "form": {
        "placeholder": "correo electrónico, nombre o descripción"
      },
      "name": "Usuarios",
      "table": {
        "columns": {
          "createdAt": "Creado el",
          "email": "Correo electrónico",
          "name": "Nombre",
          "number": "No.",
          "role": "Rol",
          "slug": "Alias"
        }
      }
    }
  },
  "code-of-conduct": {
    "consequences": {
      "description": "Si un miembro de la comunidad muestra un comportamiento inaceptable, los operadores, moderadores y administradores responsables de la red pueden tomar las medidas apropiadas, incluyendo pero no limitándose a:",
      "list": {
        "0": "Solicitud de cese inmediato de conducta inaceptable",
        "1": "Bloquear o eliminar comentarios",
        "2": "Exclusión temporal de la contribución respectiva",
        "3": "Bloqueo o eliminación de contenido",
        "4": "Retirada temporal de permisos de escritura",
        "5": "Exclusión temporal de la red.",
        "6": "Exclusión definitiva de la red",
        "7": "Las violaciones de la ley alemana pueden ser denunciadas."
      },
      "title": "Consecuencias de Comportamiento Inaceptable"
    },
    "expected-behaviour": {
      "description": "Los siguientes comportamientos son esperados y solicitados de todos los miembros de la comunidad:",
      "list": {
        "0": "Ejercite la consideración y el respeto en su discurso y en sus acciones.",
        "1": "Intento de colaboración antes del conflicto.",
        "2": "Abstenerse de denigrar, discriminar o acosar la conducta y el habla.",
        "3": "Tenga en cuenta su entorno y sus compañeros participantes. Alerte a los líderes de la comunidad si nota una situación peligrosa, alguien en apuros o violaciones de este Código de Conducta, incluso si parecen no tener consecuencias."
      },
      "title": "Comportamiento esperado"
    },
    "get-help": "Si usted está sujeto a un comportamiento inaceptable, lo experimenta o tiene otras preocupaciones, por favor notifique a un organizador de la comunidad tan pronto como sea posible y enlace o apunte el contenido relevante:",
    "preamble": {
      "description": "Human Connection es una red de conocimiento y acción social sin fines de lucro de la próxima generación. Por la gente - para la gente. Código Abierto, justo y transparente. Por un cambio positivo a nivel local y global en todas las áreas de la vida. Rediseñamos completamente el intercambio público de conocimientos, ideas y proyectos. Las funciones de Human Connection unen a las personas - fuera de línea y en línea - para que podamos hacer del mundo un lugar mejor.",
      "title": "Preámbulo"
    },
    "purpose": {
      "description": "Con este código de conducta regulamos los principios esenciales de comportamiento en nuestra red social. La Carta de Derechos Humanos de las Naciones Unidas es nuestra orientación y constituye el núcleo de nuestra comprensión de los valores. El código de conducta sirve como principios rectores para nuestra apariencia personal y la interacción entre nosotros. Cualquiera que esté activo como usuario de la Red de Human Connection, escriba artículos, comentarios o se ponga en contacto con otros usuarios, incluidos los que están fuera de la red, reconoce que estas normas de conducta son vinculantes.",
      "title": "Propósito"
    },
    "subheader": "para la red social de Human Connection gGmbH",
    "unacceptable-behaviour": {
      "description": "Los siguientes comportamientos son inaceptables dentro de nuestra comunidad:",
      "list": {
        "0": "Publicaciones, comentarios, expresiones o insultos discriminatorios, particularmente aquellos relacionados con género, orientación sexual, raza, religión, orientación política o filosófica o discapacidad.",
        "1": "Publicación o enlace de material claramente pornográfico.",
        "2": "Glorificación o trivialización de actos de violencia crueles o inhumanos.",
        "3": "La divulgación de información personal de otros sin su consentimiento o amenaza de (\"doxing\").",
        "4": "Intimidación intencional, acoso o persecución.",
        "5": "Publicidad de productos y servicios con fines comerciales.",
        "6": "Comportamiento criminal o violación de la ley alemana.",
        "7": "Apoyar o alentar dicha conducta."
      },
      "title": "Comportamiento Inaceptable"
    }
  },
  "comment": {
    "content": {
      "unavailable-placeholder": "... este comentario ya no está disponible"
    },
    "edited": "editado",
    "menu": {
      "delete": "Borrar comentario",
      "edit": "Editar comentario"
    },
    "show": {
      "less": "mostrar menos",
      "more": "mostrar más"
    }
  },
  "common": {
    "category": "Categoría ::: Categorías",
    "comment": "Comentario ::: Comentarios",
    "letsTalk": "Hablemos",
    "loading": "cargando",
    "loadMore": "cargar más",
    "moreInfo": "Más información",
    "name": "Nombre",
    "organization": "Organización ::: Organizaciones",
    "post": "Mensaje ::: Mensajes",
    "project": "Proyecto ::: Proyectos",
    "reportContent": "Informe",
    "shout": "Grito ::: Gritos",
    "tag": "Etiqueta ::: Etiquetas",
    "takeAction": "Tomar acción",
    "user": "Usuario ::: Usuarios",
    "validations": {
      "categories": "deben seleccionarse al menos una y como máximo tres categorías",
      "email": "debe ser una dirección de correo electrónico válida",
      "url": "debe ser una URL válida"
    },
    "versus": "Versus"
  },
  "components": {
    "enter-nonce": {
      "form": {
        "description": "Abra su buzón de correo e introduzca el código que le enviamos.",
        "next": "Continuar",
        "nonce": "Introduzca el código",
        "validations": {
          "length": "debe tener exactamente 6 letras"
        }
      }
    },
    "password-reset": {
      "change-password": {
        "error": "Error al cambiar la contraseña. ¿Posiblemente un código de seguridad incorrecto?",
        "help": "Si tiene algún problema, por favor envíenos un correo electrónico a:",
        "success": "El cambio de contraseña ha sido un éxito!"
      },
      "request": {
        "form": {
          "description": "Se enviará un correo electrónico de restablecimiento de contraseña a la dirección de correo electrónico especificada.",
          "submit": "Solicitar correo electrónico",
          "submitted": "Se ha enviado un correo electrónico con más instrucciones a <b>{email}</b>."
        },
        "title": "Restablecer su contraseña"
      }
    },
    "registration": {
      "create-user-account": {
        "error": "¡No se ha podido crear una cuenta de usuario!",
        "help": "¿Tal vez el código de verificación era incorrecto o expiró? Si el problema persiste, por favor envíenos un correo electrónico a:",
        "success": "¡Su cuenta de usuario ha sido creada!",
        "title": "Crear una cuenta de usuario"
      },
      "signup": {
        "form": {
          "data-privacy": "He leido y entendido la <a href=\"https://human-connection.org/datenschutz/\" target=\"_blank\"><ds-text bold color=\"primary\" >declaración de protección de datos</ds-text></a>",
          "description": "Para empezar, introduzca su dirección de correo electrónico:",
          "errors": {
            "email-exists": "¡Ya hay una cuenta de usuario con esta dirección de correo electrónico!",
            "invalid-invitation-token": "Parece que el código de invitación ya ha sido canjeado. Cada código sólo se puede utilizar una vez."
          },
          "invitation-code": "Su código de invitación es: <b>{code}</b>",
          "minimum-age": "Tengo 18 años o más.",
          "no-commercial": "No tengo intensiones comerciales y no represento una empresa u organización comercial.",
          "no-political": "No estoy en la red en nombre de un partido o una organización política.",
          "submit": "Crear una cuenta",
          "success": "Se ha enviado un correo electrónico con un enlace de confirmación para el registro a <b>{email}</b>.",
          "terms-and-condition": "Estoy de acuerdo con los <a href=\"/terms-and-conditions\"><ds-text bold color=\"primary\" >términos de uso</ds-text></a>."
        },
        "title": "¡Únete a Human Connection!",
        "unavailable": "Desafortunadamente, el registro público de cuentas de usuario en este servidor actualmente no es posible."
      }
    }
  },
  "contribution": {
    "categories": {
      "infoSelectedNoOfMaxCategories": "{chosen} de {max} categorías seleccionadas"
    },
    "category": {
      "name": {
        "animal-protection": "Protección de animales",
        "art-culture-sport": "Arte, Cultura y Deporte",
        "consumption-sustainability": "Consumo y Sostenibilidad",
        "cooperation-development": "Cooperación y Desarrollo",
        "democracy-politics": "Democracia y Política",
        "economy-finances": "Economía y Finanzas",
        "education-sciences": "Educación y Ciencias",
        "energy-technology": "Energía y Tecnología",
        "environment-nature": "Medio ambiente y Naturaleza",
        "freedom-of-speech": "Libertad de expresión",
        "global-peace-nonviolence": "Paz Global y No-Violencia",
        "happiness-values": "Felicidad y Valores",
        "health-wellbeing": "Salud y Bienestar",
        "human-rights-justice": "Derechos Humanos y Justicia",
        "it-internet-data-privacy": "TI, Internet y privacidad de datos",
        "just-for-fun": "Sólo por diversión"
      }
    },
    "emotions-label": {
      "angry": "Enfadado",
      "cry": "Llorar",
      "funny": "Gracioso",
      "happy": "Feliz",
      "surprised": "Sorprendido"
    },
    "filterALL": "Ver todas las contribuciones",
    "filterFollow": "Filtrar las contribuciones de los usuarios que sigo",
    "inappropriatePicture": "Esta imagen puede ser inapropiada para algunas personas.",
    "inappropriatePictureText": "¿Cuándo debería estar borrosa mi foto?",
    "languageSelectLabel": "Idioma",
    "languageSelectText": "Seleccione el idioma",
    "newPost": "Crear una nueva contribución",
    "success": "¡Guardado!",
    "teaserImage": {
      "cropperConfirm": "Confirmar"
    },
    "title": "Título"
  },
  "delete": {
    "cancel": "Cancelar",
    "comment": {
      "message": "¿Realmente quieres borrar el comentario de \"<b>{name}</b>\" ?",
      "success": "¡Comentario eliminado con éxito!",
      "title": "Eliminar comentario",
      "type": "Comentario"
    },
    "contribution": {
      "message": "¿Realmente desea eliminar la Contribución \"<b>{name}</b>\" ?",
      "success": "¡Publicación eliminado con éxito!",
      "title": "Borrar contribución",
      "type": "Contribución"
    },
    "submit": "Borrar"
  },
  "disable": {
    "cancel": "Cancelar",
    "comment": {
      "message": "¿Realmente quieres deshabilitar el comentario de \"<b>{name}</b>\"?",
      "title": "Desactivar comentario",
      "type": "Comentario"
    },
    "contribution": {
      "message": "¿Realmente quieres deshabilitar la contribución \"<b>{name}</b>\"?",
      "title": "Deshabilitar contribución",
      "type": "Contribución"
    },
    "submit": "Desactivar",
    "success": "Discapacitado con éxito",
    "user": {
      "message": "¿Realmente quieres deshabilitar el usuario \"<b>{name}</b>\"?",
      "title": "Desactivar usuario",
      "type": "Usuario"
    }
  },
  "donations": {
    "amount-of-total": "{amount} de {total} € recaudados",
    "donate-now": "Donar ahora",
    "donations-for": "Donaciones para"
  },
  "editor": {
    "embed": {
      "always_allow": "Permitir siempre contenido incrustado por proveedores externos (esta configuración se puede cambiar en cualquier momento)",
      "data_privacy_info": "Sus datos aún no han sido compartidos con terceros proveedores. Si usted procede a ver este video, el siguiente proveedor probablemente recolectará datos del usuario:",
      "data_privacy_warning": "¡Advertencia de privacidad de datos!",
      "play_now": "Ver ahora"
    },
    "hashtag": {
      "addHashtag": "Nuevo hashtag",
      "addLetter": "Escriba una letra",
      "noHashtagsFound": "No se han encontrado hashtags"
    },
    "mention": {
      "noUsersFound": "No se han encontrado usuarios"
    },
    "placeholder": "Deje sus pensamientos inspiradores...."
  },
  "error-pages": {
    "403-default": "No autorizado a esta página",
    "404-default": "Esta página no se pudo encontrar",
    "500-default": "Error interno del servidor",
    "503-default": "Servicio no disponible",
    "back-to-index": "Volver a la página de índice",
    "cannot-edit-post": "Esta contribución no se puede editar.",
    "default": "Se produjo un error",
    "post-not-found": "Esta contribución no se pudo encontrar",
    "profile-not-found": "Este perfil no se pudo encontrar"
  },
  "filter-menu": {
    "clearSearch": "Borrar búsqueda",
    "hashtag-search": "Buscando a #{hashtag}",
    "title": "Su burbuja de filtro"
  },
  "filter-posts": {
    "categories": {
      "all": "Todas",
      "header": "Categorías de contenido"
    },
    "followers": {
      "label": "Usuarios que sigo"
    },
    "general": {
      "header": "Filtrar por...."
    },
    "language": {
      "all": "Todos",
      "header": "Idiomas"
    }
  },
  "followButton": {
    "follow": "Seguir",
    "following": "Siguiendo"
  },
  "index": {
    "change-filter-settings": "Cambie la configuración de sus filtros para obtener más resultados.",
    "no-results": "No se han encontrado contribuciones."
  },
  "login": {
    "copy": "Si ya tiene una cuenta de Human Connection, inicie sesión aquí.",
    "email": "Su correo electrónico",
    "failure": "Dirección de correo electrónico o contraseña incorrecta.",
    "forgotPassword": "¿Olvidó su contraseña?",
    "hello": "Hola",
    "login": "Iniciar sesión",
    "logout": "Cierre de sesión",
    "moreInfo": "¿Qué es Human Connection?",
    "moreInfoHint": "a la página de presentación",
    "moreInfoURL": "https://human-connection.org/es/",
    "no-account": "¿No tiene una cuenta?",
    "password": "Su contraseña",
    "register": "Regístrese",
    "success": "¡Usted ha iniciado sesión!"
  },
  "maintenance": {
    "explanation": "Actualmente estamos llevando a cabo algunos trabajos de mantenimiento planificados, por favor, inténtelo de nuevo más tarde.",
    "questions": "Si tiene alguna pregunta o problema, por favor contáctenos por correo electrónico a",
    "title": "Human Connection está en mantenimiento"
  },
  "moderation": {
    "name": "Moderación",
    "reports": {
      "author": "Autor",
      "content": "Contenido",
      "decideButton": "Confirmar",
      "decided": "Decidido",
      "decideModal": {
        "cancel": "Cancelar",
        "Comment": {
          "disable": {
            "message": "¿Realmente quiere que el comentario \"<b>{name}</b>\" permanezca <b>desactivado</b>?",
            "title": "Desactivar finalmente Comentario"
          },
          "enable": {
            "message": "¿Realmente quiere que el comentario \"<b>{nombre}</b>\" permanezca <b>habilitado</b>?",
            "title": "Finalmente Habilitar Comentario"
          }
        },
        "Post": {
          "disable": {
            "message": "¿Realmente quiere que la entrada \"<b>{name}</b>\" permanezca <b>desactivada</b>?",
            "title": "Finalmente Desactivar Contribución"
          },
          "enable": {
            "message": "¿Realmente quiere que la contribución \"<b>{name}</b>\" permanezca <b>activada</b>?",
            "title": "Finalmente Habilitar Contribución"
          }
        },
        "submit": "Confirmar decisión",
        "User": {
          "disable": {
            "message": "¿Realmente quiere que el usuario \"<b>{name}</b>\" permanezca <b>desactivado</b>?",
            "title": "Finalmente Deshabilitar Usuario"
          },
          "enable": {
            "message": "¿Realmente quiere que el usuario \"<b>{name}</b>\" permanezca <b>habilitado</b>?",
            "title": "Finalmente Habilitar Usuario"
          }
        }
      },
      "decision": "Decisión",
      "DecisionSuccess": "Decidido con éxito!",
      "disabled": "Deshabilitado",
      "disabledAt": "Deshabilitado el",
      "disabledBy": "desactivado por",
      "empty": "Felicitaciones, nada que moderar.",
      "enabled": "Habilitado",
      "enabledAt": "Habilitado el",
      "enabledBy": "Habilitado por",
      "filterLabel": {
        "all": "Todos",
        "closed": "Cerrado",
        "reviewed": "Revisado",
        "unreviewed": "Sin revisar"
      },
      "moreDetails": "Ver Detalles",
      "name": "Informes",
      "noDecision": "¡No hay decisión!",
      "numberOfUsers": "{count} usuarios",
      "previousDecision": "Decisión previa:",
      "reasonCategory": "Categoría",
      "reasonDescription": "Descripción",
      "reportedOn": "Fecha",
      "status": "Estado actual",
      "submitter": "comunicado por"
    }
  },
  "notifications": {
    "comment": "Comentario",
    "content": "Contenido",
    "empty": "Lo sentimos, no tiene ninguna notificación en este momento.",
    "filterLabel": {
      "all": "Todas",
      "read": "Leído",
      "unread": "No leído"
    },
    "pageLink": "Todas las notificaciones",
    "post": "Contribución",
    "reason": {
      "commented_on_post": "Comentó su contribución ...",
      "mentioned_in_comment": "Le mencionó en un comentario …",
      "mentioned_in_post": "Le mencionó en una contribución …"
    },
    "title": "Notificaciones",
    "user": "Usuario"
  },
  "post": {
    "comment": {
      "reply": "Contestar",
      "submit": "Comentario",
      "submitted": "Comentario enviado",
      "updated": "Cambios guardados"
    },
    "edited": "editado",
    "menu": {
      "delete": "Borrar contribución",
      "edit": "Editar contribución",
      "pin": "Anclar contribución",
      "pinnedSuccessfully": "¡Contribución anclado con éxito!",
      "unpin": "Desanclar contribución",
      "unpinnedSuccessfully": "¡Contribución desanclado con éxito!"
    },
    "moreInfo": {
      "description": "Aquí puede encontrar más información sobre este tema.",
      "name": "Más info",
      "title": "Más información",
      "titleOfCategoriesSection": "Categorías",
      "titleOfHashtagsSection": "Hashtags",
      "titleOfRelatedContributionsSection": "Contribuciones relacionadas"
    },
    "name": "Contribución",
    "pinned": "Anuncio",
    "takeAction": {
      "name": "Tomar acción"
    }
  },
  "profile": {
    "commented": "Comentado",
    "follow": "Seguir",
    "followers": "Seguidores",
    "following": "Siguiendo",
    "invites": {
      "description": "Introduzca la dirección de correo electrónico para la invitación.",
      "emailPlaceholder": "Correo electrónico para invitar",
      "title": "¡Invite a alguien a Human Connection!"
    },
    "memberSince": "Miembro desde",
    "name": "Mi perfil",
    "network": {
      "andMore": "y {number} más ...",
      "followedBy": "es seguido por:",
      "followedByNobody": "no es seguido por nadie.",
      "following": "está siguiendo:",
      "followingNobody": "no sigue a nadie.",
      "title": "Red"
    },
    "shouted": "Recomendado",
    "socialMedia": "¿Dónde más puedo encontrar?",
    "userAnonym": "Anónimo"
  },
  "quotes": {
    "african": {
      "author": "Proverbio africano",
      "quote": "Muchas personas pequeñas en muchos lugares pequeños hacen muchas cosas pequeñas, que pueden alterar la faz del mundo."
    }
  },
  "release": {
    "cancel": "Cancelar",
    "comment": {
      "error": "¡Ya ha reportado el comentario!",
      "message": "¿Realmente quieres liberar el comentario de \"<b>{name}</b>\"?",
      "title": "Comentario de la versión",
      "type": "Comentario"
    },
    "contribution": {
      "error": "¡Ya ha reportado la contribución!",
      "message": "¿Realmente quieres liberar la contribución \"<b>{name}</b>\"?",
      "title": "Contribución de la versión ",
      "type": "Contribución"
    },
    "submit": "Liberar",
    "success": "¡Liberado con éxito!",
    "user": {
      "error": "¡Ya ha reportado el usuario!",
      "message": "¿Realmente quieres liberar al usuario \"<b>{name}</b>\"?",
      "title": "Liberar usuario",
      "type": "Usuario"
    }
  },
  "report": {
    "cancel": "Cancelar",
    "comment": {
      "error": "¡Ya ha reportado al comentario!",
      "message": "¿Realmente quieres reportar el comentario de \"<b>{name}</b>\"?",
      "title": "Reportar comentario",
      "type": "Comentario"
    },
    "contribution": {
      "error": "¡Ya ha reportado la contribución!",
      "message": "¿Realmente quieres informar al usuario de la contribución \"<b>{name}</b>\"?",
      "title": "Informe Contribución",
      "type": "Contribución"
    },
    "reason": {
      "category": {
        "invalid": "Por favor seleccione una categoría válida",
        "label": "Seleccione una categoría:",
        "options": {
          "advert_products_services_commercial": "Publicidad de productos y servicios con fines comerciales.",
          "criminal_behavior_violation_german_law": "Comportamiento criminal o violación de la ley alemana.",
          "discrimination_etc": "Contribuciones discriminatorias, comentarios, expresiones o insultos.",
          "doxing": "La divulgación de información personal de otros sin su consentimiento o amenaza de (\"doxing\").",
          "glorific_trivia_of_cruel_inhuman_acts": "Glorificación o minimización de actos de violencia crueles o inhumanos.",
          "intentional_intimidation_stalking_persecution": "Intimidación intencional, acoso o persecución.",
          "other": "Otra ...",
          "pornographic_content_links": "Publicación o enlace de material claramente pornográfico."
        },
        "placeholder": "Categoría ..."
      },
      "description": {
        "label": "Por favor explique: ¿Por qué le gusta reportar esto?",
        "placeholder": "Información adicional...."
      }
    },
    "submit": "Informe",
    "success": "¡Gracias por informar!",
    "user": {
      "error": "¡Ya reportó al usuario!",
      "message": "¿Realmente quieres reportar al usuario \"<b>{name}</b>\"?",
      "title": "Reportar usuario",
      "type": "Usuario"
    }
  },
  "search": {
    "failed": "No se ha encontrado nada",
    "heading": {
      "Post": "Contribuciones",
      "User": "Usuarios"
    },
    "hint": "¿Qué estás buscando?",
    "placeholder": "Buscar"
  },
  "settings": {
    "blocked-users": {
      "block": "Bloquear usuario",
      "columns": {
        "name": "Nombre",
        "slug": "Alias",
        "unblock": "Desbloquear"
      },
      "empty": "Hasta ahora, no ha bloqueado a nadie.",
      "explanation": {
        "closing": "Esto debería ser suficiente por ahora para que los usuarios bloqueados no puedan molestarle más.",
        "commenting-disabled": "No es posible hacer comentarios en este momento en esta contribución",
        "commenting-explanation": "Esto puede suceder por varias razones, por favor vea nuestra ",
        "intro": "Si otro usuario ha sido bloqueado por usted, esto es lo que sucede:",
        "notifications": "Los usuarios bloqueados no recibirán más notificaciones si se mencionan en sus contribuciones.",
        "their-perspective": "Viceversa: la persona bloqueada tampoco verá más sus contribuciones en sus noticias.",
        "your-perspective": "Las contribuciones de la persona bloqueada no aparecerán más en su canal de noticias."
      },
      "how-to": "Puede bloquear a otros usuarios en la página de perfil de aquellos a través del menú de contenido.",
      "name": "Usuarios bloqueados",
      "unblock": "Desbloquear usuario",
      "unblocked": "{name} está desbloqueado nuevamente"
    },
    "data": {
      "labelBio": "Acerca de usted",
      "labelCity": "Su ciudad o región",
      "labelName": "Su nombre",
      "labelSlug": "Su nombre de usuario único",
      "name": "Sus datos",
      "namePlaceholder": "Femanon Funny",
      "success": "¡Sus datos han sido actualizados con éxito!"
    },
    "deleteUserAccount": {
      "accountDescription": "Tenga en cuenta que su contribución y sus comentarios son importantes para nuestra comunidad. Si aún decide borrarlos, debe marcarlos a continuación.",
      "accountWarning": "¡NO PUEDE GESTIONAR y NO PUEDE RECUPERAR su cuenta, contribuciones o comentarios después de eliminar su cuenta!",
      "commentedCount": "Eliminar mis {count} comentarios",
      "contributionsCount": "Eliminar mis {count} contribuciones",
      "name": "Eliminar cuenta de usuario",
      "pleaseConfirm": "¡Acción destructiva! Escriba “{confirm}” para confirmar.",
      "success": "¡Cuenta eliminada con éxito!"
    },
    "download": {
      "name": "Descargar datos"
    },
    "email": {
      "change-successful": "Su dirección de correo electrónico ha sido cambiada con éxito.",
      "labelEmail": "Cambiar su dirección de correo electrónico",
      "labelNewEmail": "Nueva dirección de correo electrónico",
      "labelNonce": "Introduzca su código",
      "name": "Su correo electrónico",
      "submitted": "Se ha enviado un correo electrónico a <b>{email}</b> para verificar su dirección.",
      "success": "Se ha registrado una nueva dirección de correo electrónico.",
      "validation": {
        "same-email": "Esta es su dirección de correo electrónico actual"
      },
      "verification-error": {
        "explanation": "Esto puede tener diferentes causas:",
        "message": "Su correo electrónico no se pudo cambiar.",
        "reason": {
          "invalid-nonce": "¿El código de confirmación no es válido?",
          "no-email-request": "¿Está seguro de que ha solicitado un cambio de su dirección de correo electrónico?"
        },
        "support": "Si el problema persiste, póngase en contacto con nosotros por correo electrónico a"
      }
    },
    "embeds": {
      "info-description": "Aquí está la lista de proveedores de terceros cuyo contenido se puede mostrar como código de terceros, por ejemplo, en forma de vídeos incrustados.",
      "name": "Proveedores externos",
      "status": {
        "change": {
          "allow": "Seguro",
          "deny": "No, gracias",
          "question": "¿Debería mostrarse siempre el código fuente incrustado de terceros?"
        },
        "description": "Por defecto, el código incrustado de proveedores externos está",
        "disabled": {
          "off": "inicialmente sin mostrar",
          "on": "mostrado inmediatamente"
        }
      }
    },
    "invites": {
      "name": "Invita"
    },
    "languages": {
      "name": "Idiomas"
    },
    "muted-users": {
      "columns": {
        "name": "Nombre",
        "slug": "Alias",
        "unmute": "Dejar de silenciar"
      },
      "empty": "Hasta ahora, no ha silenciado a nadie.",
      "explanation": {
        "intro": "Si otro usuario ha sido silenciado por usted, esto es lo que sucede:",
        "search": "Las contribuciones de personas silenciadas desaparecen de los resultados de búsqueda.",
        "your-perspective": "Las contribuciones de la persona silenciada ya no aparecerán en tu canal de noticias."
      },
      "how-to": "Puede silenciar a otros usuarios en su página de perfil a través del menú de contenido.",
      "mute": "Silenciar usuario",
      "name": "Usuarios silenciados",
      "unmute": "Dejar de silenciar al usuario",
      "unmuted": "{name} no está silenciado ahora"
    },
    "name": "Configuración",
    "organizations": {
      "name": "Mis organizaciones"
    },
    "privacy": {
      "make-shouts-public": "Compartir artículos que he recomendado en mi perfil público",
      "name": "Privacidad",
      "success-update": "Configuración de privacidad guardada"
    },
    "security": {
      "change-password": {
        "button": "Cambiar contraseña",
        "label-new-password": "Su nueva contraseña",
        "label-new-password-confirm": "Confirmar nueva contraseña",
        "label-old-password": "Su contraseña antigua",
        "message-new-password-confirm-required": "Confirme su nueva contraseña",
        "message-new-password-missmatch": "Vuelva a escribir la misma contraseña",
        "message-new-password-required": "Introduzca una nueva contraseña",
        "message-old-password-required": "Ingrese su contraseña anterior",
        "passwordSecurity": "Seguridad de la contraseña",
        "passwordStrength0": "Contraseña muy insegura",
        "passwordStrength1": "Contraseña insegura",
        "passwordStrength2": "Contraseña mediocre",
        "passwordStrength3": "Contraseña segura",
        "passwordStrength4": "Contraseña muy sólida",
        "success": "¡Contraseña cambiada con éxito!"
      },
      "name": "Seguridad"
    },
    "social-media": {
      "name": "Medios de comunicación social",
      "placeholder": "Agregar una URL de Social-Media",
      "requireUnique": "Ya ha añadido esta url",
      "submit": "Añadir enlace",
      "successAdd": "Social-Media agregó. Perfil actualizado!",
      "successDelete": "Social-Media borrado. Perfil actualizado!"
    },
    "validation": {
      "slug": {
        "alreadyTaken": "Este nombre de usuario ya está en uso.",
        "regex": "Los caracteres permitidos son solo letras minúsculas, números, guiones bajos y guiones."
      }
    }
  },
  "shoutButton": {
    "shouted": "recomendado"
  },
  "site": {
    "back-to-login": "Volver a la página de inicio de sesión",
    "bank": "cuenta bancaria",
    "code-of-conduct": "Código de conducta",
    "contact": "Contacto",
    "data-privacy": "Protección de datos",
    "director": "Director General",
    "error-occurred": "Se ha ocurrido un error.",
    "faq": "Preguntas más frecuentes",
    "germany": "Alemania",
    "imprint": "Pie de imprenta",
    "made": "Hecho con &#10084;",
    "register": "Número de registro",
    "responsible": "Responsable según § 55 Abs. 2 RStV (Alemania)",
    "taxident": "Número de identificación del impuesto sobre el valor añadido según el § 27 a de la Ley del Impuesto sobre el Valor Añadido (Alemania)",
    "termsAndConditions": "Términos y condiciones",
    "thanks": "¡Gracias!",
    "tribunal": "Tribunal de registro"
  },
  "store": {
    "posts": {
      "orderBy": {
        "newest": {
          "label": "Más reciente"
        },
        "oldest": {
          "label": "Más antiguo"
        }
      }
    }
  },
  "termsAndConditions": {
    "addition": {
      "description": "<a href=\"https://human-connection.org/events/\" target=\"_blank\" > https://human-connection.org/events/ </a>",
      "title": "Además, regularmente celebramos eventos donde también puede dar impresiones y hacer preguntas. Puede encontrar un resumen actualizado aquí:"
    },
    "agree": "¡Estoy de acuerdo!",
    "code-of-conduct": {
      "description": "Nuestro código de conducta sirve como un manual para la apariencia personal y la interacción entre nosotros. Quien esté activo como usuario en la red de Human Connection, escriba artículos, haga comentarios o se ponga en contacto con otros usuarios, incluso fuera de la red, reconoce que estas normas de conducta son vinculantes. <a href=\"https://alpha.human-connection.org/code-of-conduct\" target=\"_blank\">https://alpha.human-connection.org/code-of-conduct</a>",
      "title": "Código de conducta"
    },
    "errors-and-feedback": {
      "description": "Hacemos todo lo posible para mantener nuestra red y los datos seguros y disponibles. Cada nueva versión del software pasa por pruebas automáticas y manuales. No obstante, pueden producirse errores imprevistos. Por lo tanto, estamos agradecidos por cualquier error reportado. Le invitamos a informar de cualquier error que haya descubierto enviando un correo electrónico a Soporte: support@human-connection.org",
      "title": "Errores y comentarios"
    },
    "help-and-questions": {
      "description": "Para ayuda y preguntas hemos compilado una colección completa de preguntas y respuestas frecuentes (FAQ) para usted. Puede encontrarlos aquí: <a href=\"https://support.human-connection.org/kb/\" target=\"_blank\" >https://support.human-connection.org/kb/</a>",
      "title": "Ayuda y preguntas"
    },
    "moderation": {
      "description": "Hasta que nuestras posibilidades financieras nos permitan implementar el sistema de moderación comunitaria, moderaremos con un sistema simplificado y con personal propio o posiblemente voluntario. Formamos a estos moderadores y por eso sólo ellos toman las decisiones adecuadas. Estos moderadores realizan su trabajo de forma anónima. Usted puede reportarnos contribuciones, comentarios y usuarios (por ejemplo, si proporcionan información en su perfil o tienen imágenes que violan estos Términos de Uso). Si nos informa de algo, puede darnos una razón y una breve explicación. A continuación, examinaremos su denuncia y le sancionaremos si es necesario, por ejemplo, bloqueando las contribuciones, los comentarios o los usuarios. Desafortunadamente, usted y la persona en cuestión no recibirán ninguna respuesta de nuestra parte en este momento, pero esto se encuentra en la fase de planificación. Independientemente de esto, nos reservamos el derecho de imponer sanciones en principio por razones que pueden no estar incluidas o no estar incluidas en nuestro Código de Conducta o en estas condiciones de servicio.",
      "title": "Moderación"
    },
    "newTermsAndConditions": "Nuevos términos de uso",
    "no-commercial-use": {
      "description": "El uso de la red Human Connection no está permitido para fines comerciales. Esto incluye, pero no se limita a, publicitar productos con intención comercial, publicar enlaces de afiliados, solicitar donaciones directamente o brindar apoyo financiero para fines que no se reconocen como caritativos para fines fiscales.",
      "title": "Sin uso comercial"
    },
    "no-parties": {
      "description": "No se permiten las cuentas de usuario de los partidos políticos ni las cuentas de usuario oficiales de un representante político.",
      "title": "No tiene uso político"
    },
    "privacy-statement": {
      "description": "Nuestra red es una red de conocimiento y acción social. Por lo tanto, es especialmente importante para nosotros que el mayor número posible de contenidos sea accesible al público. En el curso del desarrollo de nuestra red habrá cada vez más la posibilidad de decidir sobre la visibilidad de los datos personales. Le informaremos sobre estas nuevas características. De lo contrario, siempre debe pensar en los datos personales que revela sobre usted (u otros). Esto se aplica en particular al contenido de los mensajes y comentarios, ya que éstos tienen un carácter ampliamente público. Más tarde habrá posibilidades de limitar la visibilidad de su perfil. Parte de los términos del servicio es nuestra declaración de privacidad, que le informa sobre las operaciones individuales de procesamiento de datos en nuestra red: <a href=\"https://human-connection.org/datenschutz/#netzwerk\" target=\"_blank\">https://human-connection.org/datenschutz/#netzwerk</a> o <a href=\"https://human-connection.org/datenschutz/\" target=\"_blank\">https://human-connection.org/datenschutz/</a> Nuestra declaración de privacidad está adaptada a la situación legal y a las características de nuestra red y es siempre válida en la versión más actualizada.",
      "title": "Protección de datos"
    },
    "terms-of-service": {
      "description": "Las siguientes condiciones de uso constituyen la base para el uso de nuestra red. Cuando se registre, deberá aceptarlos y le informaremos más adelante de cualquier cambio que se produzca. La Red de Human Connection es operada en Alemania y por lo tanto está sujeta a la ley alemana. El fuero competente es Kirchheim / Teck. Para más detalles, consulte nuestro pie de imprenta: <a href=\"https://human-connection.org/en/imprint\" target=\"_blank\" >https://human-connection.org/en/imprint</a> ",
      "title": "Términos de uso"
    },
    "termsAndConditionsConfirmed": "He leído y acepto los <a href=\"/terms-and-conditions\" target=\"_blank\">términos de uso</a>.",
    "termsAndConditionsNewConfirm": "He leído y acepto los nuevos términos de uso.",
    "termsAndConditionsNewConfirmText": "¡Por favor, lea los nuevos términos de uso ahora!",
    "use-and-license": {
      "description": "Si cualquier contenido que nos envíe está protegido por derechos de propiedad intelectual, nos concede una licencia mundial no exclusiva, transferible, sublicenciable y no exclusiva para utilizar dicho contenido para su publicación en nuestra red. Esta licencia caduca cuando usted elimina su contenido o toda su cuenta. Recuerde que otros pueden compartir su contenido y que nosotros no podemos eliminarlo.",
      "title": "Uso y Licencia"
    }
  },
  "user": {
    "avatar": {
      "submitted": "Carga con éxito"
    }
  }
}
>>>>>>> f2771660
<|MERGE_RESOLUTION|>--- conflicted
+++ resolved
@@ -1,5 +1,3 @@
-<<<<<<< HEAD
-=======
 {
   "actions": {
     "cancel": "Cancelar",
@@ -839,5 +837,4 @@
       "submitted": "Carga con éxito"
     }
   }
-}
->>>>>>> f2771660
+}