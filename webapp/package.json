--- conflicted
+++ resolved
@@ -83,16 +83,11 @@
   "devDependencies": {
     "@babel/core": "~7.5.5",
     "@babel/plugin-syntax-dynamic-import": "^7.2.0",
-<<<<<<< HEAD
-    "@babel/preset-env": "~7.4.5",
     "@storybook/addon-a11y": "^5.1.9",
     "@storybook/addon-actions": "^5.1.9",
     "@storybook/vue": "~5.1.9",
-    "@vue/cli-shared-utils": "~3.8.0",
-=======
     "@babel/preset-env": "~7.5.5",
     "@vue/cli-shared-utils": "~3.9.0",
->>>>>>> d901432f
     "@vue/eslint-config-prettier": "~4.0.1",
     "@vue/server-test-utils": "~1.0.0-beta.29",
     "@vue/test-utils": "~1.0.0-beta.29",
