--- conflicted
+++ resolved
@@ -56,14 +56,8 @@
     "@nuxtjs/style-resources": "~0.1.2",
     "accounting": "~0.4.1",
     "apollo-cache-inmemory": "~1.5.1",
-<<<<<<< HEAD
-    "apollo-client": "~2.6.1",
-    "buefy": "^0.7.7",
-    "cookie-universal-nuxt": "~2.0.14",
-=======
     "apollo-client": "~2.6.2",
     "cookie-universal-nuxt": "~2.0.16",
->>>>>>> 14041ff3
     "cross-env": "~5.2.0",
     "date-fns": "2.0.0-alpha.31",
     "express": "~4.17.1",
