--- conflicted
+++ resolved
@@ -84,14 +84,10 @@
     "@babel/core": "~7.5.5",
     "@babel/plugin-syntax-dynamic-import": "^7.2.0",
     "@babel/preset-env": "~7.5.5",
-<<<<<<< HEAD
     "@storybook/addon-a11y": "^5.1.9",
     "@storybook/addon-actions": "^5.1.9",
     "@storybook/vue": "~5.1.9",
-    "@vue/cli-shared-utils": "~3.9.0",
-=======
     "@vue/cli-shared-utils": "~3.10.0",
->>>>>>> 51e7c255
     "@vue/eslint-config-prettier": "~5.0.0",
     "@vue/server-test-utils": "~1.0.0-beta.29",
     "@vue/test-utils": "~1.0.0-beta.29",
