const pkg = require('./package')
const envWhitelist = ['NODE_ENV', 'MAINTENANCE', 'MAPBOX_TOKEN']
const dev = process.env.NODE_ENV !== 'production'

const styleguidePath = '../Nitro-Styleguide'
const styleguideStyles = process.env.STYLEGUIDE_DEV ?
  [
    `${styleguidePath}/src/system/styles/main.scss`,
    `${styleguidePath}/src/system/styles/shared.scss`,
  ] :
  '@human-connection/styleguide/dist/shared.scss'

const buildDir = process.env.NUXT_BUILD || '.nuxt'

module.exports = {
  buildDir,
  mode: 'universal',

  dev: dev,
  debug: dev ? 'nuxt:*,app' : null,

  modern: !dev ? 'server' : false,

  pageTransition: {
    name: 'slide-up',
    mode: 'out-in',
  },

  env: {
    // pages which do NOT require a login
    publicPages: [
      'login',
      'logout',
      'password-reset-request',
      'password-reset-verify-code',
      'password-reset-change-password',
      // 'registration-signup', TODO: uncomment to open public registration
      'registration-signup-by-invitation-code',
      'registration-verify-code',
      'registration-create-user-account',
      'pages-slug',
      'imprint',
      'terms-and-conditions',
      'code-of-conduct',
      'data-privacy',
      'changelog',
    ],
    // pages to keep alive
    keepAlivePages: ['index'],
    // active locales
    locales: require('./locales'),
  },
  /*
   ** Headers of the page
   */
  head: {
    title: 'Human Connection',
    titleTemplate: '%s - Human Connection',
    meta: [{
        charset: 'utf-8',
      },
      {
        name: 'viewport',
        content: 'width=device-width, initial-scale=1',
      },
      {
        hid: 'description',
        name: 'description',
        content: pkg.description,
      },
    ],
    link: [{
      rel: 'icon',
      type: 'image/x-icon',
      href: '/favicon.ico',
    }, ],
  },

  /*
   ** Customize the progress-bar color
   */
  loading: {
    color: '#86b31e',
    height: '2px',
    duration: 20000,
  },

  /*
   ** Global CSS
   */
  css: ['~assets/styles/main.scss'],

  /*
   ** Global processed styles
   */
  styleResources: {
    scss: styleguideStyles,
  },

  /*
   ** Plugins to load before mounting the App
   */
  plugins: [{
      src: `~/plugins/styleguide${process.env.STYLEGUIDE_DEV ? '-dev' : ''}.js`,
      ssr: true,
    },
<<<<<<< HEAD
    {
      src: '~/plugins/i18n.js',
      ssr: true,
    },
    {
      src: '~/plugins/axios.js',
      ssr: false,
    },
    {
      src: '~/plugins/keep-alive.js',
      ssr: false,
    },
    {
      src: '~/plugins/vue-directives.js',
      ssr: false,
    },
    {
      src: '~/plugins/v-tooltip.js',
      ssr: false,
    },
    {
      src: '~/plugins/izi-toast.js',
      ssr: false,
    },
    {
      src: '~/plugins/vue-filters.js',
    },
=======
    { src: '~/plugins/i18n.js', ssr: true },
    { src: '~/plugins/axios.js', ssr: false },
    { src: '~/plugins/keep-alive.js', ssr: false },
    { src: '~/plugins/vue-directives.js', ssr: false },
    { src: '~/plugins/v-tooltip.js', ssr: false },
    { src: '~/plugins/izi-toast.js', ssr: false },
    { src: '~/plugins/vue-filters.js' },
    { src: '~/plugins/vue-sweetalert-icons.js' },
>>>>>>> 1a218840
  ],

  router: {
    middleware: ['authenticated'],
    linkActiveClass: 'router-link-active',
    linkExactActiveClass: 'router-link-exact-active',
    scrollBehavior: (to, _from, savedPosition) => {
      let position = false
      // Wolle: console.log('to: ', to)
      // if no children detected and scrollToTop is not explicitly disabled
      if (
        to.matched.length < 2 &&
        to.matched.every(r => r.components.default.options.scrollToTop !== false)
      ) {
        // scroll to the top of the page
        // Wolle: console.log('to.matched.length --- scrolling to top')
        position = {
          x: 0,
          y: 0,
        }
      } else if (to.matched.some(r => r.components.default.options.scrollToTop)) {
        // if one of the children has scrollToTop option set to true
        // Wolle: console.log('to.match.some ---- scrolling to top')
        position = {
          x: 0,
          y: 0,
        }
      }

      // savedPosition is only available for popstate navigations (back button)
      if (savedPosition) {
        // Wolle: console.log('savedPosition', savedPosition)
        position = savedPosition
      }

      return new Promise(resolve => {
        // wait for the out transition to complete (if necessary)
        // Wolle: console.log('resolve', resolve)
        window.$nuxt.$once('triggerScroll', () => {
          let processInterval = null
          let processTime = 0

          // coords will be used if no selector is provided,
          // or if the selector didn't match any element.
          // Wolle: console.log('inside window.$nuxt.$once')
          if (to.hash) {
            let hash = to.hash
            // Wolle: console.log('hash', hash)
            // CSS.escape() is not supported with IE and Edge.
            if (typeof window.CSS !== 'undefined' && typeof window.CSS.escape !== 'undefined') {
              // Wolle: console.log('window.CSS', window.CSS)
              hash = '#' + window.CSS.escape(hash.substr(1))
              // Wolle: console.log('hash after: ', hash)
            }
            try {
              // Wolle: console.log('document', document)
              // Wolle: console.log('document.querySelector(#comments)', document.querySelector('#comments'))
              // Wolle: console.log('why wont you work?', document.querySelector(hash))

              // Wolle: console.log('after sleep()')

              processInterval = setInterval(() => {
                // Wolle: console.log('process tick !!!')
                const queryIs = document.querySelector(hash)

                if (queryIs) {
                  position = {
                    selector: hash,
                  }
                  // Wolle: console.log('found hash position: ', position)
                }
                processTime += 100
                if (queryIs || processTime >= 2000) {
                  // Wolle: console.log('clearInterval of process !!!')
                  clearInterval(processInterval)
                  processInterval = null
                }
              }, 100)

              // Wolle: if (document.querySelector(hash)) {
              //   // scroll to anchor by returning the selector
              //   console.log('document.querySelector(hash)', document.querySelector(hash))
              //   position = {
              //     selector: hash,
              //   }
              // }
            } catch (e) {
              /* eslint-disable-next-line no-console */
              console.warn(
                'Failed to save scroll position. Please add CSS.escape() polyfill (https://github.com/mathiasbynens/CSS.escape).',
              )
            }
          }

          let resolveInterval = setInterval(() => {
            // Wolle: console.log('resolve tick !!!')
            if (!processInterval) {
              clearInterval(resolveInterval)
              // Wolle: console.log('position', position)
              resolve(position)
            }
          }, 100)
          // Wolle: console.log('position', position)
          // resolve(position)
        })
      })
    },
  },

  /*
   ** Nuxt.js modules
   */
  modules: [
    [
      '@nuxtjs/dotenv',
      {
        only: envWhitelist,
      },
    ],
    [
      'nuxt-env',
      {
        keys: envWhitelist,
      },
    ],
    'cookie-universal-nuxt',
    '@nuxtjs/apollo',
    '@nuxtjs/axios',
    '@nuxtjs/style-resources',
  ],

  /*
   ** Axios module configuration
   */
  axios: {
    // See https://github.com/nuxt-community/axios-module#options
    debug: dev,
    proxy: true,
  },
  proxy: {
    '/.well-known/webfinger': {
      target: process.env.GRAPHQL_URI || 'http://localhost:4000',
      toProxy: true, // cloudflare needs that
      headers: {
        Accept: 'application/json',
        'X-UI-Request': true,
        'X-API-TOKEN': process.env.BACKEND_TOKEN || 'NULL',
      },
    },
    '/activitypub': {
      // make this configurable (nuxt-dotenv)
      target: process.env.GRAPHQL_URI || 'http://localhost:4000',
      toProxy: true, // cloudflare needs that
      headers: {
        Accept: 'application/json',
        'X-UI-Request': true,
        'X-API-TOKEN': process.env.BACKEND_TOKEN || 'NULL',
      },
    },
    '/api': {
      // make this configurable (nuxt-dotenv)
      target: process.env.GRAPHQL_URI || 'http://localhost:4000',
      pathRewrite: {
        '^/api': '',
      },
      toProxy: true, // cloudflare needs that
      headers: {
        Accept: 'application/json',
        'X-UI-Request': true,
        'X-API-TOKEN': process.env.BACKEND_TOKEN || 'NULL',
      },
    },
  },

  // Give apollo module options
  apollo: {
    tokenName: 'human-connection-token', // optional, default: apollo-token
    cookieAttributes: {
      expires: 3, // optional, default: 7 (days)
    },
    // includeNodeModules: true, // optional, default: false (this includes graphql-tag for node_modules folder)

    // Watch loading state for all queries
    // See 'Smart Query > options > watchLoading' for detail
    // TODO: find a way to get this working
    // watchLoading(isLoading) {
    //   console.log('Global loading', countModifier)
    //   this.$nuxt.$loading.start()
    // },
    // required
    clientConfigs: {
      default: '~/plugins/apollo-config.js',
    },
  },

  manifest: {
    name: 'Human-Connection.org',
    description: 'Human-Connection.org',
    theme_color: '#ffffff',
    lang: 'de',
  },

  /*
   ** Build configuration
   */
  build: {
    /*
     ** You can extend webpack config here
     */
    extend(config, ctx) {
      if (process.env.STYLEGUIDE_DEV) {
        const path = require('path')
        config.resolve.alias['@@'] = path.resolve(__dirname, `${styleguidePath}/src/system`)
        config.module.rules.push({
          resourceQuery: /blockType=docs/,
          loader: require.resolve(`${styleguidePath}/src/loader/docs-trim-loader.js`),
        })
      }

      const svgRule = config.module.rules.find(rule => rule.test.test('.svg'))
      svgRule.test = /\.(png|jpe?g|gif|webp)$/
      config.module.rules.push({
        test: /\.svg$/,
        loader: 'vue-svg-loader',
        options: {
          svgo: {
            plugins: [{
                removeViewBox: false,
              },
              {
                removeDimensions: true,
              },
            ],
          },
        },
      })
    },
  },
}<|MERGE_RESOLUTION|>--- conflicted
+++ resolved
@@ -3,12 +3,12 @@
 const dev = process.env.NODE_ENV !== 'production'
 
 const styleguidePath = '../Nitro-Styleguide'
-const styleguideStyles = process.env.STYLEGUIDE_DEV ?
-  [
-    `${styleguidePath}/src/system/styles/main.scss`,
-    `${styleguidePath}/src/system/styles/shared.scss`,
-  ] :
-  '@human-connection/styleguide/dist/shared.scss'
+const styleguideStyles = process.env.STYLEGUIDE_DEV
+  ? [
+      `${styleguidePath}/src/system/styles/main.scss`,
+      `${styleguidePath}/src/system/styles/shared.scss`,
+    ]
+  : '@human-connection/styleguide/dist/shared.scss'
 
 const buildDir = process.env.NUXT_BUILD || '.nuxt'
 
@@ -56,7 +56,8 @@
   head: {
     title: 'Human Connection',
     titleTemplate: '%s - Human Connection',
-    meta: [{
+    meta: [
+      {
         charset: 'utf-8',
       },
       {
@@ -69,11 +70,13 @@
         content: pkg.description,
       },
     ],
-    link: [{
-      rel: 'icon',
-      type: 'image/x-icon',
-      href: '/favicon.ico',
-    }, ],
+    link: [
+      {
+        rel: 'icon',
+        type: 'image/x-icon',
+        href: '/favicon.ico',
+      },
+    ],
   },
 
   /*
@@ -100,39 +103,11 @@
   /*
    ** Plugins to load before mounting the App
    */
-  plugins: [{
+  plugins: [
+    {
       src: `~/plugins/styleguide${process.env.STYLEGUIDE_DEV ? '-dev' : ''}.js`,
       ssr: true,
     },
-<<<<<<< HEAD
-    {
-      src: '~/plugins/i18n.js',
-      ssr: true,
-    },
-    {
-      src: '~/plugins/axios.js',
-      ssr: false,
-    },
-    {
-      src: '~/plugins/keep-alive.js',
-      ssr: false,
-    },
-    {
-      src: '~/plugins/vue-directives.js',
-      ssr: false,
-    },
-    {
-      src: '~/plugins/v-tooltip.js',
-      ssr: false,
-    },
-    {
-      src: '~/plugins/izi-toast.js',
-      ssr: false,
-    },
-    {
-      src: '~/plugins/vue-filters.js',
-    },
-=======
     { src: '~/plugins/i18n.js', ssr: true },
     { src: '~/plugins/axios.js', ssr: false },
     { src: '~/plugins/keep-alive.js', ssr: false },
@@ -141,7 +116,6 @@
     { src: '~/plugins/izi-toast.js', ssr: false },
     { src: '~/plugins/vue-filters.js' },
     { src: '~/plugins/vue-sweetalert-icons.js' },
->>>>>>> 1a218840
   ],
 
   router: {
@@ -368,7 +342,8 @@
         loader: 'vue-svg-loader',
         options: {
           svgo: {
-            plugins: [{
+            plugins: [
+              {
                 removeViewBox: false,
               },
               {
