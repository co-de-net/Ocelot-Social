--- conflicted
+++ resolved
@@ -146,7 +146,6 @@
       this.$emit('unpinPost', post)
     },
   },
-<<<<<<< HEAD
   mounted() {
     const width = this.$el.offsetWidth
     const height = Math.min(width / this.post.imageAspectRatio, 2000)
@@ -158,15 +157,8 @@
   },
 }
 </script>
-<style lang="scss" scoped>
-.ds-card-image {
-=======
-}
-</script>
-
 <style scoped lang="scss">
 .ds-card-image img {
->>>>>>> 5e8bc4ad
   width: 100%;
   max-height: 2000px;
   object-fit: contain;
