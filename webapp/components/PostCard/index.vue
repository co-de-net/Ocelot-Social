<template>
  <ds-card
    :image="post.image | proxyApiUrl"
    :class="{ 'post-card': true, 'disabled-content': post.disabled }"
  >
    <!-- Post Link Target -->
    <nuxt-link
      class="post-link"
      :to="{ name: 'post-id-slug', params: { id: post.id, slug: post.slug } }"
    >
      {{ post.title }}
    </nuxt-link>
    <ds-space margin-bottom="small" />
    <!-- Username, Image & Date of Post -->
    <div>
      <no-ssr>
        <hc-user :user="post.author" :trunc="35" :date-time="post.createdAt" />
      </no-ssr>
      <hc-ribbon :text="$t('post.name')" />
    </div>
    <ds-space margin-bottom="small" />
    <!-- Post Title -->
    <ds-heading tag="h3" no-margin>{{ post.title }}</ds-heading>
    <ds-space margin-bottom="small" />
    <!-- Post Content Excerpt -->
    <!-- eslint-disable vue/no-v-html -->
    <!-- TODO: replace editor content with tiptap render view -->
    <div class="hc-editor-content" v-html="excerpt" />
    <!-- eslint-enable vue/no-v-html -->
    <!-- Footer o the Post -->
    <template slot="footer">
      <div style="display: inline-block; opacity: .5;">
        <!-- Categories -->
        <hc-category
          v-for="category in post.categories"
          :key="category.id"
          v-tooltip="{
            content: category.name,
            placement: 'bottom-start',
            delay: { show: 500 },
          }"
          :icon="category.icon"
        />
      </div>
      <no-ssr>
        <div style="display: inline-block; float: right">
          <!-- Shouts Count -->
          <span :style="{ opacity: post.shoutedCount ? 1 : 0.5 }">
            <ds-icon name="bullhorn" />
            <small>{{ post.shoutedCount }}</small>
          </span>
          &nbsp;
          <!-- Comments Count -->
          <span :style="{ opacity: post.commentsCount ? 1 : 0.5 }">
            <ds-icon name="comments" />
            <small>{{ post.commentsCount }}</small>
          </span>
          <!-- Menu -->
          <content-menu
            resource-type="contribution"
            :resource="post"
            :modalsData="menuModalsData"
            :is-owner="isAuthor"
          />
        </div>
<<<<<<< HEAD
      </no-ssr>
    </template>
  </ds-card>
=======
        <no-ssr>
          <div style="display: inline-block; float: right">
            <!-- Shouts Count -->
            <span :style="{ opacity: post.shoutedCount ? 1 : 0.5 }">
              <ds-icon name="bullhorn" />
              <small>{{ post.shoutedCount }}</small>
            </span>
            &nbsp;
            <!-- Comments Count -->
            <span :style="{ opacity: post.commentedCount ? 1 : 0.5 }">
              <ds-icon name="comments" />
              <small>{{ post.commentedCount }}</small>
            </span>
            <!-- Menu -->
            <content-menu
              resource-type="contribution"
              :resource="post"
              :modalsData="menuModalsData"
              :is-owner="isAuthor"
            />
          </div>
        </no-ssr>
      </template>
    </ds-card>
  </ds-flex-item>
>>>>>>> 90fa70e8
</template>

<script>
import HcUser from '~/components/User'
import ContentMenu from '~/components/ContentMenu'
import HcCategory from '~/components/Category'
import HcRibbon from '~/components/Ribbon'
// import { randomBytes } from 'crypto'
import { mapGetters } from 'vuex'
import { postMenuModalsData, deletePostMutation } from '~/components/utils/PostHelpers'

export default {
  name: 'HcPostCard',
  components: {
    HcUser,
    HcCategory,
    HcRibbon,
    ContentMenu,
  },
  props: {
    post: {
      type: Object,
      required: true,
    },
    width: {
      type: Object,
      default: () => {},
    },
  },
  computed: {
    ...mapGetters({
      user: 'auth/user',
    }),
    excerpt() {
      return this.$filters.removeLinks(this.post.contentExcerpt)
    },
    isAuthor() {
      const { author } = this.post
      if (!author) return false
      return this.user.id === this.post.author.id
    },
    menuModalsData() {
      return postMenuModalsData(
        // "this.post" may not always be defined at the beginning …
        this.post ? this.$filters.truncate(this.post.title, 30) : '',
        this.deletePostCallback,
      )
    },
  },
  methods: {
    async deletePostCallback() {
      try {
        await this.$apollo.mutate(deletePostMutation(this.post.id))
        this.$toast.success(this.$t('delete.contribution.success'))
        this.$emit('removePostFromList')
      } catch (err) {
        this.$toast.error(err.message)
      }
    },
  },
}
</script>

<style lang="scss">
.ds-card-image img {
  width: 100%;
  max-height: 300px;
  -o-object-fit: cover;
  object-fit: cover;
  -o-object-position: center;
  object-position: center;
}

.post-card {
  cursor: pointer;
  position: relative;
  z-index: 1;

  /*.ds-card-footer {
  }*/

  .content-menu {
    display: inline-block;
    margin-left: $space-xx-small;
    margin-right: -$space-x-small;
  }

  .post-link {
    margin: 15px;
    display: block;
    position: absolute;
    top: 0;
    left: 0;
    width: 100%;
    height: 100%;
    text-indent: -999999px;
  }
}
</style><|MERGE_RESOLUTION|>--- conflicted
+++ resolved
@@ -44,32 +44,6 @@
       </div>
       <no-ssr>
         <div style="display: inline-block; float: right">
-          <!-- Shouts Count -->
-          <span :style="{ opacity: post.shoutedCount ? 1 : 0.5 }">
-            <ds-icon name="bullhorn" />
-            <small>{{ post.shoutedCount }}</small>
-          </span>
-          &nbsp;
-          <!-- Comments Count -->
-          <span :style="{ opacity: post.commentsCount ? 1 : 0.5 }">
-            <ds-icon name="comments" />
-            <small>{{ post.commentsCount }}</small>
-          </span>
-          <!-- Menu -->
-          <content-menu
-            resource-type="contribution"
-            :resource="post"
-            :modalsData="menuModalsData"
-            :is-owner="isAuthor"
-          />
-        </div>
-<<<<<<< HEAD
-      </no-ssr>
-    </template>
-  </ds-card>
-=======
-        <no-ssr>
-          <div style="display: inline-block; float: right">
             <!-- Shouts Count -->
             <span :style="{ opacity: post.shoutedCount ? 1 : 0.5 }">
               <ds-icon name="bullhorn" />
@@ -89,11 +63,9 @@
               :is-owner="isAuthor"
             />
           </div>
-        </no-ssr>
-      </template>
-    </ds-card>
-  </ds-flex-item>
->>>>>>> 90fa70e8
+      </no-ssr>
+    </template>
+  </ds-card>
 </template>
 
 <script>
