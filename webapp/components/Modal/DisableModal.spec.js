import { shallowMount, mount, createLocalVue } from '@vue/test-utils'
import DisableModal from './DisableModal.vue'
import Styleguide from '@human-connection/styleguide'

const localVue = createLocalVue()

localVue.use(Styleguide)

describe('DisableModal.vue', () => {
  let mocks
  let propsData
  let wrapper

  beforeEach(() => {
    propsData = {
      type: 'contribution',
      name: 'blah',
<<<<<<< HEAD
      callbacks: { confirm: null, cancel: null },
      id: 'c42'
=======
      id: 'c42',
>>>>>>> 924edfad
    }
    mocks = {
      $filters: {
        truncate: a => a,
      },
      $toast: {
        success: () => {},
        error: () => {},
      },
      $t: jest.fn(),
      $apollo: {
        mutate: jest.fn().mockResolvedValue(),
      },
    }
  })

  describe('shallowMount', () => {
    const Wrapper = () => {
      return shallowMount(DisableModal, { propsData, mocks, localVue })
    }

    describe('given a user', () => {
      beforeEach(() => {
        propsData = {
          type: 'user',
          id: 'u2',
          name: 'Bob Ross',
        }
      })

      it('mentions user name', () => {
        Wrapper()
        const calls = mocks.$t.mock.calls
        const expected = [['disable.user.message', { name: 'Bob Ross' }]]
        expect(calls).toEqual(expect.arrayContaining(expected))
      })
    })

    describe('given a contribution', () => {
      beforeEach(() => {
        propsData = {
          type: 'contribution',
          id: 'c3',
          name: 'This is some post title.',
        }
      })

      it('mentions contribution title', () => {
        Wrapper()
        const calls = mocks.$t.mock.calls
        const expected = [['disable.contribution.message', { name: 'This is some post title.' }]]
        expect(calls).toEqual(expect.arrayContaining(expected))
      })
    })
  })

  describe('mount', () => {
    const Wrapper = () => {
      return mount(DisableModal, { propsData, mocks, localVue })
    }
    beforeEach(jest.useFakeTimers)

    describe('given id', () => {
      beforeEach(() => {
        propsData = {
          type: 'user',
          id: 'u4711',
        }
      })

      describe('click cancel button', () => {
        beforeEach(async () => {
          wrapper = Wrapper()
          await wrapper.find('button.cancel').trigger('click')
        })

        it('does not emit "close" yet', () => {
          expect(wrapper.emitted().close).toBeFalsy()
        })

        it('fades away', () => {
          expect(wrapper.vm.isOpen).toBe(false)
        })

        describe('after timeout', () => {
          beforeEach(jest.runAllTimers)

          it('does not call mutation', () => {
            expect(mocks.$apollo.mutate).not.toHaveBeenCalled()
          })

          it('emits close', () => {
            expect(wrapper.emitted().close).toBeTruthy()
          })
        })
      })

      describe('click confirm button', () => {
        beforeEach(async () => {
          wrapper = Wrapper()
          await wrapper.find('button.confirm').trigger('click')
        })

        it('calls mutation', () => {
          expect(mocks.$apollo.mutate).toHaveBeenCalled()
        })

        it('passes id to mutation', () => {
          const calls = mocks.$apollo.mutate.mock.calls
          const [[{ variables }]] = calls
          expect(variables).toEqual({ id: 'u4711' })
        })

        it('fades away', () => {
          expect(wrapper.vm.isOpen).toBe(false)
        })

        describe('after timeout', () => {
          beforeEach(jest.runAllTimers)

          it('emits close', () => {
            expect(wrapper.emitted().close).toBeTruthy()
          })
        })
      })
    })
  })
})<|MERGE_RESOLUTION|>--- conflicted
+++ resolved
@@ -15,12 +15,8 @@
     propsData = {
       type: 'contribution',
       name: 'blah',
-<<<<<<< HEAD
       callbacks: { confirm: null, cancel: null },
-      id: 'c42'
-=======
       id: 'c42',
->>>>>>> 924edfad
     }
     mocks = {
       $filters: {
