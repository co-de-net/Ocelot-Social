import { shallowMount, mount, createLocalVue } from '@vue/test-utils'
import PostMutationHelpers from '~/mixins/PostMutationHelpers'
import DeleteModal from './DeleteModal.vue'
import Vuex from 'vuex'
import Styleguide from '@human-connection/styleguide'
import VueRouter from 'vue-router'

const routes = [{ path: '/' }]
const router = new VueRouter({ routes })
const localVue = createLocalVue()

localVue.use(Vuex)
localVue.use(Styleguide)
localVue.use(VueRouter)

describe('DeleteModal.vue', () => {
  let wrapper
  let propsData
  let mocks

  beforeEach(() => {
    propsData = {
      type: 'contribution',
<<<<<<< HEAD
      id: 'p23',
      callbacks: {
        confirm: () => Post.methods.deletePostCallback('list'),
        cancel: null
      }
=======
      id: 'c300',
>>>>>>> 924edfad
    }
    mocks = {
      $t: jest.fn(),
      $filters: {
        truncate: a => a,
      },
      $toast: {
        success: () => {},
        error: () => {},
      },
      $apollo: {
        mutate: jest.fn().mockResolvedValue(),
      },
    }
  })

  describe('shallowMount', () => {
    Wrapper = () => {
      return shallowMount(DeleteModal, { propsData, mocks, localVue, router })
    }

    describe('defaults', () => {
      it('success false', () => {
        expect(Wrapper().vm.success).toBe(false)
      })

      it('loading false', () => {
        expect(Wrapper().vm.loading).toBe(false)
      })
    })

    describe('given a post', () => {
      beforeEach(() => {
        propsData = {
          type: 'contribution',
          id: 'p23',
<<<<<<< HEAD
          name: 'It is a post',
          callbacks: {
            confirm: () => Post.methods.deletePostCallback('list'),
            cancel: null
          }
=======
          type: 'post',
          name: 'It is a post',
>>>>>>> 924edfad
        }
      })

      it('mentions post title', () => {
        Wrapper()
        const calls = mocks.$t.mock.calls
        const expected = [
          ['delete.contribution.message', { name: 'It is a post' }]
        ]
        expect(calls).toEqual(expect.arrayContaining(expected))
      })
    })

    describe('given a comment', () => {
      beforeEach(() => {
        propsData = {
          type: 'comment',
          id: 'c3',
          name: 'It is the user of the comment',
          callbacks: {
            confirm: () => Post.methods.deletePostCallback('list'),
            cancel: null
          }
        }
      })

      it('mentions comments user name', () => {
        Wrapper()
        const calls = mocks.$t.mock.calls
        const expected = [
          ['delete.comment.message', { name: 'It is the user of the comment' }]
        ]
        expect(calls).toEqual(expect.arrayContaining(expected))
      })
    })
  })

  describe('mount', () => {
    Wrapper = () => {
      return mount(DeleteModal, { propsData, mocks, localVue, router })
    }

    beforeEach(jest.useFakeTimers)

    it('renders', () => {
      expect(Wrapper().is('div')).toBe(true)
    })

    describe('given post id', () => {
      beforeEach(() => {
        propsData = {
<<<<<<< HEAD
          type: 'contribution',
          id: 'p23',
          callbacks: {
            confirm: () => Post.methods.deletePostCallback('list'),
            cancel: null
          }
=======
          type: 'user',
          id: 'u3',
>>>>>>> 924edfad
        }
        wrapper = Wrapper()
      })

      describe('click cancel button and do not delete the post', () => {
        beforeEach(() => {
          wrapper = Wrapper()
          wrapper.find('button.cancel').trigger('click')
        })

        describe('after timeout', () => {
          beforeEach(jest.runAllTimers)

          it('fades away', () => {
            expect(wrapper.vm.isOpen).toBe(false)
          })

          it('emits "close"', () => {
            expect(wrapper.emitted().close).toBeTruthy()
          })

          it('does not call mutation', () => {
            expect(mocks.$apollo.mutate).not.toHaveBeenCalled()
          })
        })
      })

      describe('click confirm button and delete the post', () => {
        beforeEach(() => {
          wrapper.find('button.confirm').trigger('click')
        })

        it('calls delete mutation', () => {
          expect(mocks.$apollo.mutate).toHaveBeenCalled()
        })

        it('sets success', () => {
          expect(wrapper.vm.success).toBe(true)
        })

        it('displays a success message', () => {
          const calls = mocks.$t.mock.calls
          const expected = [['delete.contribution.success']]
          expect(calls).toEqual(expect.arrayContaining(expected))
        })

        describe('after timeout', () => {
          beforeEach(jest.runAllTimers)

          it('fades away', () => {
            expect(wrapper.vm.isOpen).toBe(false)
          })

          it('emits close', () => {
            expect(wrapper.emitted().close).toBeTruthy()
          })

          it('resets success', () => {
            expect(wrapper.vm.success).toBe(false)
          })
        })
      })
    })

    describe('given comment id', () => {
      beforeEach(() => {
        propsData = {
          type: 'comment',
          id: 'c3',
          callbacks: {
            confirm: () => Post.methods.deletePostCallback('list'),
            cancel: null
          }
        }
        wrapper = Wrapper()
      })

      describe('click confirm button and delete the comment', () => {
        beforeEach(() => {
          wrapper.find('button.confirm').trigger('click')
        })

        it('calls delete mutation', () => {
          expect(mocks.$apollo.mutate).toHaveBeenCalled()
        })

        it('sets success', () => {
          expect(wrapper.vm.success).toBe(true)
        })

        it('displays a success message', () => {
          const calls = mocks.$t.mock.calls
          const expected = [['delete.comment.success']]
          expect(calls).toEqual(expect.arrayContaining(expected))
        })
      })
    })
  })
})<|MERGE_RESOLUTION|>--- conflicted
+++ resolved
@@ -21,15 +21,11 @@
   beforeEach(() => {
     propsData = {
       type: 'contribution',
-<<<<<<< HEAD
       id: 'p23',
       callbacks: {
         confirm: () => Post.methods.deletePostCallback('list'),
         cancel: null
-      }
-=======
-      id: 'c300',
->>>>>>> 924edfad
+      },
     }
     mocks = {
       $t: jest.fn(),
@@ -66,16 +62,11 @@
         propsData = {
           type: 'contribution',
           id: 'p23',
-<<<<<<< HEAD
           name: 'It is a post',
           callbacks: {
             confirm: () => Post.methods.deletePostCallback('list'),
             cancel: null
-          }
-=======
-          type: 'post',
-          name: 'It is a post',
->>>>>>> 924edfad
+          },
         }
       })
 
@@ -127,17 +118,12 @@
     describe('given post id', () => {
       beforeEach(() => {
         propsData = {
-<<<<<<< HEAD
           type: 'contribution',
           id: 'p23',
           callbacks: {
             confirm: () => Post.methods.deletePostCallback('list'),
             cancel: null
-          }
-=======
-          type: 'user',
-          id: 'u3',
->>>>>>> 924edfad
+          },
         }
         wrapper = Wrapper()
       })
