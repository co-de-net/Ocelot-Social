--- conflicted
+++ resolved
@@ -2,22 +2,15 @@
   <ds-modal :title="title" :is-open="isOpen" @cancel="cancel">
     <transition name="ds-transition-fade">
       <ds-flex v-if="success" class="hc-modal-success" centered>
-        <sweetalert-icon icon="success" />
+        <sweetalert-icon icon="success"/>
       </ds-flex>
     </transition>
 
     <!-- eslint-disable-next-line vue/no-v-html -->
-    <p v-html="message" />
+    <p v-html="message"/>
 
     <template slot="footer">
-<<<<<<< HEAD
-      <ds-button
-        class="cancel"
-        icon="close"
-        @click="cancel"
-      >
-        {{ $t(`delete.cancel`) }}
-      </ds-button>
+      <ds-button class="cancel" icon="close" @click="cancel">{{ $t('delete.cancel') }}</ds-button>
 
       <ds-button
         danger
@@ -25,17 +18,7 @@
         icon="trash"
         :loading="loading"
         @click="confirm"
-      >
-        {{ $t(`delete.submit`) }}
-=======
-      <ds-button class="cancel" icon="close" @click="cancel">
-        {{ $t('post.delete.cancel') }}
-      </ds-button>
-
-      <ds-button danger class="confirm" icon="trash" :loading="loading" @click="confirm">
-        {{ $t('post.delete.submit') }}
->>>>>>> 89fa5c2f
-      </ds-button>
+      >{{ $t('delete.submit') }}</ds-button>
     </template>
   </ds-modal>
 </template>
