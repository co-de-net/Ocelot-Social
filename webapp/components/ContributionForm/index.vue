--- conflicted
+++ resolved
@@ -81,12 +81,9 @@
       form: {
         title: '',
         content: '',
-<<<<<<< HEAD
         teaserImage: '',
-=======
         language: null,
         languageOptions: [],
->>>>>>> 0c3e53a2
       },
       formSchema: {
         title: { required: true, min: 3, max: 64 },
@@ -167,7 +164,6 @@
       // this.form.content = value
       this.$refs.contributionForm.update('content', value)
     },
-<<<<<<< HEAD
     template() {
       return `<div class="dz-preview dz-file-preview">
                 <div class="dz-image">
@@ -180,13 +176,11 @@
       this.form.teaserImage = file[0]
     },
     verror(file, message) {},
-=======
     availableLocales() {
       orderBy(locales, 'name').map(locale => {
         this.form.languageOptions.push({ label: locale.name, value: locale.code })
       })
     },
->>>>>>> 0c3e53a2
   },
   apollo: {
     User: {
@@ -220,7 +214,6 @@
   }
 }
 
-<<<<<<< HEAD
 #postdropzone {
   height: 160px;
   background-color: $background-color-softest;
@@ -276,9 +269,7 @@
   .hc-attachments-upload-area:hover & {
     opacity: 1;
   }
-=======
 .contribution-form-footer {
   border-top: $border-size-base solid $border-color-softest;
->>>>>>> 0c3e53a2
 }
 </style>