import { config, mount, createLocalVue } from '@vue/test-utils'
import ContributionForm from './index.vue'
import Styleguide from '@human-connection/styleguide'
import Vuex from 'vuex'
import PostMutations from '~/graphql/PostMutations.js'
import Filters from '~/plugins/vue-filters'
import TeaserImage from '~/components/TeaserImage/TeaserImage'

const localVue = createLocalVue()

localVue.use(Vuex)
localVue.use(Styleguide)
localVue.use(Filters)

config.stubs['no-ssr'] = '<span><slot /></span>'

describe('ContributionForm.vue', () => {
  let wrapper
  let postTitleInput
  let expectedParams
  let deutschOption
  let cancelBtn
  let mocks
  let propsData
  const postTitle = 'this is a title for a post'
  const postContent = 'this is a post'
  const imageUpload = {
    file: { filename: 'avataar.svg', previewElement: '' },
    url: 'someUrlToImage',
  }

  beforeEach(() => {
    mocks = {
      $t: jest.fn(),
      $apollo: {
        mutate: jest
          .fn()
          .mockResolvedValueOnce({
            data: {
              CreatePost: {
                title: postTitle,
                slug: 'this-is-a-title-for-a-post',
                content: postContent,
                contentExcerpt: postContent,
                language: 'en',
              },
            },
          })
          .mockRejectedValue({
            message: 'Not Authorised!',
          }),
      },
      $toast: {
        error: jest.fn(),
        success: jest.fn(),
      },
      $i18n: {
        locale: () => 'en',
      },
      $router: {
        back: jest.fn(),
        push: jest.fn(),
      },
    }
    propsData = {}
  })

  describe('mount', () => {
    const getters = {
      'editor/placeholder': () => {
        return 'some cool placeholder'
      },
    }
    const store = new Vuex.Store({
      getters,
    })
    const Wrapper = () => {
      return mount(ContributionForm, {
        mocks,
        localVue,
        store,
        propsData,
      })
    }

    beforeEach(() => {
      wrapper = Wrapper()
      wrapper.setData({
        form: {
          languageOptions: [
            {
              label: 'Deutsch',
              value: 'de',
            },
          ],
        },
      })
    })

    describe('CreatePost', () => {
      describe('language placeholder', () => {
        it("displays the name that corresponds with the user's location code", () => {
          expect(wrapper.find('.ds-select-placeholder').text()).toEqual('English')
        })
      })

      describe('invalid form submission', () => {
        it('title required for form submission', async () => {
          postTitleInput = wrapper.find('.ds-input')
          postTitleInput.setValue(postTitle)
          await wrapper.find('form').trigger('submit')
          expect(mocks.$apollo.mutate).not.toHaveBeenCalled()
        })

        it('content required for form submission', async () => {
          wrapper.vm.updateEditorContent(postContent)
          await wrapper.find('form').trigger('submit')
          expect(mocks.$apollo.mutate).not.toHaveBeenCalled()
        })
      })

      describe('valid form submission', () => {
        beforeEach(async () => {
          expectedParams = {
            mutation: PostMutations().CreatePost,
            variables: {
              title: postTitle,
              content: postContent,
              language: 'en',
              id: null,
<<<<<<< HEAD
=======
              imageUpload: null,
>>>>>>> 730c18fa
            },
          }
          postTitleInput = wrapper.find('.ds-input')
          postTitleInput.setValue(postTitle)
          wrapper.vm.updateEditorContent(postContent)
          await wrapper.find('form').trigger('submit')
        })

        it('with title and content', () => {
          expect(mocks.$apollo.mutate).toHaveBeenCalledTimes(1)
        })

        it("sends a fallback language based on a user's locale", () => {
          expect(mocks.$apollo.mutate).toHaveBeenCalledWith(expect.objectContaining(expectedParams))
        })

        it('supports changing the language', async () => {
          expectedParams.variables.language = 'de'
          deutschOption = wrapper.findAll('li').at(0)
          deutschOption.trigger('click')
          await wrapper.find('form').trigger('submit')
          expect(mocks.$apollo.mutate).toHaveBeenCalledWith(expect.objectContaining(expectedParams))
        })

<<<<<<< HEAD
        it.skip('supports adding tags', async () => {
          expectedParams.variables.tags = ['Frieden']
          expect(mocks.$apollo.mutate).toHaveBeenCalledWith(expect.objectContaining(expectedParams))
        })

        it.skip('displays tags if they exist', () => {
          expectedParams.variables.tags = ['Frieden']
        })

=======
        it('supports adding a teaser image', async () => {
          expectedParams.variables.imageUpload = imageUpload
          wrapper.find(TeaserImage).vm.$emit('addTeaserImage', imageUpload)
          await wrapper.find('form').trigger('submit')
          expect(mocks.$apollo.mutate).toHaveBeenCalledWith(expect.objectContaining(expectedParams))
        })

>>>>>>> 730c18fa
        it("pushes the user to the post's page", async () => {
          expect(mocks.$router.push).toHaveBeenCalledTimes(1)
        })

        it('shows a success toaster', () => {
          expect(mocks.$toast.success).toHaveBeenCalledTimes(1)
        })
      })

      describe('cancel', () => {
        it('calls $router.back() when cancel button clicked', () => {
          cancelBtn = wrapper.find('.cancel-button')
          cancelBtn.trigger('click')
          expect(mocks.$router.back).toHaveBeenCalledTimes(1)
        })
      })

      describe('handles errors', () => {
        beforeEach(async () => {
          jest.useFakeTimers()
          wrapper = Wrapper()
          postTitleInput = wrapper.find('.ds-input')
          postTitleInput.setValue(postTitle)
          wrapper.vm.updateEditorContent(postContent)
          // second submission causes mutation to reject
          await wrapper.find('form').trigger('submit')
        })

        it('shows an error toaster when apollo mutation rejects', async () => {
          await wrapper.find('form').trigger('submit')
          await mocks.$apollo.mutate
          expect(mocks.$toast.error).toHaveBeenCalledWith('Not Authorised!')
        })
      })
    })

    describe('UpdatePost', () => {
      beforeEach(() => {
        propsData = {
          contribution: {
            id: 'p1456',
            slug: 'dies-ist-ein-post',
            title: 'dies ist ein Post',
            content: 'auf Deutsch geschrieben',
            language: 'de',
            imageUpload,
          },
        }
        wrapper = Wrapper()
      })

      it('sets id equal to contribution id', () => {
        expect(wrapper.vm.id).toEqual(propsData.contribution.id)
      })

      it('sets slug equal to contribution slug', () => {
        expect(wrapper.vm.slug).toEqual(propsData.contribution.slug)
      })

      it('sets title equal to contribution title', () => {
        expect(wrapper.vm.form.title).toEqual(propsData.contribution.title)
      })

      it('sets content equal to contribution content', () => {
        expect(wrapper.vm.form.content).toEqual(propsData.contribution.content)
      })

<<<<<<< HEAD
      it('sets language equal to contribution language', () => {
        expect(wrapper.vm.form.language).toEqual({
          value: propsData.contribution.language,
        })
      })

=======
>>>>>>> 730c18fa
      it('calls the UpdatePost apollo mutation', async () => {
        expectedParams = {
          mutation: PostMutations().UpdatePost,
          variables: {
            title: postTitle,
            content: postContent,
            language: propsData.contribution.language,
            id: propsData.contribution.id,
            imageUpload,
          },
        }
        postTitleInput = wrapper.find('.ds-input')
        postTitleInput.setValue(postTitle)
        wrapper.vm.updateEditorContent(postContent)
        await wrapper.find('form').trigger('submit')
        expect(mocks.$apollo.mutate).toHaveBeenCalledWith(expect.objectContaining(expectedParams))
      })
    })
  })
})<|MERGE_RESOLUTION|>--- conflicted
+++ resolved
@@ -128,10 +128,7 @@
               content: postContent,
               language: 'en',
               id: null,
-<<<<<<< HEAD
-=======
               imageUpload: null,
->>>>>>> 730c18fa
             },
           }
           postTitleInput = wrapper.find('.ds-input')
@@ -156,17 +153,6 @@
           expect(mocks.$apollo.mutate).toHaveBeenCalledWith(expect.objectContaining(expectedParams))
         })
 
-<<<<<<< HEAD
-        it.skip('supports adding tags', async () => {
-          expectedParams.variables.tags = ['Frieden']
-          expect(mocks.$apollo.mutate).toHaveBeenCalledWith(expect.objectContaining(expectedParams))
-        })
-
-        it.skip('displays tags if they exist', () => {
-          expectedParams.variables.tags = ['Frieden']
-        })
-
-=======
         it('supports adding a teaser image', async () => {
           expectedParams.variables.imageUpload = imageUpload
           wrapper.find(TeaserImage).vm.$emit('addTeaserImage', imageUpload)
@@ -174,7 +160,6 @@
           expect(mocks.$apollo.mutate).toHaveBeenCalledWith(expect.objectContaining(expectedParams))
         })
 
->>>>>>> 730c18fa
         it("pushes the user to the post's page", async () => {
           expect(mocks.$router.push).toHaveBeenCalledTimes(1)
         })
@@ -242,15 +227,6 @@
         expect(wrapper.vm.form.content).toEqual(propsData.contribution.content)
       })
 
-<<<<<<< HEAD
-      it('sets language equal to contribution language', () => {
-        expect(wrapper.vm.form.language).toEqual({
-          value: propsData.contribution.language,
-        })
-      })
-
-=======
->>>>>>> 730c18fa
       it('calls the UpdatePost apollo mutation', async () => {
         expectedParams = {
           mutation: PostMutations().UpdatePost,
