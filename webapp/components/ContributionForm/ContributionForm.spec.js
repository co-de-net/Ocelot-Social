--- conflicted
+++ resolved
@@ -3,12 +3,9 @@
 import Styleguide from '@human-connection/styleguide'
 import Vuex from 'vuex'
 import PostMutations from '~/graphql/PostMutations.js'
-<<<<<<< HEAD
 import CategoriesSelect from '~/components/CategoriesSelect/CategoriesSelect'
-=======
 import Filters from '~/plugins/vue-filters'
 import TeaserImage from '~/components/TeaserImage/TeaserImage'
->>>>>>> 730c18fa
 
 const localVue = createLocalVue()
 
@@ -116,11 +113,8 @@
               content: postContent,
               language: 'en',
               id: null,
-<<<<<<< HEAD
               categoryIds: null,
-=======
               imageUpload: null,
->>>>>>> 730c18fa
             },
           }
           postTitleInput = wrapper.find('.ds-input')
@@ -145,16 +139,15 @@
           expect(mocks.$apollo.mutate).toHaveBeenCalledWith(expect.objectContaining(expectedParams))
         })
 
-<<<<<<< HEAD
         it('supports adding categories', async () => {
           const categoryIds = ['cat12', 'cat15', 'cat37']
           expectedParams.variables.categoryIds = categoryIds
           wrapper.find(CategoriesSelect).vm.$emit('updateCategories', categoryIds)
-=======
+        })
+
         it('supports adding a teaser image', async () => {
           expectedParams.variables.imageUpload = imageUpload
           wrapper.find(TeaserImage).vm.$emit('addTeaserImage', imageUpload)
->>>>>>> 730c18fa
           await wrapper.find('form').trigger('submit')
           expect(mocks.$apollo.mutate).toHaveBeenCalledWith(expect.objectContaining(expectedParams))
         })
@@ -234,11 +227,8 @@
             content: postContent,
             language: propsData.contribution.language,
             id: propsData.contribution.id,
-<<<<<<< HEAD
             categoryIds: null,
-=======
             imageUpload,
->>>>>>> 730c18fa
           },
         }
         postTitleInput = wrapper.find('.ds-input')
