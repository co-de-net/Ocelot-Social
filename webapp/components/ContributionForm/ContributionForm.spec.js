import { config, mount } from '@vue/test-utils'
import ContributionForm from './ContributionForm.vue'

import Vue from 'vue'
import Vuex from 'vuex'
import PostMutations from '~/graphql/PostMutations.js'

import ImageUploader from '~/components/ImageUploader/ImageUploader'
import MutationObserver from 'mutation-observer'

global.MutationObserver = MutationObserver

const localVue = global.localVue

config.stubs['client-only'] = '<span><slot /></span>'
config.stubs['nuxt-link'] = '<span><slot /></span>'
config.stubs['v-popover'] = '<span><slot /></span>'

<<<<<<< HEAD
/*
const categories = [
  {
    id: 'cat3',
    slug: 'health-wellbeing',
    icon: 'medkit',
  },
  {
    id: 'cat12',
    slug: 'it-internet-data-privacy',
    icon: 'mouse-pointer',
  },
  {
    id: 'cat9',
    slug: 'democracy-politics',
    icon: 'university',
  },
  {
    id: 'cat15',
    slug: 'consumption-sustainability',
    icon: 'shopping-cart',
  },
  {
    id: 'cat4',
    slug: 'environment-nature',
    icon: 'tree',
  },
]
*/

=======
>>>>>>> df327c6a
describe('ContributionForm.vue', () => {
  let wrapper,
    postTitleInput,
    expectedParams,
    cancelBtn,
    mocks,
    propsData,
    categoryIds,
    englishLanguage,
    deutschLanguage
  const postTitle = 'this is a title for a post'
  const postTitleTooShort = 'xx'
  let postTitleTooLong = ''
  for (let i = 0; i < 101; i++) {
    postTitleTooLong += 'x'
  }
  const postContent = 'this is a post'
  const imageUpload = {
    file: {
      filename: 'avataar.svg',
      previewElement: '',
    },
    url: 'someUrlToImage',
  }
  const image = { sensitive: false, url: '/uploads/1562010976466-avataaars', aspectRatio: 1 }
  beforeEach(() => {
    mocks = {
      $t: jest.fn(),
      $apollo: {
        mutate: jest.fn().mockResolvedValueOnce({
          data: {
            CreatePost: {
              title: postTitle,
              slug: 'this-is-a-title-for-a-post',
              content: postContent,
              contentExcerpt: postContent,
              language: 'en',
              categoryIds,
            },
          },
        }),
      },
      $toast: {
        error: jest.fn(),
        success: jest.fn(),
      },
      $i18n: {
        locale: () => 'en',
      },
      $router: {
        back: jest.fn(),
        push: jest.fn(),
      },
    }
    propsData = {}
  })

  describe('mount', () => {
    const getters = {
      'editor/placeholder': () => {
        return 'some cool placeholder'
      },
      'auth/isModerator': () => false,
      'auth/user': () => {
        return {
          id: '4711',
          name: 'You yourself',
          slug: 'you-yourself',
        }
      },
    }
    const store = new Vuex.Store({
      getters,
    })
    const Wrapper = () => {
      return mount(ContributionForm, {
        mocks,
        localVue,
        store,
        propsData,
      })
    }

    beforeEach(() => {
      wrapper = Wrapper()
    })

    describe('CreatePost', () => {
      describe('invalid form submission', () => {
        beforeEach(async () => {
<<<<<<< HEAD
          // wrapper.find(CategoriesSelect).setData({ categories })
=======
>>>>>>> df327c6a
          postTitleInput = wrapper.find('.ds-input')
          postTitleInput.setValue(postTitle)
          await wrapper.vm.updateEditorContent(postContent)
          englishLanguage = wrapper
            .findAll('li')
            .filter((language) => language.text() === 'English')
          englishLanguage.trigger('click')
<<<<<<< HEAD
          /* dataPrivacyButton = await wrapper
            .find(CategoriesSelect)
            .find('[data-test="category-buttons-cat12"]') 
          dataPrivacyButton.trigger('click') */
=======
>>>>>>> df327c6a
        })

        it('title cannot be empty', async () => {
          postTitleInput.setValue('')
          wrapper.find('form').trigger('submit')
          expect(mocks.$apollo.mutate).not.toHaveBeenCalled()
        })

        it('title cannot be too long', async () => {
          postTitleInput.setValue(postTitleTooLong)
          wrapper.find('form').trigger('submit')
          expect(mocks.$apollo.mutate).not.toHaveBeenCalled()
        })

        it('title cannot be too short', async () => {
          postTitleInput.setValue(postTitleTooShort)
          wrapper.find('form').trigger('submit')
          expect(mocks.$apollo.mutate).not.toHaveBeenCalled()
        })

        it('content cannot be empty', async () => {
          await wrapper.vm.updateEditorContent('')
          await wrapper.find('form').trigger('submit')
          expect(mocks.$apollo.mutate).not.toHaveBeenCalled()
        })
<<<<<<< HEAD

        it.skip('has at least one category', async () => {
          dataPrivacyButton = await wrapper
            .find(CategoriesSelect)
            .find('[data-test="category-buttons-cat12"]')
          dataPrivacyButton.trigger('click')
          wrapper.find('form').trigger('submit')
          expect(mocks.$apollo.mutate).not.toHaveBeenCalled()
        })

        it.skip('has no more than three categories', async () => {
          wrapper.vm.formData.categoryIds = ['cat4', 'cat9', 'cat15', 'cat27']
          await Vue.nextTick()
          wrapper.find('form').trigger('submit')
          expect(mocks.$apollo.mutate).not.toHaveBeenCalled()
        })
=======
>>>>>>> df327c6a
      })

      describe('valid form submission', () => {
        beforeEach(async () => {
          expectedParams = {
            mutation: PostMutations().CreatePost,
            variables: {
              title: postTitle,
              content: postContent,
              language: 'en',
              id: null,
<<<<<<< HEAD
              // categoryIds: ['cat12'],
=======
>>>>>>> df327c6a
              image: null,
            },
          }
          postTitleInput = wrapper.find('.ds-input')
          postTitleInput.setValue(postTitle)
          await wrapper.vm.updateEditorContent(postContent)
<<<<<<< HEAD
          // wrapper.find(CategoriesSelect).setData({ categories })
=======
>>>>>>> df327c6a
          englishLanguage = wrapper
            .findAll('li')
            .filter((language) => language.text() === 'English')
          englishLanguage.trigger('click')
          await Vue.nextTick()
<<<<<<< HEAD
          /* dataPrivacyButton = await wrapper
            .find(CategoriesSelect)
            .find('[data-test="category-buttons-cat12"]')
          dataPrivacyButton.trigger('click') */
=======
>>>>>>> df327c6a
          await Vue.nextTick()
        })

        it('creates a post with valid title, content, and at least one category', async () => {
          await wrapper.find('form').trigger('submit')
          expect(mocks.$apollo.mutate).toHaveBeenCalledWith(expect.objectContaining(expectedParams))
        })

        it('supports changing the language', async () => {
          expectedParams.variables.language = 'de'
          deutschLanguage = wrapper
            .findAll('li')
            .filter((language) => language.text() === 'Deutsch')
          deutschLanguage.trigger('click')
          wrapper.find('form').trigger('submit')
          expect(mocks.$apollo.mutate).toHaveBeenCalledWith(expect.objectContaining(expectedParams))
        })

        it('supports adding a teaser image', async () => {
          expectedParams.variables.image = {
            aspectRatio: null,
            sensitive: false,
            upload: imageUpload,
          }
          const spy = jest
            .spyOn(FileReader.prototype, 'readAsDataURL')
            .mockImplementation(function () {
              this.onload({ target: { result: 'someUrlToImage' } })
            })
          wrapper.find(ImageUploader).vm.$emit('addHeroImage', imageUpload)
          await wrapper.find('form').trigger('submit')
          expect(mocks.$apollo.mutate).toHaveBeenCalledWith(expect.objectContaining(expectedParams))
          expect(spy).toHaveBeenCalledWith(imageUpload)
          spy.mockReset()
        })

        it('content is valid with just a link', async () => {
          await wrapper.vm.updateEditorContent(
            '<a href="https://www.youtube.com/watch?v=smoEelV6FUk" target="_blank"></a>',
          )
          wrapper.find('form').trigger('submit')
          expect(mocks.$apollo.mutate).toHaveBeenCalledTimes(1)
        })

        it("pushes the user to the post's page", async () => {
          wrapper.find('form').trigger('submit')
          await mocks.$apollo.mutate
          expect(mocks.$router.push).toHaveBeenCalledTimes(1)
        })

        it('shows a success toaster', async () => {
          wrapper.find('form').trigger('submit')
          await mocks.$apollo.mutate
          expect(mocks.$toast.success).toHaveBeenCalledTimes(1)
        })
      })

      describe('cancel', () => {
        it('calls $router.back() when cancel button clicked', () => {
          cancelBtn = wrapper.find('[data-test="cancel-button"]')
          cancelBtn.trigger('click')
          expect(mocks.$router.back).toHaveBeenCalledTimes(1)
        })
      })

      describe('handles errors', () => {
        beforeEach(async () => {
          jest.useFakeTimers()
          mocks.$apollo.mutate = jest.fn().mockRejectedValueOnce({
            message: 'Not Authorised!',
          })
          wrapper = Wrapper()
          postTitleInput = wrapper.find('.ds-input')
          postTitleInput.setValue(postTitle)
          await wrapper.vm.updateEditorContent(postContent)
          categoryIds = ['cat12']
<<<<<<< HEAD
          // wrapper.find(CategoriesSelect).setData({ categories })
=======
>>>>>>> df327c6a
          englishLanguage = wrapper
            .findAll('li')
            .filter((language) => language.text() === 'English')
          englishLanguage.trigger('click')
          await Vue.nextTick()
<<<<<<< HEAD
          /* dataPrivacyButton = await wrapper
            .find(CategoriesSelect)
            .find('[data-test="category-buttons-cat12"]')
          dataPrivacyButton.trigger('click') */
=======
>>>>>>> df327c6a
          await Vue.nextTick()
        })

        it('shows an error toaster when apollo mutation rejects', async () => {
          await wrapper.find('form').trigger('submit')
          await mocks.$apollo.mutate
          await expect(mocks.$toast.error).toHaveBeenCalledWith('Not Authorised!')
        })
      })
    })

    describe('UpdatePost', () => {
      beforeEach(() => {
        propsData = {
          contribution: {
            id: 'p1456',
            slug: 'dies-ist-ein-post',
            title: 'dies ist ein Post',
            content: 'auf Deutsch geschrieben',
            language: 'de',
            image,
            categories: [
              {
                id: 'cat12',
                name: 'Democracy & Politics',
              },
            ],
          },
        }
        wrapper = Wrapper()
      })

      it('sets title equal to contribution title', () => {
        expect(wrapper.vm.formData.title).toEqual(propsData.contribution.title)
      })

      it('sets content equal to contribution content', () => {
        expect(wrapper.vm.formData.content).toEqual(propsData.contribution.content)
      })

      describe('valid update', () => {
        beforeEach(() => {
          mocks.$apollo.mutate = jest.fn().mockResolvedValueOnce({
            data: {
              UpdatePost: {
                title: postTitle,
                slug: 'this-is-a-title-for-a-post',
                content: postContent,
                contentExcerpt: postContent,
                language: 'en',
                categoryIds,
              },
            },
          })
          wrapper = Wrapper()
          expectedParams = {
            mutation: PostMutations().UpdatePost,
            variables: {
              title: propsData.contribution.title,
              content: propsData.contribution.content,
              language: propsData.contribution.language,
              id: propsData.contribution.id,
<<<<<<< HEAD
              // categoryIds: ['cat12'],
=======
>>>>>>> df327c6a
              image: {
                sensitive: false,
              },
            },
          }
        })

        it('calls the UpdatePost apollo mutation', async () => {
          expectedParams.variables.content = postContent
          wrapper.vm.updateEditorContent(postContent)
          await wrapper.find('form').trigger('submit')
          expect(mocks.$apollo.mutate).toHaveBeenCalledWith(expect.objectContaining(expectedParams))
        })

<<<<<<< HEAD
        it.skip('supports updating categories', async () => {
          expectedParams.variables.categoryIds.push('cat3')
          // wrapper.find(CategoriesSelect).setData({ categories })
          await Vue.nextTick()
          const healthWellbeingButton = await wrapper
            .find(CategoriesSelect)
            .find('[data-test="category-buttons-cat3"]')
          healthWellbeingButton.trigger('click')
          await wrapper.find('form').trigger('submit')
          expect(mocks.$apollo.mutate).toHaveBeenCalledWith(expect.objectContaining(expectedParams))
        })

=======
>>>>>>> df327c6a
        it('supports deleting a teaser image', async () => {
          expectedParams.variables.image = null
          propsData.contribution.image = { url: '/uploads/someimage.png' }
          wrapper = Wrapper()
          wrapper.find('[data-test="delete-button"]').trigger('click')
          await wrapper.find('form').trigger('submit')
          expect(mocks.$apollo.mutate).toHaveBeenCalledWith(expect.objectContaining(expectedParams))
        })
      })
    })
  })
})<|MERGE_RESOLUTION|>--- conflicted
+++ resolved
@@ -16,39 +16,6 @@
 config.stubs['nuxt-link'] = '<span><slot /></span>'
 config.stubs['v-popover'] = '<span><slot /></span>'
 
-<<<<<<< HEAD
-/*
-const categories = [
-  {
-    id: 'cat3',
-    slug: 'health-wellbeing',
-    icon: 'medkit',
-  },
-  {
-    id: 'cat12',
-    slug: 'it-internet-data-privacy',
-    icon: 'mouse-pointer',
-  },
-  {
-    id: 'cat9',
-    slug: 'democracy-politics',
-    icon: 'university',
-  },
-  {
-    id: 'cat15',
-    slug: 'consumption-sustainability',
-    icon: 'shopping-cart',
-  },
-  {
-    id: 'cat4',
-    slug: 'environment-nature',
-    icon: 'tree',
-  },
-]
-*/
-
-=======
->>>>>>> df327c6a
 describe('ContributionForm.vue', () => {
   let wrapper,
     postTitleInput,
@@ -139,10 +106,6 @@
     describe('CreatePost', () => {
       describe('invalid form submission', () => {
         beforeEach(async () => {
-<<<<<<< HEAD
-          // wrapper.find(CategoriesSelect).setData({ categories })
-=======
->>>>>>> df327c6a
           postTitleInput = wrapper.find('.ds-input')
           postTitleInput.setValue(postTitle)
           await wrapper.vm.updateEditorContent(postContent)
@@ -150,13 +113,6 @@
             .findAll('li')
             .filter((language) => language.text() === 'English')
           englishLanguage.trigger('click')
-<<<<<<< HEAD
-          /* dataPrivacyButton = await wrapper
-            .find(CategoriesSelect)
-            .find('[data-test="category-buttons-cat12"]') 
-          dataPrivacyButton.trigger('click') */
-=======
->>>>>>> df327c6a
         })
 
         it('title cannot be empty', async () => {
@@ -182,25 +138,6 @@
           await wrapper.find('form').trigger('submit')
           expect(mocks.$apollo.mutate).not.toHaveBeenCalled()
         })
-<<<<<<< HEAD
-
-        it.skip('has at least one category', async () => {
-          dataPrivacyButton = await wrapper
-            .find(CategoriesSelect)
-            .find('[data-test="category-buttons-cat12"]')
-          dataPrivacyButton.trigger('click')
-          wrapper.find('form').trigger('submit')
-          expect(mocks.$apollo.mutate).not.toHaveBeenCalled()
-        })
-
-        it.skip('has no more than three categories', async () => {
-          wrapper.vm.formData.categoryIds = ['cat4', 'cat9', 'cat15', 'cat27']
-          await Vue.nextTick()
-          wrapper.find('form').trigger('submit')
-          expect(mocks.$apollo.mutate).not.toHaveBeenCalled()
-        })
-=======
->>>>>>> df327c6a
       })
 
       describe('valid form submission', () => {
@@ -212,32 +149,17 @@
               content: postContent,
               language: 'en',
               id: null,
-<<<<<<< HEAD
-              // categoryIds: ['cat12'],
-=======
->>>>>>> df327c6a
               image: null,
             },
           }
           postTitleInput = wrapper.find('.ds-input')
           postTitleInput.setValue(postTitle)
           await wrapper.vm.updateEditorContent(postContent)
-<<<<<<< HEAD
-          // wrapper.find(CategoriesSelect).setData({ categories })
-=======
->>>>>>> df327c6a
           englishLanguage = wrapper
             .findAll('li')
             .filter((language) => language.text() === 'English')
           englishLanguage.trigger('click')
           await Vue.nextTick()
-<<<<<<< HEAD
-          /* dataPrivacyButton = await wrapper
-            .find(CategoriesSelect)
-            .find('[data-test="category-buttons-cat12"]')
-          dataPrivacyButton.trigger('click') */
-=======
->>>>>>> df327c6a
           await Vue.nextTick()
         })
 
@@ -314,22 +236,11 @@
           postTitleInput.setValue(postTitle)
           await wrapper.vm.updateEditorContent(postContent)
           categoryIds = ['cat12']
-<<<<<<< HEAD
-          // wrapper.find(CategoriesSelect).setData({ categories })
-=======
->>>>>>> df327c6a
           englishLanguage = wrapper
             .findAll('li')
             .filter((language) => language.text() === 'English')
           englishLanguage.trigger('click')
           await Vue.nextTick()
-<<<<<<< HEAD
-          /* dataPrivacyButton = await wrapper
-            .find(CategoriesSelect)
-            .find('[data-test="category-buttons-cat12"]')
-          dataPrivacyButton.trigger('click') */
-=======
->>>>>>> df327c6a
           await Vue.nextTick()
         })
 
@@ -392,10 +303,6 @@
               content: propsData.contribution.content,
               language: propsData.contribution.language,
               id: propsData.contribution.id,
-<<<<<<< HEAD
-              // categoryIds: ['cat12'],
-=======
->>>>>>> df327c6a
               image: {
                 sensitive: false,
               },
@@ -410,21 +317,6 @@
           expect(mocks.$apollo.mutate).toHaveBeenCalledWith(expect.objectContaining(expectedParams))
         })
 
-<<<<<<< HEAD
-        it.skip('supports updating categories', async () => {
-          expectedParams.variables.categoryIds.push('cat3')
-          // wrapper.find(CategoriesSelect).setData({ categories })
-          await Vue.nextTick()
-          const healthWellbeingButton = await wrapper
-            .find(CategoriesSelect)
-            .find('[data-test="category-buttons-cat3"]')
-          healthWellbeingButton.trigger('click')
-          await wrapper.find('form').trigger('submit')
-          expect(mocks.$apollo.mutate).toHaveBeenCalledWith(expect.objectContaining(expectedParams))
-        })
-
-=======
->>>>>>> df327c6a
         it('supports deleting a teaser image', async () => {
           expectedParams.variables.image = null
           propsData.contribution.image = { url: '/uploads/someimage.png' }
