--- conflicted
+++ resolved
@@ -10,11 +10,8 @@
       <hc-teaser-image
         :contribution="contribution"
         @addTeaserImage="addTeaserImage"
-<<<<<<< HEAD
         :class="{ 'images-set-blur': checkedBlur }"
-=======
         @addImageAspectRatio="addImageAspectRatio"
->>>>>>> 942e7416
       >
         <img
           v-if="contribution"
@@ -271,11 +268,8 @@
             language,
             image,
             imageUpload: teaserImage,
-<<<<<<< HEAD
             blurImage: this.form.checkbox,
-=======
             imageAspectRatio,
->>>>>>> 942e7416
           },
         })
         .then(({ data }) => {
