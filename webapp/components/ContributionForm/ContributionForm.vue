--- conflicted
+++ resolved
@@ -7,9 +7,18 @@
     @submit="submit"
   >
     <template slot-scope="{ errors }">
-<<<<<<< HEAD
       <base-card>
         <template #heroImage>
+          <base-button
+            v-if="showDeleteImageButton"
+            class="delete-image"
+            icon="close"
+            size="small"
+            circle
+            danger
+            filled
+            @click.prevent="deleteImage"
+          />
           <img
             v-if="showHeroImage"
             :src="contribution.image | proxyApiUrl"
@@ -23,34 +32,6 @@
           />
         </template>
         <div v-if="form.teaserImage || form.image" class="blur-toggle">
-=======
-      <base-button
-        v-if="showDeleteImageButton"
-        class="delete-image"
-        icon="close"
-        size="small"
-        circle
-        danger
-        filled
-        @click.prevent="deleteImage"
-      />
-      <hc-teaser-image
-        :contribution="contribution"
-        :class="{ '--blur-image': form.blurImage }"
-        @addTeaserImage="addTeaserImage"
-        @addImageAspectRatio="addImageAspectRatio"
-        @cropInProgress="cropInProgress"
-      >
-        <img
-          v-if="contribution"
-          class="contribution-image"
-          :src="contribution.image | proxyApiUrl"
-        />
-      </hc-teaser-image>
-
-      <ds-card>
-        <div class="blur-toggle">
->>>>>>> 90dfe320
           <label for="blur-img">{{ $t('contribution.inappropriatePicture') }}</label>
           <input type="checkbox" id="blur-img" v-model="form.blurImage" />
           <a
@@ -199,16 +180,14 @@
     ...mapGetters({
       currentUser: 'auth/user',
     }),
-<<<<<<< HEAD
     contentLength() {
       return this.$filters.removeHtml(this.form.content).length
     },
     showHeroImage() {
       return this.contribution && this.contribution.image && !this.form.teaserImage
-=======
+    },
     showDeleteImageButton() {
       return this.contribution && this.contribution.image && !this.isCropInProgress
->>>>>>> 90dfe320
     },
   },
   methods: {
