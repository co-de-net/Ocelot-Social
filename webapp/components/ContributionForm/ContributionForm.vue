<template>
  <div>
    <ds-form
      class="contribution-form"
      ref="contributionForm"
      v-model="formData"
      :schema="formSchema"
      @submit="submit"
    >
      <template #default="{ errors }">
        <base-card>
          <template #heroImage>
            <img
              v-if="formData.image"
              :src="formData.image | proxyApiUrl"
              :class="['image', formData.imageBlurred && '--blur-image']"
            />
            <image-uploader
              :hasImage="!!formData.image"
              :class="[formData.imageBlurred && '--blur-image']"
              @addHeroImage="addHeroImage"
              @addImageAspectRatio="addImageAspectRatio"
              @addImageType="addImageType"
            />
          </template>
          <div v-if="formData.image" class="blur-toggle">
            <label for="blur-img">{{ $t('contribution.inappropriatePicture') }}</label>
            <input type="checkbox" id="blur-img" v-model="formData.imageBlurred" />
            <page-params-link class="link" :pageParams="links.FAQ">
              {{ $t('contribution.inappropriatePicture') }}
              <base-icon name="question-circle" />
            </page-params-link>
          </div>
          <ds-space margin-top="base" />
          <ds-input
            model="title"
            :placeholder="$t('contribution.title')"
            name="title"
            autofocus
            size="large"
          />
          <ds-chip size="base" :color="errors && errors.title && 'danger'">
            {{ formData.title.length }}/{{ formSchema.title.max }}
            <base-icon v-if="errors && errors.title" name="warning" />
          </ds-chip>
          <editor
            :users="users"
            :value="formData.content"
            :hashtags="hashtags"
            @input="updateEditorContent"
          />
          <ds-chip size="base" :color="errors && errors.content && 'danger'">
            {{ contentLength }}
            <base-icon v-if="errors && errors.content" name="warning" />
          </ds-chip>

          <!-- Eventdata -->
          <div v-if="createEvent" class="eventDatas">
            <hr />
            <ds-space margin-top="x-small" />
            <ds-grid>
              <ds-grid-item class="event-grid-item">
                <!-- <label>Beginn</label> -->
                <div class="event-grid-item-z-helper">
                  <date-picker
                    name="eventStart"
                    v-model="formData.eventStart"
                    type="datetime"
                    value-type="format"
                    :minute-step="15"
                    Xformat="DD-MM-YYYY HH:mm"
                    class="event-grid-item-z-helper"
                    :placeholder="$t('post.viewEvent.eventStart')"
                    :disabled-date="notBeforeToday"
                    :disabled-time="notBeforeNow"
                    :show-second="false"
                    @change="changeEventStart($event)"
                  ></date-picker>
                </div>
                <div
                  v-if="errors && errors.eventStart"
                  class="chipbox event-grid-item-margin-helper"
                >
                  <ds-chip size="base" :color="errors && errors.eventStart && 'danger'">
                    <base-icon name="warning" />
                  </ds-chip>
                </div>
              </ds-grid-item>
              <ds-grid-item class="event-grid-item">
                <!-- <label>Ende (optional)</label> -->

                <date-picker
                  v-model="formData.eventEnd"
                  name="eventEnd"
                  type="datetime"
                  value-type="format"
                  :minute-step="15"
                  :seconds-step="0"
                  Xformat="DD-MM-YYYY HH:mm"
                  :placeholder="$t('post.viewEvent.eventEnd')"
                  class="event-grid-item-font-helper"
                  :disabled-date="notBeforeEventDay"
                  :disabled-time="notBeforeEvent"
                  :show-second="false"
                  @change="changeEventEnd($event)"
                ></date-picker>
              </ds-grid-item>
            </ds-grid>
            <ds-grid class="event-location-grid">
              <ds-grid-item class="event-grid-item">
                <ds-input
                  model="eventVenue"
                  name="eventVenue"
                  :placeholder="$t('post.viewEvent.eventVenue')"
                />
                <div class="chipbox">
                  <ds-chip size="base" :color="errors && errors.eventVenue && 'danger'">
                    {{ formData.eventVenue.length }}/{{ formSchema.eventVenue.max }}
                    <base-icon v-if="errors && errors.eventVenue" name="warning" />
                  </ds-chip>
                </div>
              </ds-grid-item>
              <ds-grid-item v-if="showEventLocationName" class="event-grid-item">
                <ds-input
                  model="eventLocationName"
                  name="eventLocationName"
                  :placeholder="$t('post.viewEvent.eventLocationName')"
                />
                <div class="chipbox">
                  <ds-chip size="base" :color="errors && errors.eventLocationName && 'danger'">
                    {{ formData.eventLocationName.length }}/{{ formSchema.eventLocationName.max }}
                    <base-icon v-if="errors && errors.eventLocationName" name="warning" />
                  </ds-chip>
                </div>
              </ds-grid-item>
            </ds-grid>

            <div>
              <input
                type="checkbox"
                v-model="formData.eventIsOnline"
                model="eventIsOnline"
                name="eventIsOnline"
                class="event-grid-item-font-helper"
                @change="changeEventIsOnline($event)"
              />
              {{ $t('post.viewEvent.eventIsOnline') }}
            </div>
          </div>
<<<<<<< HEAD
          <ds-space margin-top="x-small" />
          <categories-select
            v-if="categoriesActive"
            model="categoryIds"
            :existingCategoryIds="formData.categoryIds"
          />
          <ds-chip
            v-if="categoriesActive"
            size="base"
            :color="errors && errors.categoryIds && 'danger'"
          >
            {{ formData.categoryIds.length }} / 3
            <base-icon v-if="errors && errors.categoryIds" name="warning" />
          </ds-chip>
          <ds-flex class="buttons-footer" gutter="xxx-small">
            <ds-flex-item width="3.5" class="buttons-footer-helper">
              <!-- eslint-disable vue/no-v-text-v-html-on-component -->
              <!-- TODO => remove v-html! only text ! no html! security first! -->
              <ds-text
                v-if="showGroupHint"
                v-html="$t('contribution.visibleOnlyForMembersOfGroup', { name: groupName })"
              />
              <!-- eslint-enable vue/no-v-text-v-html-on-component -->
            </ds-flex-item>
            <ds-flex-item width="0.15" />
            <ds-flex-item class="action-buttons-group" width="2">
              <base-button
                data-test="cancel-button"
                :disabled="loading"
                @click="$router.back()"
                danger
              >
                {{ $t('actions.cancel') }}
              </base-button>
              <base-button type="submit" icon="check" :loading="loading" :disabled="errors" filled>
                {{ $t('actions.save') }}
              </base-button>
            </ds-flex-item>
          </ds-flex>
        </base-card>
      </template>
    </ds-form>
  </div>
=======
        </div>
        <ds-space margin-top="x-small" />
        <categories-select
          v-if="categoriesActive"
          model="categoryIds"
          :existingCategoryIds="formData.categoryIds"
        />
        <ds-chip
          v-if="categoriesActive"
          size="base"
          :color="errors && errors.categoryIds && 'danger'"
        >
          {{ formData.categoryIds.length }} / 3
          <base-icon v-if="errors && errors.categoryIds" name="warning" />
        </ds-chip>
        <ds-flex class="buttons-footer" gutter="xxx-small">
          <ds-flex-item width="3.5" class="buttons-footer-helper">
            <!-- eslint-disable vue/no-v-text-v-html-on-component -->
            <!-- TODO => remove v-html! only text ! no html! security first! -->
            <ds-text
              v-if="showGroupHint"
              v-html="$t('contribution.visibleOnlyForMembersOfGroup', { name: groupName })"
            />
            <!-- eslint-enable vue/no-v-text-v-html-on-component -->
          </ds-flex-item>
          <ds-flex-item width="0.15" />
          <ds-flex-item class="action-buttons-group" width="2">
            <base-button data-test="cancel-button" :disabled="loading" @click="$router.back()">
              {{ $t('actions.cancel') }}
            </base-button>
            <base-button type="submit" icon="check" :loading="loading" :disabled="errors" filled>
              {{ $t('actions.save') }}
            </base-button>
          </ds-flex-item>
        </ds-flex>
      </base-card>
    </template>
  </ds-form>
>>>>>>> a5578e4f
</template>
<script>
import gql from 'graphql-tag'
import { mapGetters } from 'vuex'
import Editor from '~/components/Editor/Editor'
import PostMutations from '~/graphql/PostMutations.js'
import CategoriesSelect from '~/components/CategoriesSelect/CategoriesSelect'
import ImageUploader from '~/components/Uploader/ImageUploader'
import links from '~/constants/links.js'
import PageParamsLink from '~/components/_new/features/PageParamsLink/PageParamsLink.vue'
import DatePicker from 'vue2-datepicker'
import 'vue2-datepicker/scss/index.scss'

export default {
  components: {
    Editor,
    ImageUploader,
    PageParamsLink,
    CategoriesSelect,
    DatePicker,
  },
  props: {
    contribution: {
      type: Object,
      default: () => ({}),
    },
    group: {
      type: Object,
      default: () => null,
    },
    createEvent: {
      type: Boolean,
      default: false,
    },
  },

  data() {
    const {
      title,
      content,
      image,
      categories,
      eventStart,
      eventEnd,
      eventLocationName,
      eventVenue,
      eventIsOnline,
      eventLocation,
    } = this.contribution
    const {
      sensitive: imageBlurred = false,
      aspectRatio: imageAspectRatio = null,
      type: imageType = null,
    } = image || {}
    return {
      categoriesActive: this.$env.CATEGORIES_ACTIVE,
      links,
      formData: {
        title: title || '',
        content: content || '',
        image: image || null,
        imageAspectRatio,
        imageType,
        imageBlurred,
        categoryIds: categories ? categories.map((category) => category.id) : [],
        eventStart: eventStart || null,
        eventEnd: eventEnd || null,
        eventLocation: eventLocation || '',
        eventLocationName: eventLocationName || '',
        eventVenue: eventVenue || '',
        eventIsOnline: eventIsOnline || false,
      },
      loading: false,
      users: [],
      hashtags: [],
      imageUpload: null,
    }
  },
  async mounted() {
    await import(`vue2-datepicker/locale/${this.currentUser.locale}`)
  },
  computed: {
    ...mapGetters({
      currentUser: 'auth/user',
    }),
    formSchema() {
      return {
        title: { required: true, min: 3, max: 100 },
        content: { required: true },
        imageBlurred: { required: false },
        categoryIds: {
          type: 'array',
          required: this.categoriesActive,
          validator: (_, value = []) => {
            if (this.categoriesActive && (value.length === 0 || value.length > 3)) {
              return [new Error(this.$t('common.validations.categories'))]
            }
            return []
          },
        },
        eventStart: { required: !!this.createEvent },
        eventVenue: {
          required: !!this.createEvent,
          min: 3,
          max: 100,
          validator: (_, value = '') => {
            if (!this.createEvent) return []
            if (!value.trim()) {
              return [new Error(this.$t('common.validations.eventVenueNotEmpty'))]
            }
            if (value.length < 3 || value.length > 100) {
              return [
                new Error(this.$t('common.validations.eventVenueLength', { min: 3, max: 100 })),
              ]
            }
            return []
          },
        },
        eventLocationName: {
          required: !!this.createEvent && !this.formData.eventIsOnline,
          min: 3,
          max: 100,
          validator: (_, value = '') => {
            if (!this.createEvent) return []
            if (this.formData.eventIsOnline) return []
            if (!value.trim()) {
              return [new Error(this.$t('common.validations.eventLocationNameNotEmpty'))]
            }
            if (value.length < 3 || value.length > 100) {
              return [
                new Error(
                  this.$t('common.validations.eventLocationNameLength', { min: 3, max: 100 }),
                ),
              ]
            }
            return []
          },
        },
      }
    },
    eventInput() {
      if (this.createEvent) {
        return {
          eventStart: this.formData.eventStart,
          eventVenue: this.formData.eventVenue,
          eventEnd: this.formData.eventEnd,
          eventIsOnline: this.formData.eventIsOnline,
          eventLocationName: !this.formData.eventIsOnline ? this.formData.eventLocationName : null,
        }
      }
      return undefined
    },
    contentLength() {
      return this.$filters.removeHtml(this.formData.content).length
    },
    groupId() {
      return this.group && this.group.id
    },
    showGroupHint() {
      return this.groupId && ['closed', 'hidden'].includes(this.group.groupType)
    },
    groupName() {
      return this.group && this.group.name
    },
    groupCategories() {
      return this.group && this.group.categories
    },
    showEventLocationName() {
      return !this.formData.eventIsOnline
    },
  },
  watch: {
    groupCategories() {
      if (!this.formData.categoryIds.length && this.groupCategories)
        this.formData.categoryIds = this.groupCategories.map((cat) => cat.id)
    },
  },
  methods: {
    notBeforeToday(date) {
      return date < new Date().setHours(0, 0, 0, 0)
    },
    notBeforeNow(date) {
      return date < new Date()
    },
    notBeforeEventDay(date) {
      return date < new Date(this.formData.eventStart).setHours(0, 0, 0, 0)
    },
    notBeforeEvent(date) {
      return date <= new Date(this.formData.eventStart)
    },
    submit() {
      let image = null

      const { title, content, categoryIds } = this.formData
      if (this.formData.image) {
        image = {
          sensitive: this.formData.imageBlurred,
        }
        if (this.imageUpload) {
          image.upload = this.imageUpload
          image.aspectRatio = this.formData.imageAspectRatio
          image.type = this.formData.imageType
        }
      }
      this.loading = true

      this.$apollo
        .mutate({
          mutation: this.contribution.id ? PostMutations().UpdatePost : PostMutations().CreatePost,
          variables: {
            title,
            content,
            categoryIds,
            id: this.contribution.id || null,
            image,
            groupId: this.groupId,
            postType: !this.createEvent ? 'Article' : 'Event',
            eventInput: this.eventInput,
          },
        })
        .then(({ data }) => {
          this.loading = false
          this.$toast.success(this.$t('contribution.success'))
          const result = data[this.contribution.id ? 'UpdatePost' : 'CreatePost']

          this.$router.push({
            name: 'post-id-slug',
            params: { id: result.id, slug: result.slug },
          })
        })
        .catch((err) => {
          this.$toast.error(err.message)
          this.loading = false
        })
    },
    updateEditorContent(value) {
      this.$refs.contributionForm.update('content', value)
    },
    changeEventIsOnline(event) {
      this.$refs.contributionForm.update('eventIsOnline', this.formData.eventIsOnline)
    },
    changeEventEnd(event) {
      this.$refs.contributionForm.update('eventEnd', event)
    },
    changeEventStart(event) {
      this.$refs.contributionForm.update('eventStart', event)
    },
    addHeroImage(file) {
      this.formData.image = null
      if (file) {
        const reader = new FileReader()
        reader.onload = ({ target }) => {
          this.formData.image = {
            ...this.formData.image,
            url: target.result,
          }
        }
        reader.readAsDataURL(file)
        this.imageUpload = file
      }
    },
    addImageAspectRatio(aspectRatio) {
      this.formData.imageAspectRatio = aspectRatio
    },
    addImageType(imageType) {
      this.formData.imageType = imageType
    },
  },
  apollo: {
    User: {
      query() {
        return gql`
          query {
            User(orderBy: slug_asc) {
              id
              slug
            }
          }
        `
      },
      result({ data: { User } }) {
        this.users = User
      },
    },
    Tag: {
      query() {
        return gql`
          query {
            Tag(orderBy: id_asc) {
              id
            }
          }
        `
      },
      result({ data: { Tag } }) {
        this.hashtags = Tag
      },
    },
  },
}
</script>

<style lang="scss">
.eventDatas {
  .chipbox {
    display: flex;
    justify-content: flex-end;

    > .ds-chip {
      margin-top: -10px;
    }
  }
  // style override to handle dynamic inputs
  .event-location-grid {
    grid-template-columns: repeat(2, 1fr) !important;
  }

  .event-grid-item {
    // important needed because of component inline style
    grid-row-end: span 3 !important;
  }
  .event-grid-item-z-helper {
    z-index: 20;
  }
  .event-grid-item-margin-helper {
    margin-top: 10px;
  }
  .event-grid-item-font-helper {
    font-size: larger;
  }
}

.contribution-form > .base-card {
  display: flex;
  flex-direction: column;

  > .hero-image {
    position: relative;

    > .image {
      max-height: $size-image-max-height;
    }
  }

  .image.--blur-image {
    filter: blur($blur-radius);
  }

  > .ds-form-item {
    margin: 0;
  }

  > .ds-chip {
    align-self: flex-end;
    margin: $space-xx-small 0 $space-base;
    cursor: default;
  }

  > .select-field {
    align-self: flex-end;
  }

  > .buttons-footer {
    justify-content: flex-end;
    align-self: flex-end;
    width: 100%;
    margin-top: $space-base;

    > .action-buttons-group {
      margin-left: auto;
      display: flex;
      justify-content: flex-end;

      > button {
        margin-left: 1em;
        min-width: fit-content;
      }
    }

    > .buttons-footer-helper {
      margin-right: 16px;
      // important needed because of component inline style
      margin-bottom: 6px !important;
    }
  }

  .blur-toggle {
    text-align: right;
    margin-bottom: $space-base;

    > .link {
      display: block;
    }
  }

  @media screen and (max-width: 656px) {
    > .buttons-footer {
      flex-direction: column;
      margin-top: 5px;

      > .action-buttons-group {
        > button {
          margin-left: 1em;
        }
      }
    }
  }

  @media screen and (max-width: 280px) {
    > .buttons-footer {
      > .action-buttons-group {
        flex-direction: column;

        > button {
          margin-bottom: 5px;
        }
      }
    }
  }

  .mx-datepicker {
    width: 100%;
  }
  .mx-datepicker input {
    font-size: 1rem;
    height: calc(1.625rem + 18px);
    padding: 8px 8px;
    background-color: #faf9fa;
    border-color: #c8c8c8;
    color: #4b4554;
  }
  .mx-datepicker input:hover {
    border-color: #c8c8c8;
  }
  .mx-datepicker input:focus {
    border-color: #17b53f;
    background-color: #fff;
  }
  .mx-datepicker-error {
    border-color: #cf2619;
  }
}
</style><|MERGE_RESOLUTION|>--- conflicted
+++ resolved
@@ -147,7 +147,6 @@
               {{ $t('post.viewEvent.eventIsOnline') }}
             </div>
           </div>
-<<<<<<< HEAD
           <ds-space margin-top="x-small" />
           <categories-select
             v-if="categoriesActive"
@@ -174,12 +173,7 @@
             </ds-flex-item>
             <ds-flex-item width="0.15" />
             <ds-flex-item class="action-buttons-group" width="2">
-              <base-button
-                data-test="cancel-button"
-                :disabled="loading"
-                @click="$router.back()"
-                danger
-              >
+              <base-button data-test="cancel-button" :disabled="loading" @click="$router.back()">
                 {{ $t('actions.cancel') }}
               </base-button>
               <base-button type="submit" icon="check" :loading="loading" :disabled="errors" filled>
@@ -191,46 +185,6 @@
       </template>
     </ds-form>
   </div>
-=======
-        </div>
-        <ds-space margin-top="x-small" />
-        <categories-select
-          v-if="categoriesActive"
-          model="categoryIds"
-          :existingCategoryIds="formData.categoryIds"
-        />
-        <ds-chip
-          v-if="categoriesActive"
-          size="base"
-          :color="errors && errors.categoryIds && 'danger'"
-        >
-          {{ formData.categoryIds.length }} / 3
-          <base-icon v-if="errors && errors.categoryIds" name="warning" />
-        </ds-chip>
-        <ds-flex class="buttons-footer" gutter="xxx-small">
-          <ds-flex-item width="3.5" class="buttons-footer-helper">
-            <!-- eslint-disable vue/no-v-text-v-html-on-component -->
-            <!-- TODO => remove v-html! only text ! no html! security first! -->
-            <ds-text
-              v-if="showGroupHint"
-              v-html="$t('contribution.visibleOnlyForMembersOfGroup', { name: groupName })"
-            />
-            <!-- eslint-enable vue/no-v-text-v-html-on-component -->
-          </ds-flex-item>
-          <ds-flex-item width="0.15" />
-          <ds-flex-item class="action-buttons-group" width="2">
-            <base-button data-test="cancel-button" :disabled="loading" @click="$router.back()">
-              {{ $t('actions.cancel') }}
-            </base-button>
-            <base-button type="submit" icon="check" :loading="loading" :disabled="errors" filled>
-              {{ $t('actions.save') }}
-            </base-button>
-          </ds-flex-item>
-        </ds-flex>
-      </base-card>
-    </template>
-  </ds-form>
->>>>>>> a5578e4f
 </template>
 <script>
 import gql from 'graphql-tag'
