<template>
  <ds-form ref="contributionForm" v-model="form" :schema="formSchema" @submit="submit">
    <template slot-scope="{ errors }">
      <ds-card>
        <hc-teaser-image :contribution="contribution" @addTeaserImage="addTeaserImage">
          <img
            v-if="contribution"
            class="contribution-image"
            :src="contribution.image | proxyApiUrl"
          />
        </hc-teaser-image>
        <ds-input model="title" class="post-title" placeholder="Title" name="title" autofocus />
        <small style="width:100%;position:relative;left:90%">{{ form.title.length }}/64</small>
        <no-ssr>
<<<<<<< HEAD
          <hc-editor :users="users" :value="form.content" @input="updateEditorContent" />
          <small style="width:100%;position:relative;left:90%">{{ form.contentLength }}/2000</small>
=======
          <hc-editor
            :users="users"
            :hashtags="hashtags"
            :value="form.content"
            @input="updateEditorContent"
          />
>>>>>>> 0d3f48e2
        </no-ssr>
        <ds-space margin-bottom="xxx-large" />
        <hc-categories-select
          model="categoryIds"
          @updateCategories="updateCategories"
          :existingCategoryIds="form.categoryIds"
        />
        <ds-flex class="contribution-form-footer">
          <ds-flex-item :width="{ base: '10%', sm: '10%', md: '10%', lg: '15%' }" />
          <ds-flex-item :width="{ base: '80%', sm: '30%', md: '30%', lg: '20%' }">
            <ds-space margin-bottom="small" />
            <ds-select
              model="language"
              :options="form.languageOptions"
              icon="globe"
              :placeholder="locale"
              :label="$t('contribution.languageSelectLabel')"
            />
          </ds-flex-item>
        </ds-flex>
        <ds-space />
        <div slot="footer" style="text-align: right">
          <ds-button
            class="cancel-button"
            :disabled="loading || disabled"
            ghost
            @click.prevent="$router.back()"
          >
            {{ $t('actions.cancel') }}
          </ds-button>
          <ds-button
            type="submit"
            icon="check"
            :loading="loading"
            :disabled="disabled || errors"
            primary
          >
            {{ $t('actions.save') }}
          </ds-button>
        </div>
        <ds-space margin-bottom="large" />
      </ds-card>
    </template>
  </ds-form>
</template>

<script>
import gql from 'graphql-tag'
import HcEditor from '~/components/Editor/Editor'
import orderBy from 'lodash/orderBy'
import locales from '~/locales'
import PostMutations from '~/graphql/PostMutations.js'
import HcCategoriesSelect from '~/components/CategoriesSelect/CategoriesSelect'
import HcTeaserImage from '~/components/TeaserImage/TeaserImage'

export default {
  components: {
    HcEditor,
    HcCategoriesSelect,
    HcTeaserImage,
  },
  props: {
    contribution: { type: Object, default: () => {} },
  },
  data() {
    return {
      form: {
        title: '',
        content: '',
        contentLength: 0,
        teaserImage: null,
        image: null,
        language: null,
        languageOptions: [],
        categoryIds: null,
      },
      formSchema: {
        title: { required: true, min: 3, max: 64 },
        content: { required: true, min: 3, max: 2000 },
      },
      id: null,
      loading: false,
      disabled: true,
      slug: null,
      users: [],
<<<<<<< HEAD
      n: 0,
=======
      hashtags: [],
>>>>>>> 0d3f48e2
    }
  },
  watch: {
    contribution: {
      immediate: true,
      handler: function(contribution) {
        if (!contribution || !contribution.id) {
          return
        }
        this.id = contribution.id
        this.slug = contribution.slug
        this.form.content = contribution.content
        this.form.title = contribution.title
        this.form.image = contribution.image
        this.form.categoryIds = this.categoryIds(contribution.categories)
      },
    },
  },
  computed: {
    locale() {
      const locale =
        this.contribution && this.contribution.language
          ? locales.find(loc => this.contribution.language === loc.code)
          : locales.find(loc => this.$i18n.locale() === loc.code)
      return locale.name
    },
  },
  mounted() {
    this.availableLocales()
  },
  methods: {
    submit() {
      const { title, content, image, teaserImage, categoryIds } = this.form
      let language
      if (this.form.language) {
        language = this.form.language.value
      } else if (this.contribution && this.contribution.language) {
        language = this.contribution.language
      } else {
        language = this.$i18n.locale()
      }
      this.loading = true
      this.$apollo
        .mutate({
          mutation: this.id ? PostMutations().UpdatePost : PostMutations().CreatePost,
          variables: {
            id: this.id,
            title,
            content,
            categoryIds,
            language,
            image,
            imageUpload: teaserImage,
          },
        })
        .then(res => {
          this.loading = false
          this.$toast.success(this.$t('contribution.success'))
          this.disabled = true
          const result = res.data[this.id ? 'UpdatePost' : 'CreatePost']

          this.$router.push({
            name: 'post-id-slug',
            params: { id: result.id, slug: result.slug },
          })
        })
        .catch(err => {
          this.$toast.error(err.message)
          this.loading = false
          this.disabled = false
        })
    },
    updateEditorContent(value) {
      // this.form.content = value
      this.$refs.contributionForm.update('content', value)

      this.disabled = true
      this.n = value.replace(/<\/?[^>]+(>|$)/gm, '').length
      this.form.contentLength = this.n

      if (this.n > 3 && this.n < 2000) {
        this.disabled = false
      }
    },
    availableLocales() {
      orderBy(locales, 'name').map(locale => {
        this.form.languageOptions.push({ label: locale.name, value: locale.code })
      })
    },
    updateCategories(ids) {
      this.form.categoryIds = ids
    },
    addTeaserImage(file) {
      this.form.teaserImage = file
    },
    categoryIds(categories) {
      let categoryIds = []
      categories.map(categoryId => {
        categoryIds.push(categoryId.id)
      })
      return categoryIds
    },
  },
  apollo: {
    User: {
      query() {
        return gql`
          {
            User(orderBy: slug_asc) {
              id
              slug
            }
          }
        `
      },
      result(result) {
        this.users = result.data.User
      },
    },
    Tag: {
      query() {
        return gql`
          {
            Tag(orderBy: name_asc) {
              id
              name
            }
          }
        `
      },
      result(result) {
        this.hashtags = result.data.Tag
      },
    },
  },
}
</script>

<style lang="scss">
.post-title {
  margin-top: $space-x-small;
  margin-bottom: $space-xx-small;

  input {
    border: 0;
    font-size: $font-size-x-large;
    font-weight: bold;
    padding-left: 0;
    padding-right: 0;
  }
}
</style><|MERGE_RESOLUTION|>--- conflicted
+++ resolved
@@ -12,17 +12,8 @@
         <ds-input model="title" class="post-title" placeholder="Title" name="title" autofocus />
         <small style="width:100%;position:relative;left:90%">{{ form.title.length }}/64</small>
         <no-ssr>
-<<<<<<< HEAD
           <hc-editor :users="users" :value="form.content" @input="updateEditorContent" />
           <small style="width:100%;position:relative;left:90%">{{ form.contentLength }}/2000</small>
-=======
-          <hc-editor
-            :users="users"
-            :hashtags="hashtags"
-            :value="form.content"
-            @input="updateEditorContent"
-          />
->>>>>>> 0d3f48e2
         </no-ssr>
         <ds-space margin-bottom="xxx-large" />
         <hc-categories-select
@@ -108,11 +99,8 @@
       disabled: true,
       slug: null,
       users: [],
-<<<<<<< HEAD
       n: 0,
-=======
       hashtags: [],
->>>>>>> 0d3f48e2
     }
   },
   watch: {
