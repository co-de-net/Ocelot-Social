<template>
  <ds-form
    class="contribution-form"
    ref="contributionForm"
    v-model="form"
    :schema="formSchema"
    @submit="submit"
  >
    <template slot-scope="{ errors }">
      <ds-button
        @click.prevent="deleteImage"
        icon="close"
        v-show="showDeleteButton != ''"
        class="delete-image"
      ></ds-button>
      <hc-teaser-image
        :contribution="contribution"
        @addTeaserImage="addTeaserImage"
        :class="{ '--blur-image': form.blurImage }"
        @addImageAspectRatio="addImageAspectRatio"
      >
        <img
          v-if="contribution"
          class="contribution-image"
          :src="contribution.image | proxyApiUrl"
        />
      </hc-teaser-image>

      <ds-card>
        <div class="blur-toggle">
          <label for="blur-img">{{ $t('contribution.inappropriatePicture') }}</label>
          <input type="checkbox" id="blur-img" v-model="form.blurImage" />
          <p>
            <a
              href="https://support.human-connection.org/kb/faq.php?id=113"
              target="_blank"
              class="link"
            >
              {{ $t('contribution.inappropriatePictureText') }}
              <ds-icon name="question-circle" />
            </a>
          </p>
        </div>

        <ds-space />
        <client-only>
          <hc-user :user="currentUser" :trunc="35" />
        </client-only>
        <ds-space />
        <ds-input
          model="title"
          class="post-title"
          :placeholder="$t('contribution.title')"
          name="title"
          autofocus
        />
        <ds-text align="right">
          <ds-chip v-if="errors && errors.title" color="danger" size="base">
            {{ form.title.length }}/{{ formSchema.title.max }}
            <ds-icon name="warning"></ds-icon>
          </ds-chip>
          <ds-chip v-else size="base">{{ form.title.length }}/{{ formSchema.title.max }}</ds-chip>
        </ds-text>
        <hc-editor
          :users="users"
          :value="form.content"
          :hashtags="hashtags"
          @input="updateEditorContent"
        />
        <ds-text align="right">
          <ds-chip v-if="errors && errors.content" color="danger" size="base">
            {{ contentLength }}
            <ds-icon name="warning"></ds-icon>
          </ds-chip>
          <ds-chip v-else size="base">
            {{ contentLength }}
          </ds-chip>
        </ds-text>
        <ds-space margin-bottom="small" />
        <hc-categories-select model="categoryIds" :existingCategoryIds="form.categoryIds" />
        <ds-text align="right">
          <ds-chip v-if="errors && errors.categoryIds" color="danger" size="base">
            {{ form.categoryIds.length }} / 3
            <ds-icon name="warning"></ds-icon>
          </ds-chip>
          <ds-chip v-else size="base">{{ form.categoryIds.length }} / 3</ds-chip>
        </ds-text>
        <ds-flex class="contribution-form-footer">
          <ds-flex-item :width="{ lg: '50%', md: '50%', sm: '100%' }" />
          <ds-flex-item>
            <ds-space margin-bottom="small" />
            <ds-select
              model="language"
              :options="languageOptions"
              icon="globe"
              :placeholder="$t('contribution.languageSelectText')"
              :label="$t('contribution.languageSelectLabel')"
            />
          </ds-flex-item>
        </ds-flex>
        <ds-text align="right">
          <ds-chip v-if="errors && errors.language" size="base" color="danger">
            <ds-icon name="warning"></ds-icon>
          </ds-chip>
        </ds-text>

        <ds-space />
        <div slot="footer" style="text-align: right">
          <ds-button
            class="cancel-button"
            :disabled="loading"
            ghost
            @click.prevent="$router.back()"
          >
            {{ $t('actions.cancel') }}
          </ds-button>
          <ds-button type="submit" icon="check" :loading="loading" :disabled="errors" primary>
            {{ $t('actions.save') }}
          </ds-button>
        </div>
        <ds-space margin-bottom="large" />
      </ds-card>
    </template>
  </ds-form>
</template>

<script>
import gql from 'graphql-tag'
import orderBy from 'lodash/orderBy'
import { mapGetters } from 'vuex'
import HcEditor from '~/components/Editor/Editor'
import locales from '~/locales'
import PostMutations from '~/graphql/PostMutations.js'
import HcCategoriesSelect from '~/components/CategoriesSelect/CategoriesSelect'
import HcTeaserImage from '~/components/TeaserImage/TeaserImage'
import HcUser from '~/components/User/User'

export default {
  components: {
    HcEditor,
    HcCategoriesSelect,
    HcTeaserImage,
    HcUser,
  },
  props: {
    contribution: { type: Object, default: () => {} },
  },
  data() {
    const languageOptions = orderBy(locales, 'name').map(locale => {
      return { label: locale.name, value: locale.code }
    })

    const formDefaults = {
      title: '',
      content: '',
      teaserImage: null,
      imageAspectRatio: null,
      image: null,
      language: null,
      categoryIds: [],
      blurImage: false,
    }

    let id = null
    let slug = null
    const form = { ...formDefaults }
    if (this.contribution && this.contribution.id) {
      id = this.contribution.id
      slug = this.contribution.slug
      form.title = this.contribution.title
      form.content = this.contribution.content
      form.image = this.contribution.image
      form.language =
        this.contribution && this.contribution.language
          ? languageOptions.find(o => this.contribution.language === o.value)
          : null
      form.categoryIds = this.categoryIds(this.contribution.categories)
      form.blurImage = this.contribution.imageBlurred
    }

    return {
      form,
      formSchema: {
        title: { required: true, min: 3, max: 100 },
        content: { required: true },
        categoryIds: {
          type: 'array',
          required: true,
          validator: (rule, value) => {
            const errors = []
            if (!(value && value.length >= 1 && value.length <= 3)) {
              errors.push(new Error(this.$t('common.validations.categories')))
            }
            return errors
          },
        },
        language: { required: true },
        blurImage: { required: false },
      },
      languageOptions,
      id,
      slug,
      loading: false,
      users: [],
      contentMin: 3,
      hashtags: [],
<<<<<<< HEAD
      showDeleteButton: this.contribution ? this.contribution.image : false,
=======
      elem: null,
>>>>>>> 8d6205a8
    }
  },
  computed: {
    contentLength() {
      return this.$filters.removeHtml(this.form.content).length
    },
    ...mapGetters({
      currentUser: 'auth/user',
    }),
  },
  methods: {
    submit() {
      const {
        language: { value: language },
        title,
        content,
        image,
        teaserImage,
        imageAspectRatio,
        categoryIds,
        blurImage,
      } = this.form
      this.loading = true
      this.$apollo
        .mutate({
          mutation: this.id ? PostMutations().UpdatePost : PostMutations().CreatePost,
          variables: {
            id: this.id,
            title,
            content,
            categoryIds,
            language,
            image,
            imageUpload: teaserImage,
            imageBlurred: blurImage,
            imageAspectRatio,
          },
        })
        .then(({ data }) => {
          this.loading = false
          this.$toast.success(this.$t('contribution.success'))
          const result = data[this.id ? 'UpdatePost' : 'CreatePost']

          this.$router.push({
            name: 'post-id-slug',
            params: { id: result.id, slug: result.slug },
          })
        })
        .catch(err => {
          this.$toast.error(err.message)
          this.loading = false
        })
    },
    updateEditorContent(value) {
      this.$refs.contributionForm.update('content', value)
    },
    addTeaserImage(file) {
      this.form.teaserImage = file
    },
    addImageAspectRatio(aspectRatio) {
      this.form.imageAspectRatio = aspectRatio
    },
    categoryIds(categories) {
      return categories.map(c => c.id)
    },
    deleteImage() {
      this.form.image = ''
      this.contribution.image = ''
      this.showDeleteButton = ''
    },
  },
  apollo: {
    User: {
      query() {
        return gql`
          query {
            User(orderBy: slug_asc) {
              id
              slug
            }
          }
        `
      },
      result({ data: { User } }) {
        this.users = User
      },
    },
    Tag: {
      query() {
        return gql`
          query {
            Tag(orderBy: id_asc) {
              id
            }
          }
        `
      },
      result({ data: { Tag } }) {
        this.hashtags = Tag
      },
    },
  },
}
</script>

<style lang="scss">
.contribution-form {
  .ds-card-image.--blur-image img {
    filter: blur(32px);
  }

  .blur-toggle {
    text-align: right;

    > .link {
      display: block;
    }
  }

  .ds-chip {
    cursor: default;
  }

  .post-title {
    margin-top: $space-x-small;
    margin-bottom: $space-xx-small;

    input {
      border: 0;
      font-size: $font-size-x-large;
      font-weight: bold;
      padding-left: 0;
      padding-right: 0;
    }
  }
}
.delete-image {
  right: 3px;
  position: relative;
  z-index: 1;
  float: right;
  top: 42px;
}
</style><|MERGE_RESOLUTION|>--- conflicted
+++ resolved
@@ -204,11 +204,8 @@
       users: [],
       contentMin: 3,
       hashtags: [],
-<<<<<<< HEAD
       showDeleteButton: this.contribution ? this.contribution.image : false,
-=======
       elem: null,
->>>>>>> 8d6205a8
     }
   },
   computed: {
