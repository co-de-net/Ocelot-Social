--- conflicted
+++ resolved
@@ -9,13 +9,7 @@
         v-for="comment in post.comments"
         :key="comment.id"
         :comment="comment"
-<<<<<<< HEAD
         :postId="post.id"
-=======
-        :post="post"
-        :routeHash="routeHash"
-        class="comment-tag"
->>>>>>> 34ec6115
         @deleteComment="updateCommentList"
         @updateComment="updateCommentList"
         @toggleNewCommentForm="toggleNewCommentForm"
