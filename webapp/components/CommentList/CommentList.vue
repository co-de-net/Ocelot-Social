--- conflicted
+++ resolved
@@ -4,16 +4,9 @@
       <counter-icon icon="comments" :count="postComments.length" />
       {{ $t('common.comment', null, 0) }}
     </h3>
-<<<<<<< HEAD
-    <div v-if="post.comments && post.comments.length" id="comments" class="comments">
+    <div v-if="postComments" id="comments" class="comments">
       <comment-card
-        v-for="comment in post.comments"
-=======
-    <ds-space margin-bottom="large" />
-    <div id="comments" class="comments">
-      <comment
         v-for="comment in postComments"
->>>>>>> 0fdddddf
         :key="comment.id"
         :comment="comment"
         :postId="post.id"
