<template>
  <dropdown ref="menu" placement="top-start" :offset="8" class="filter-menu">
    <base-button
      slot="default"
      icon="filter"
      :filled="filterActive"
      :ghost="!filterActive"
      slot-scope="{ toggleMenu }"
      @click.prevent="toggleMenu()"
    >
      <base-icon class="dropdown-arrow" name="angle-down" />
    </base-button>
<<<<<<< HEAD
    <template #popover>
      <div class="filter-menu-options">
        <h2 class="title">{{ $t('filter-menu.filter-by') }}</h2>
        <following-filter />
        <categories-filter v-if="categoriesActive" :showMobileMenu="showMobileMenu" />
      </div>
      <div class="filter-menu-options">
        <h2 class="title">{{ $t('filter-menu.order-by') }}</h2>
        <order-by-filter />
      </div>
=======
    <template slot="popover">
      <filter-menu-component />
>>>>>>> 1a82a32b
    </template>
  </dropdown>
</template>

<script>
import Dropdown from '~/components/Dropdown'
import { mapGetters } from 'vuex'
import FilterMenuComponent from './FilterMenuComponent'

export default {
  components: {
    Dropdown,
    FilterMenuComponent,
  },
  props: {
    placement: { type: String },
    offset: { type: [String, Number] },
  },
  computed: {
    ...mapGetters({
      filterActive: 'posts/isActive',
    }),
  },
}
</script><|MERGE_RESOLUTION|>--- conflicted
+++ resolved
@@ -10,21 +10,8 @@
     >
       <base-icon class="dropdown-arrow" name="angle-down" />
     </base-button>
-<<<<<<< HEAD
-    <template #popover>
-      <div class="filter-menu-options">
-        <h2 class="title">{{ $t('filter-menu.filter-by') }}</h2>
-        <following-filter />
-        <categories-filter v-if="categoriesActive" :showMobileMenu="showMobileMenu" />
-      </div>
-      <div class="filter-menu-options">
-        <h2 class="title">{{ $t('filter-menu.order-by') }}</h2>
-        <order-by-filter />
-      </div>
-=======
-    <template slot="popover">
+    <template #popover">
       <filter-menu-component />
->>>>>>> 1a82a32b
     </template>
   </dropdown>
 </template>
