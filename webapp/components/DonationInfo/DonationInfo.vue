--- conflicted
+++ resolved
@@ -1,17 +1,10 @@
 <template>
   <div class="donation-info">
-<<<<<<< HEAD
     <progress-bar :label="label" :goal="goal" :progress="progress">
-      <a target="_blank" :href="links.DONATE">
-        <base-button size="small" filled>{{ $t('donations.donate-now') }}</base-button>
-      </a>
+      <base-button size="small" filled @click="redirectToPage(links.DONATE)">
+        {{ $t('donations.donate-now') }}
+      </base-button>
     </progress-bar>
-=======
-    <progress-bar :title="title" :label="label" :goal="goal" :progress="progress" />
-    <base-button filled @click="redirectToPage(links.DONATE)">
-      {{ $t('donations.donate-now') }}
-    </base-button>
->>>>>>> 56268bb7
   </div>
 </template>
 
@@ -41,27 +34,11 @@
       })
     },
   },
-<<<<<<< HEAD
-=======
   methods: {
     redirectToPage(pageParams) {
       pageParams.redirectToPage(this)
     },
   },
-  apollo: {
-    Donations: {
-      query() {
-        return DonationsQuery()
-      },
-      update({ Donations }) {
-        if (!Donations[0]) return
-        const { goal, progress } = Donations[0]
-        this.goal = goal
-        this.progress = progress
-      },
-    },
-  },
->>>>>>> 56268bb7
 }
 </script>
 
