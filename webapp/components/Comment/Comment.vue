<template>
  <div v-if="(comment.deleted || comment.disabled) && !isModerator" :class="{ comment: true }">
    <ds-card>
      <ds-space margin-bottom="base" />
      <ds-text style="padding-left: 40px; font-weight: bold;" color="soft">
        <base-icon name="ban" />
        {{ this.$t('comment.content.unavailable-placeholder') }}
      </ds-text>
      <ds-space margin-bottom="base" />
    </ds-card>
  </div>
  <div v-else :class="{ comment: true, 'disabled-content': comment.deleted || comment.disabled }">
    <ds-card :id="anchor" :class="{ 'comment--target': isTarget }">
      <ds-space margin-bottom="small" margin-top="small">
        <hc-user :user="author" :date-time="comment.createdAt">
          <template v-slot:dateTime>
            <ds-text v-if="comment.createdAt !== comment.updatedAt">
              ({{ $t('comment.edited') }})
            </ds-text>
          </template>
        </hc-user>
        <client-only>
          <content-menu
            v-show="!openEditCommentMenu"
            placement="bottom-end"
            resource-type="comment"
            :resource="comment"
            :modalsData="menuModalsData"
            class="float-right"
            :is-owner="isAuthor(author.id)"
            @showEditCommentMenu="editCommentMenu"
          />
        </client-only>
      </ds-space>
      <div v-if="openEditCommentMenu">
        <hc-comment-form
          :update="true"
          :post="post"
          :comment="comment"
          @showEditCommentMenu="editCommentMenu"
          @updateComment="updateComment"
          @collapse="isCollapsed = true"
        />
      </div>
      <div v-else>
        <content-viewer :content="commentContent" class="comment-content" />
        <button
          v-if="isLongComment"
          type="button"
          class="collapse-button"
          @click="isCollapsed = !isCollapsed"
        >
          {{ isCollapsed ? $t('comment.show.more') : $t('comment.show.less') }}
        </button>
      </div>
      <ds-space margin-bottom="small" />
<<<<<<< HEAD
      <ds-button
        :title="this.$t('post.comment.reply')"
        icon="level-down"
        @click.prevent="reply"
        v-scroll-to="'.editor'"
=======
      <base-button
        :title="this.$t('post.comment.answer')"
        icon="level-down"
        @click.prevent="reply"
        v-scroll-to="'.editor'"
        circle
>>>>>>> 6877c9da
        class="reply-button"
        size="small"
      ></base-button>
    </ds-card>
  </div>
</template>

<script>
import { mapGetters } from 'vuex'
import { COMMENT_MAX_UNTRUNCATED_LENGTH, COMMENT_TRUNCATE_TO_LENGTH } from '~/constants/comment'
import HcUser from '~/components/User/User'
import ContentMenu from '~/components/ContentMenu/ContentMenu'
import ContentViewer from '~/components/Editor/ContentViewer'
import HcCommentForm from '~/components/CommentForm/CommentForm'
import CommentMutations from '~/graphql/CommentMutations'
import scrollToAnchor from '~/mixins/scrollToAnchor.js'
import BaseButton from '~/components/_new/generic/BaseButton/BaseButton'

export default {
  mixins: [scrollToAnchor],
  data() {
    const anchor = `commentId-${this.comment.id}`
    const isTarget = this.routeHash === `#${anchor}`

    return {
      anchor,
      isTarget,
      isCollapsed: !isTarget,
      openEditCommentMenu: false,
    }
  },
  components: {
    HcUser,
    ContentMenu,
    ContentViewer,
    HcCommentForm,
    BaseButton,
  },
  props: {
    routeHash: { type: String, default: () => '' },
    post: { type: Object, default: () => ({}) },
    comment: { type: Object, default: () => ({}) },
    dateTime: { type: [Date, String], default: null },
  },
  computed: {
    ...mapGetters({
      user: 'auth/user',
      isModerator: 'auth/isModerator',
    }),
    isLongComment() {
      return this.$filters.removeHtml(this.comment.content).length > COMMENT_MAX_UNTRUNCATED_LENGTH
    },
    commentContent() {
      if (this.isLongComment && this.isCollapsed) {
        return this.$filters.truncate(this.comment.content, COMMENT_TRUNCATE_TO_LENGTH)
      }
      return this.comment.content
    },
    displaysComment() {
      return !this.unavailable || this.isModerator
    },
    author() {
      if (this.deleted) return {}
      return this.comment.author || {}
    },
    menuModalsData() {
      return {
        delete: {
          titleIdent: 'delete.comment.title',
          messageIdent: 'delete.comment.message',
          messageParams: {
            name: this.$filters.truncate(this.comment.contentExcerpt, 30),
          },
          buttons: {
            confirm: {
              danger: true,
              icon: 'trash',
              textIdent: 'delete.submit',
              callback: this.deleteCommentCallback,
            },
            cancel: {
              icon: 'close',
              textIdent: 'delete.cancel',
              callback: () => {},
            },
          },
        },
      }
    },
  },
  methods: {
    reply() {
      const message = { slug: this.comment.author.slug, id: this.comment.author.id }
      this.$emit('reply', message)
    },
    checkAnchor(anchor) {
      return `#${this.anchor}` === anchor
    },
    isAuthor(id) {
      return this.user.id === id
    },
    editCommentMenu(showMenu) {
      this.openEditCommentMenu = showMenu
      this.$emit('toggleNewCommentForm', !showMenu)
    },
    updateComment(comment) {
      this.$emit('updateComment', comment)
    },
    async deleteCommentCallback() {
      try {
        const {
          data: { DeleteComment },
        } = await this.$apollo.mutate({
          mutation: CommentMutations(this.$i18n).DeleteComment,
          variables: { id: this.comment.id },
        })
        this.$toast.success(this.$t(`delete.comment.success`))
        this.$emit('deleteComment', DeleteComment)
      } catch (err) {
        this.$toast.error(err.message)
      }
    },
  },
}
</script>
<style lang="scss" scoped>
.collapse-button {
  // TODO: move this to css resets
  font-family: inherit;
  font-size: inherit;
  border: none;
  background-color: transparent;

  float: right;
  padding: 0 16px 16px 16px;
  color: $color-primary;
  cursor: pointer;
}

.comment-content {
  padding-left: 40px;
}

.float-right {
  float: right;
}

.reply-button {
  float: right;
  top: 0px;
}
.reply-button:after {
  clear: both;
}

@keyframes highlight {
  0% {
    border: 1px solid $color-primary;
  }
  100% {
    border: 1px solid transparent;
  }
}

.comment--target {
  animation: highlight 4s ease;
}
</style><|MERGE_RESOLUTION|>--- conflicted
+++ resolved
@@ -54,20 +54,12 @@
         </button>
       </div>
       <ds-space margin-bottom="small" />
-<<<<<<< HEAD
-      <ds-button
+      <base-button
         :title="this.$t('post.comment.reply')"
         icon="level-down"
         @click.prevent="reply"
         v-scroll-to="'.editor'"
-=======
-      <base-button
-        :title="this.$t('post.comment.answer')"
-        icon="level-down"
-        @click.prevent="reply"
-        v-scroll-to="'.editor'"
         circle
->>>>>>> 6877c9da
         class="reply-button"
         size="small"
       ></base-button>
