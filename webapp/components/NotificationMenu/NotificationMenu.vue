--- conflicted
+++ resolved
@@ -24,18 +24,13 @@
             </base-button>
           </nuxt-link>
         </ds-flex-item>
-<<<<<<< HEAD
-        <ds-flex-item :width="{ base: 'auto' }" centered>
-          <ds-button
+        <ds-flex-item class="notifications-link-container-item" :width="{ base: '100%' }" centered>
+          <base-button
             ghost
             primary
             @click="markAllAsRead(closeMenu)"
             data-test="markAllAsRead-button"
           >
-=======
-        <ds-flex-item class="notifications-link-container-item" :width="{ base: '100%' }" centered>
-          <base-button ghost primary @click="markAllAsRead" data-test="markAllAsRead-button">
->>>>>>> 5fbbffe3
             {{ $t('notifications.markAllAsRead') }}
           </base-button>
         </ds-flex-item>
