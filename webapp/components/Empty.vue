--- conflicted
+++ resolved
@@ -6,11 +6,7 @@
   >
     <ds-text>
       <hc-image
-<<<<<<< HEAD
-        :image-props="{ src: `/img/empty/${this.icon}.svg` }"
-=======
         :image-props="{ src: imgSrc }"
->>>>>>> 6c5f529d
         width="80"
         class="hc-empty-icon"
         style="margin-bottom: 5px"
@@ -60,14 +56,11 @@
       type: [String, Object],
       default: 'x-large'
     }
-<<<<<<< HEAD
-=======
   },
   computed: {
     imgSrc() {
       return `/img/empty/${this.icon}.svg`
     }
->>>>>>> 6c5f529d
   }
 }
 </script>
