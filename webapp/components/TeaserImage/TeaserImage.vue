--- conflicted
+++ resolved
@@ -11,10 +11,6 @@
     <div class="crop-overlay" ref="cropperOverlay" v-show="showCropper">
       <base-button @click="cropImage" class="crop-confirm" filled>
         {{ $t('contribution.teaserImage.cropperConfirm') }}
-<<<<<<< HEAD
-      </ds-button>
-      <ds-button @click.prevent="cancelCrop" class="crop-cancel" icon="close"></ds-button>
-=======
       </base-button>
       <base-button
         class="crop-cancel"
@@ -25,7 +21,6 @@
         filled
         @click="cancelCrop"
       />
->>>>>>> c576e7fd
     </div>
     <div
       :class="{
