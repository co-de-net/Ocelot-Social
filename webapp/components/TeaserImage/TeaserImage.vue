--- conflicted
+++ resolved
@@ -54,34 +54,13 @@
       cropper: null,
       file: null,
       showCropper: false,
-<<<<<<< HEAD
       isLoadingImage: false,
-=======
       imageAspectRatio: null,
->>>>>>> 90dfe320
     }
   },
   methods: {
     onDropzoneError(file, message) {
       this.$toast.error(file.status, message)
-<<<<<<< HEAD
-=======
-      setTimeout(() => {
-        this.error = false
-      }, 2000)
-    },
-    transformImage(file) {
-      this.file = file
-      this.$emit('cropInProgress', true)
-      this.showCropper = true
-      this.initEditor()
-      this.initCropper()
-    },
-    initEditor() {
-      this.editor = this.$refs.cropperOverlay
-      this.clearImages()
-      this.thumbnailElement.appendChild(this.editor)
->>>>>>> 90dfe320
     },
     clearImages() {
       const images = document.querySelectorAll('.preview-image')
@@ -90,7 +69,6 @@
         else image.remove()
       })
     },
-<<<<<<< HEAD
     initCropper(file) {
       this.showCropper = true
       this.file = file
@@ -109,15 +87,10 @@
         this.$emit('addTeaserImage', croppedImageFile)
         this.$emit('addImageAspectRatio', imageAspectRatio)
         this.setupPreview(canvas.toDataURL())
-=======
+      })
+    },
     deleteImage() {
       this.clearImages()
-    },
-    initCropper() {
-      this.image = new Image()
-      this.image.src = URL.createObjectURL(this.file)
-      this.editor.appendChild(this.image)
-      this.cropper = new Cropper(this.image, { zoomable: false, autoCropArea: 0.9 })
     },
     cropImage() {
       this.showCropper = false
@@ -143,12 +116,10 @@
         this.setupPreview()
         const croppedImageFile = new File([blob], this.file.name, { type: this.file.type })
         this.emitImageData(croppedImageFile)
->>>>>>> 90dfe320
       }, 'image/jpeg')
 
       this.closeCropper()
     },
-<<<<<<< HEAD
     setupPreview(url) {
       const previewElement = document.querySelector('.image-uploader .preview-image')
       previewElement.src = url
@@ -157,7 +128,7 @@
     closeCropper() {
       this.showCropper = false
       this.cropper.destroy()
-=======
+    },
     setupPreview() {
       this.image.classList.add('thumbnail-preview')
       this.thumbnailElement.appendChild(this.image)
@@ -171,7 +142,6 @@
       this.$emit('addTeaserImage', imageFile)
       this.$emit('addImageAspectRatio', this.imageAspectRatio)
       this.$emit('cropInProgress', false)
->>>>>>> 90dfe320
     },
   },
 }
@@ -198,15 +168,9 @@
     pointer-events: none;
   }
 
-<<<<<<< HEAD
   &.--blur-image .preview-image {
     filter: blur($blur-radius);
   }
-=======
-.hc-drag-marker-update-post {
-  opacity: 0.1;
-}
->>>>>>> 90dfe320
 
   .preview-image {
     width: 100%;
