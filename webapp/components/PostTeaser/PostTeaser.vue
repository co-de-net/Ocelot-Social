--- conflicted
+++ resolved
@@ -31,12 +31,8 @@
             v-for="category in post.categories"
             :key="category.id"
             v-tooltip="{
-              content: $t(`contribution.category.name.${category.slug}`),
+              content: $t(`contribution.category.description.${category.slug}`),
               placement: 'bottom-start',
-<<<<<<< HEAD
-=======
-              delay: { show: 1500 },
->>>>>>> 64153ea9
             }"
             :icon="category.icon"
           />
