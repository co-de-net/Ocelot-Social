<template>
  <div v-if="(comment.deleted || comment.disabled) && !isModerator">
    <ds-text
      style="padding-left: 40px; font-weight: bold;"
      color="soft"
    >
      <ds-icon name="ban" />
      {{ this.$t('comment.content.unavailable-placeholder') }}
    </ds-text>
  </div>
  <div
    v-else
    :class="{'comment': true, 'disabled-content': (comment.deleted || comment.disabled)}"
  >
    <ds-space margin-bottom="x-small">
      <hc-user :user="author" />
    </ds-space>
    <no-ssr>
      <content-menu
        placement="bottom-end"
        resource-type="comment"
        :resource="comment"
        :callbacks="{ confirm: deleteCommentCallback, cancel: null }"
        style="float-right"
        :is-owner="isAuthor(author.id)"
      />
    </no-ssr>
    <!-- eslint-disable vue/no-v-html -->
    <!-- TODO: replace editor content with tiptap render view -->
    <ds-space margin-bottom="small" />
    <div
      style="padding-left: 40px;"
      v-html="comment.contentExcerpt"
    />
    <!-- eslint-enable vue/no-v-html -->
  </div>
</template>

<script>
import gql from 'graphql-tag'
import { mapGetters } from 'vuex'
import HcUser from '~/components/User'
import ContentMenu from '~/components/ContentMenu'

export default {
  components: {
    HcUser,
    ContentMenu,
  },
  props: {
    comment: {
      type: Object,
      default() {
        return {}
      },
    },
  },
  computed: {
    ...mapGetters({
      user: 'auth/user',
      isModerator: 'auth/isModerator',
    }),
    displaysComment() {
      return !this.unavailable || this.isModerator
    },
    author() {
      if (this.deleted) return {}
      return this.comment.author || {}
    },
  },
  methods: {
    isAuthor(id) {
      return this.user.id === id
    },
<<<<<<< HEAD
    async deleteCommentCallback() {
      try {
        // XXX Make custom mutation and tests in the Backend !!!
        var gqlMutation = gql`
          mutation($id: ID!) {
            DeleteComment(id: $id) {
              id
            }
          }
        `
        await this.$apollo.mutate({
          mutation: gqlMutation,
          variables: { id: this.comment.id }
        })
        this.$toast.success(this.$t(`delete.comment.success`))
        this.$emit('deleteComment')
      } catch (err) {
        this.$toast.error(err.message)
      }
    }
  }
=======
  },
>>>>>>> 924edfad
}
</script><|MERGE_RESOLUTION|>--- conflicted
+++ resolved
@@ -72,7 +72,6 @@
     isAuthor(id) {
       return this.user.id === id
     },
-<<<<<<< HEAD
     async deleteCommentCallback() {
       try {
         // XXX Make custom mutation and tests in the Backend !!!
@@ -92,10 +91,7 @@
       } catch (err) {
         this.$toast.error(err.message)
       }
-    }
+    },
   }
-=======
-  },
->>>>>>> 924edfad
 }
 </script>