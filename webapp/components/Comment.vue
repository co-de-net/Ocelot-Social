--- conflicted
+++ resolved
@@ -1,13 +1,13 @@
 <template>
   <div v-if="(comment.deleted || comment.disabled) && !isModerator">
     <ds-text style="padding-left: 40px; font-weight: bold;" color="soft">
-      <ds-icon name="ban" />
+      <ds-icon name="ban"/>
       {{ this.$t('comment.content.unavailable-placeholder') }}
     </ds-text>
   </div>
   <div v-else :class="{ comment: true, 'disabled-content': comment.deleted || comment.disabled }">
     <ds-space margin-bottom="x-small">
-      <hc-user :user="author" :date-time="comment.createdAt" />
+      <hc-user :user="author" :date-time="comment.createdAt"/>
     </ds-space>
     <no-ssr>
       <content-menu
@@ -22,7 +22,6 @@
     </no-ssr>
     <!-- eslint-disable vue/no-v-html -->
     <!-- TODO: replace editor content with tiptap render view -->
-<<<<<<< HEAD
     <ds-space margin-bottom="small"/>
     <div v-if="openEditCommentMenu">
       <hc-edit-comment-form
@@ -32,10 +31,6 @@
       />
     </div>
     <div v-else style="padding-left: 40px;" v-html="comment.contentExcerpt"/>
-=======
-    <ds-space margin-bottom="small" />
-    <div style="padding-left: 40px;" v-html="comment.contentExcerpt" />
->>>>>>> 0259eeee
     <!-- eslint-enable vue/no-v-html -->
   </div>
 </template>
@@ -46,21 +41,17 @@
 import HcUser from '~/components/User'
 import ContentMenu from '~/components/ContentMenu'
 import HcEditCommentForm from '~/components/comments/EditCommentForm'
-import gql from 'graphql-tag'
 
 export default {
   components: {
     HcUser,
     ContentMenu,
-<<<<<<< HEAD
-    HcEditCommentForm
+    HcEditCommentForm,
   },
   data() {
     return {
-      openEditCommentMenu: false
+      openEditCommentMenu: false,
     }
-=======
->>>>>>> 0259eeee
   },
   props: {
     post: { type: Object, default: () => {} },
@@ -89,12 +80,9 @@
     isAuthor(id) {
       return this.user.id === id
     },
-<<<<<<< HEAD
     editCommentMenu(showMenu) {
       this.openEditCommentMenu = showMenu
-    }
-  }
-=======
+    },
     async deleteCommentCallback() {
       try {
         var gqlMutation = gql`
@@ -115,6 +103,5 @@
       }
     },
   },
->>>>>>> 0259eeee
 }
 </script>