--- conflicted
+++ resolved
@@ -4,11 +4,6 @@
 import { mapGetters, mapMutations } from 'vuex'
 import { allowEmbedIframesMutation } from '~/graphql/User.js'
 
-<<<<<<< HEAD
-const template = ` 
-  <a v-show="removeEmbeds" :href="dataEmbedUrl" rel="noopener noreferrer nofollow" target="_blank">{{dataEmbedUrl}}</a>  
-  <ds-container v-if="!removeEmbeds" width="small" class="embed-container">
-=======
 const template = `
   <a
     v-if="showLinkOnly"
@@ -17,7 +12,6 @@
     target="_blank"
   >{{dataEmbedUrl}}</a>
   <ds-container v-else width="small" class="embed-container">
->>>>>>> 1ecfee09
     <section class="embed-content">
       <div v-if="showEmbed" v-html="embedHtml" class="embed-html" />
       <template v-else>
