--- conflicted
+++ resolved
@@ -215,14 +215,9 @@
     },
     sanitizeQuery(query) {
       if (this.suggestionType === HASHTAG) {
-<<<<<<< HEAD
-        const regexMatchAllNonUnicodeOrDigits = build('[^\\pL0-9]')
-        query = replace(query, regexMatchAllNonUnicodeOrDigits, '', 'all')
-=======
         // remove all non unicode letters and non digits
         const regexMatchAllNonUnicodeLettersOrDigits = build('[^\\pL0-9]')
         query = replace(query, regexMatchAllNonUnicodeLettersOrDigits, '', 'all')
->>>>>>> 5d69a6fa
         // if the query is only made of digits, make it empty
         return query.replace(/[0-9]/gm, '') === '' ? '' : query
       }
