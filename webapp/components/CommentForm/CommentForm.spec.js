--- conflicted
+++ resolved
@@ -74,12 +74,8 @@
 
       it('calls `clear` method when the cancel button is clicked', async () => {
         wrapper.vm.updateEditorContent('ok')
-<<<<<<< HEAD
         await Vue.nextTick()
-        await wrapper.find('.cancelBtn').trigger('submit')
-=======
         await wrapper.find('[data-test="cancel-button"]').trigger('submit')
->>>>>>> f52d1857
         expect(cancelMethodSpy).toHaveBeenCalledTimes(1)
       })
 
