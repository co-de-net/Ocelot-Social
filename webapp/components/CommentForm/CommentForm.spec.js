import { mount, createLocalVue } from '@vue/test-utils'
import CommentForm from './CommentForm'
import Styleguide from '@human-connection/styleguide'
import MutationObserver from 'mutation-observer'

global.MutationObserver = MutationObserver

const localVue = createLocalVue()
localVue.use(Styleguide)

describe('CommentForm.vue', () => {
  let mocks
  let wrapper
  let propsData
  let cancelBtn
  let cancelMethodSpy

  beforeEach(() => {
    mocks = {
      $t: jest.fn(),
      $i18n: {
        locale: () => 'en',
      },
      $apollo: {
        mutate: jest
          .fn()
          .mockResolvedValueOnce({
            data: {
              CreateComment: {
                contentExcerpt: 'this is a comment',
              },
            },
          })
          .mockRejectedValue({
            message: 'Ouch!',
          }),
      },
      $toast: {
        error: jest.fn(),
        success: jest.fn(),
      },
      $filters: {
        removeHtml: a => a,
      },
    }
    propsData = {
      post: {
        id: 1,
      },
    }
  })

  describe('mount', () => {
<<<<<<< HEAD
    const getters = {
      'editor/placeholder': () => {
        return 'some cool placeholder'
      },
    }
    const store = new Vuex.Store({
      getters,
    })
=======
>>>>>>> 5586a2b5
    const Wrapper = () => {
      return mount(CommentForm, {
        mocks,
        localVue,
        propsData,
      })
    }

    beforeEach(() => {
      wrapper = Wrapper()
      cancelMethodSpy = jest.spyOn(wrapper.vm, 'clear')
    })

    it('calls the apollo mutation when form is submitted', async () => {
      wrapper.vm.updateEditorContent('this is a comment')
      await wrapper.find('form').trigger('submit')
      expect(mocks.$apollo.mutate).toHaveBeenCalledTimes(1)
    })

    it('calls clear method when the cancel button is clicked', () => {
      wrapper.vm.updateEditorContent('ok')
      cancelBtn = wrapper.find('.cancelBtn')
      cancelBtn.trigger('click')
      expect(cancelMethodSpy).toHaveBeenCalledTimes(1)
    })

    describe('mutation resolves', () => {
      beforeEach(async () => {
        wrapper.vm.updateEditorContent('this is a comment')
        wrapper.find('form').trigger('submit')
      })

      it('shows a success toaster', async () => {
        await mocks.$apollo.mutate
        expect(mocks.$toast.success).toHaveBeenCalledTimes(1)
      })

      it('clears the editor', () => {
        expect(cancelMethodSpy).toHaveBeenCalledTimes(1)
      })

      describe('mutation fails', () => {
        it('shows the error toaster', async () => {
          await wrapper.find('form').trigger('submit')
          await mocks.$apollo.mutate
          expect(mocks.$toast.error).toHaveBeenCalledTimes(1)
        })
      })
    })
  })
})<|MERGE_RESOLUTION|>--- conflicted
+++ resolved
@@ -51,17 +51,6 @@
   })
 
   describe('mount', () => {
-<<<<<<< HEAD
-    const getters = {
-      'editor/placeholder': () => {
-        return 'some cool placeholder'
-      },
-    }
-    const store = new Vuex.Store({
-      getters,
-    })
-=======
->>>>>>> 5586a2b5
     const Wrapper = () => {
       return mount(CommentForm, {
         mocks,
