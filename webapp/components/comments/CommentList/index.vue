--- conflicted
+++ resolved
@@ -16,22 +16,13 @@
       </span>
     </h3>
     <ds-space margin-bottom="large" />
-<<<<<<< HEAD
-    <div
-      v-if="comments && comments.length"
-      id="comments"
-      class="comments"
-    >
+    <div v-if="comments && comments.length" id="comments" class="comments">
       <comment
         v-for="(comment, index) in comments"
         :key="comment.id"
         :comment="comment"
         @deleteComment="comments.splice(index, 1)"
       />
-=======
-    <div v-if="comments && comments.length" id="comments" class="comments">
-      <comment v-for="comment in comments" :key="comment.id" :comment="comment" />
->>>>>>> 89fa5c2f
     </div>
     <hc-empty v-else name="empty" icon="messages" />
   </div>
