<template>
  <div>
    <h3 style="margin-top: -10px;">
      <span>
        <ds-icon name="comments" />
        <ds-tag
          v-if="comments"
          style="margin-top: -4px; margin-left: -12px; position: absolute;"
          color="primary"
          size="small"
          round
        >
          {{ comments.length }}
        </ds-tag>
        &nbsp; Comments
      </span>
    </h3>
<<<<<<< HEAD
    <ds-space margin-bottom="large"/>
    <div v-if="comments && comments.length" id="comments" class="comments">
      <comment v-for="comment in comments" :key="comment.id" :comment="comment" :post="post"/>
    </div>
    <hc-empty v-else name="empty" icon="messages"/>
=======
    <ds-space margin-bottom="large" />
    <div v-if="comments && comments.length" id="comments" class="comments">
      <comment
        v-for="(comment, index) in comments"
        :key="comment.id"
        :comment="comment"
        @deleteComment="comments.splice(index, 1)"
      />
    </div>
    <hc-empty v-else name="empty" icon="messages" />
>>>>>>> 0259eeee
  </div>
</template>
<script>
import Comment from '~/components/Comment.vue'
import HcEmpty from '~/components/Empty.vue'

export default {
  components: {
    Comment,
    HcEmpty,
  },
  props: {
    post: { type: Object, default: () => {} },
  },
  data() {
    return {
      comments: [],
    }
  },
  watch: {
    Post(post) {
      this.comments = post[0].comments || []
    },
  },
  mounted() {
    this.$root.$on('refetchPostComments', () => {
      this.refetchPostComments()
    })
  },
  methods: {
    refetchPostComments() {
      if (this.$apollo.queries.Post) {
        this.$apollo.queries.Post.refetch()
      }
    },
  },
  apollo: {
    Post: {
      query() {
        return require('~/graphql/PostCommentsQuery.js').default(this)
      },
      variables() {
        return {
          slug: this.post.slug,
        }
      },
      fetchPolicy: 'cache-and-network',
    },
  },
}
</script><|MERGE_RESOLUTION|>--- conflicted
+++ resolved
@@ -2,37 +2,27 @@
   <div>
     <h3 style="margin-top: -10px;">
       <span>
-        <ds-icon name="comments" />
+        <ds-icon name="comments"/>
         <ds-tag
           v-if="comments"
           style="margin-top: -4px; margin-left: -12px; position: absolute;"
           color="primary"
           size="small"
           round
-        >
-          {{ comments.length }}
-        </ds-tag>
-        &nbsp; Comments
+        >{{ comments.length }}</ds-tag>&nbsp; Comments
       </span>
     </h3>
-<<<<<<< HEAD
     <ds-space margin-bottom="large"/>
-    <div v-if="comments && comments.length" id="comments" class="comments">
-      <comment v-for="comment in comments" :key="comment.id" :comment="comment" :post="post"/>
-    </div>
-    <hc-empty v-else name="empty" icon="messages"/>
-=======
-    <ds-space margin-bottom="large" />
     <div v-if="comments && comments.length" id="comments" class="comments">
       <comment
         v-for="(comment, index) in comments"
         :key="comment.id"
         :comment="comment"
+        :post="post"
         @deleteComment="comments.splice(index, 1)"
       />
     </div>
-    <hc-empty v-else name="empty" icon="messages" />
->>>>>>> 0259eeee
+    <hc-empty v-else name="empty" icon="messages"/>
   </div>
 </template>
 <script>
