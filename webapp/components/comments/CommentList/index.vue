--- conflicted
+++ resolved
@@ -12,13 +12,8 @@
         >{{ comments.length }}</ds-tag>&nbsp; Comments
       </span>
     </h3>
-<<<<<<< HEAD
     <ds-space margin-bottom="large"/>
     <div v-if="comments && comments.length" id="comments" class="comments">
-=======
-    <ds-space margin-bottom="large" />
-    <div v-if="comments && comments.length" class="comments">
->>>>>>> 89c367de
       <comment
         v-for="(comment, index) in comments"
         :key="comment.id"
