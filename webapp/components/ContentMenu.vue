<template>
  <dropdown
    class="content-menu"
    :placement="placement"
    offset="5"
  >
    <template
      slot="default"
      slot-scope="{toggleMenu}"
    >
      <slot
        name="button"
        :toggleMenu="toggleMenu"
      >
        <ds-button
          class="content-menu-trigger"
          size="small"
          ghost
          @click.prevent="toggleMenu"
        >
          <ds-icon name="ellipsis-v" />
        </ds-button>
      </slot>
    </template>
    <div
      slot="popover"
      slot-scope="{toggleMenu}"
      class="content-menu-popover"
    >
      <ds-menu :routes="routes">
        <ds-menu-item
          slot="menuitem"
          slot-scope="item"
          :route="item.route"
          :parents="item.parents"
          @click.stop.prevent="openItem(item.route, toggleMenu)"
        >
          <ds-icon :name="item.route.icon" />
          {{ item.route.name }}
        </ds-menu-item>
      </ds-menu>
    </div>
  </dropdown>
</template>

<script>
import Dropdown from '~/components/Dropdown'

export default {
  components: {
    Dropdown,
  },
  props: {
    placement: { type: String, default: 'top-end' },
    resource: { type: Object, required: true },
    isOwner: { type: Boolean, default: false },
    resourceType: {
      type: String,
      required: true,
      validator: value => {
        return value.match(/(contribution|comment|organization|user)/)
<<<<<<< HEAD
      }
    },
    callbacks: { type: Object, required: true }
=======
      },
    },
>>>>>>> 924edfad
  },
  computed: {
    routes() {
      let routes = []

      if (this.isOwner && this.resourceType === 'contribution') {
        routes.push({
          name: this.$t(`post.menu.edit`),
          path: this.$router.resolve({
            name: 'post-edit-id',
            params: {
              id: this.resource.id,
            },
          }).href,
          icon: 'edit',
        })
        routes.push({
          name: this.$t(`post.menu.delete`),
          callback: () => {
            this.openModal('delete')
          },
          icon: 'trash',
        })
      }

      if (this.isOwner && this.resourceType === 'comment') {
        // routes.push({
        //   name: this.$t(`comment.menu.edit`),
        //   callback: () => {
        //     /* eslint-disable-next-line no-console */
        //     console.log('EDIT COMMENT')
        //   },
        //   icon: 'edit'
        // })
        routes.push({
          name: this.$t(`comment.menu.delete`),
          callback: () => {
            this.openModal('delete')
          },
<<<<<<< HEAD
          icon: 'trash'
=======
          icon: 'edit',
>>>>>>> 924edfad
        })
      }

      if (!this.isOwner) {
        routes.push({
          name: this.$t(`report.${this.resourceType}.title`),
          callback: () => {
            this.openModal('report')
          },
          icon: 'flag',
        })
      }

      if (!this.isOwner && this.isModerator) {
        routes.push({
          name: this.$t(`disable.${this.resourceType}.title`),
          callback: () => {
            this.openModal('disable')
          },
          icon: 'eye-slash',
        })
      }

      if (this.isOwner && this.resourceType === 'user') {
        routes.push({
          name: this.$t(`settings.name`),
          path: '/settings',
          icon: 'edit',
        })
      }
      return routes
    },
    isModerator() {
      return this.$store.getters['auth/isModerator']
    },
  },
  methods: {
    openItem(route, toggleMenu) {
      if (route.callback) {
        route.callback()
      } else {
        this.$router.push(route.path)
      }
      toggleMenu()
    },
    openModal(dialog) {
      this.$store.commit('modal/SET_OPEN', {
        name: dialog,
        data: {
          type: this.resourceType,
          resource: this.resource,
<<<<<<< HEAD
          callbacks: this.callbacks
        }
=======
        },
>>>>>>> 924edfad
      })
    },
  },
}
</script>

<style lang="scss">
.content-menu-popover {
  nav {
    margin-top: -$space-xx-small;
    margin-bottom: -$space-xx-small;
    margin-left: -$space-x-small;
    margin-right: -$space-x-small;
  }
}
</style><|MERGE_RESOLUTION|>--- conflicted
+++ resolved
@@ -59,14 +59,9 @@
       required: true,
       validator: value => {
         return value.match(/(contribution|comment|organization|user)/)
-<<<<<<< HEAD
       }
     },
-    callbacks: { type: Object, required: true }
-=======
-      },
-    },
->>>>>>> 924edfad
+    callbacks: { type: Object, required: true },
   },
   computed: {
     routes() {
@@ -106,11 +101,7 @@
           callback: () => {
             this.openModal('delete')
           },
-<<<<<<< HEAD
           icon: 'trash'
-=======
-          icon: 'edit',
->>>>>>> 924edfad
         })
       }
 
@@ -162,12 +153,8 @@
         data: {
           type: this.resourceType,
           resource: this.resource,
-<<<<<<< HEAD
           callbacks: this.callbacks
         }
-=======
-        },
->>>>>>> 924edfad
       })
     },
   },
