import { config, mount } from '@vue/test-utils'
import Vuex from 'vuex'
import Vue from 'vue'
import SearchableInput from './SearchableInput'
import { searchResults } from '~/components/generic/SearchableInput/SearchableInput.story'

const localVue = global.localVue

localVue.filter('truncate', () => 'truncated string')
localVue.filter('dateTime', () => Date.now)
config.stubs['nuxt-link'] = '<span><slot /></span>'

describe('SearchableInput.vue', () => {
  let mocks, propsData, getters, wrapper

  beforeEach(() => {
    propsData = {}
    mocks = {
      $router: {
        push: jest.fn(),
      },
      $t: jest.fn(string => string),
    }
    getters = { 'auth/isModerator': () => false }
    wrapper = Wrapper()
  })
  const Wrapper = () => {
    const store = new Vuex.Store({
      getters,
    })
    return mount(SearchableInput, { mocks, localVue, propsData, store })
  }

  describe('mount', () => {
    let select

    beforeEach(() => {
      select = wrapper.find('.ds-select')
      select.trigger('focus')
      select.element.value = 'abcd'
    })

    it('opens the dropdown when focused', () => {
      expect(wrapper.find('.ds-select-dropdown').isVisible()).toBe(true)
    })

<<<<<<< HEAD
      it('opens the select dropdown and blurs after focused on', async () => {
        select.trigger('blur')
        await Vue.nextTick()
        expect(wrapper.find('.is-open').exists()).toBe(false)
      })

      it('is clearable', async () => {
        select.trigger('input')
        select.trigger('keyup.esc')
        await Vue.nextTick()
        expect(wrapper.find('.is-open').exists()).toBe(false)
      })
=======
    it('closes the dropdown when blurred', () => {
      select.trigger('blur')
      expect(wrapper.find('.ds-select-is-open').exists()).toBe(false)
    })

    it('closes the dropdown when cleared with esc key', () => {
      select.trigger('input')
      select.trigger('keyup.esc')
      expect(wrapper.find('.ds-select-is-open').exists()).toBe(false)
    })
>>>>>>> a448c3d9

    it('changes the unprocessedSearchInput as the value changes', () => {
      select.trigger('input')
      expect(select.element.value).toBe('abcd')
    })

    it('searches for the term when enter is pressed', async () => {
      select.element.value = 'ab'
      select.trigger('input')
      select.trigger('keyup.enter')
      await expect(wrapper.emitted().query[0]).toEqual(['ab'])
    })

    it('calls onDelete when the delete key is pressed', () => {
      const spy = jest.spyOn(wrapper.vm, 'onDelete')
      select.trigger('input')
      select.trigger('keyup.delete')
      expect(spy).toHaveBeenCalledTimes(1)
    })

    describe('navigating to resource', () => {
      beforeEach(() => {
        propsData = { options: searchResults }
        wrapper = Wrapper()
        select = wrapper.find('.ds-select')
        select.trigger('focus')
      })

<<<<<<< HEAD
        it('pushes to post page', async () => {
          select.element.value = 'Post'
          select.trigger('input')
          const post = wrapper.find('.search-post')
          post.trigger('click')
          await Vue.nextTick()
=======
      it('pushes to post page', async () => {
        select.element.value = 'Post'
        select.trigger('input')
        const post = wrapper.find('.search-post')
        post.trigger('click')
        await Vue.nextTick().then(() => {
>>>>>>> a448c3d9
          expect(mocks.$router.push).toHaveBeenCalledWith({
            name: 'post-id-slug',
            params: { id: 'post-by-jenny', slug: 'user-post-by-jenny' },
          })
        })
      })

<<<<<<< HEAD
        it("pushes to user's profile", async () => {
          select.element.value = 'Bob'
          select.trigger('input')
          const users = wrapper.findAll('.userinfo')
          const bob = users.filter(item => item.text() === '@bob-der-baumeister')
          bob.trigger('click')
          await Vue.nextTick()
=======
      it("pushes to user's profile", async () => {
        select.element.value = 'Bob'
        select.trigger('input')
        const users = wrapper.findAll('.userinfo')
        const bob = users.filter(item => item.text() === '@bob-der-baumeister')
        bob.trigger('click')
        await Vue.nextTick().then(() => {
>>>>>>> a448c3d9
          expect(mocks.$router.push).toHaveBeenCalledWith({
            name: 'profile-id-slug',
            params: { id: 'u2', slug: 'bob-der-baumeister' },
          })
        })
      })
    })
  })
})<|MERGE_RESOLUTION|>--- conflicted
+++ resolved
@@ -44,20 +44,6 @@
       expect(wrapper.find('.ds-select-dropdown').isVisible()).toBe(true)
     })
 
-<<<<<<< HEAD
-      it('opens the select dropdown and blurs after focused on', async () => {
-        select.trigger('blur')
-        await Vue.nextTick()
-        expect(wrapper.find('.is-open').exists()).toBe(false)
-      })
-
-      it('is clearable', async () => {
-        select.trigger('input')
-        select.trigger('keyup.esc')
-        await Vue.nextTick()
-        expect(wrapper.find('.is-open').exists()).toBe(false)
-      })
-=======
     it('closes the dropdown when blurred', () => {
       select.trigger('blur')
       expect(wrapper.find('.ds-select-is-open').exists()).toBe(false)
@@ -68,7 +54,6 @@
       select.trigger('keyup.esc')
       expect(wrapper.find('.ds-select-is-open').exists()).toBe(false)
     })
->>>>>>> a448c3d9
 
     it('changes the unprocessedSearchInput as the value changes', () => {
       select.trigger('input')
@@ -97,49 +82,28 @@
         select.trigger('focus')
       })
 
-<<<<<<< HEAD
-        it('pushes to post page', async () => {
-          select.element.value = 'Post'
-          select.trigger('input')
-          const post = wrapper.find('.search-post')
-          post.trigger('click')
-          await Vue.nextTick()
-=======
       it('pushes to post page', async () => {
         select.element.value = 'Post'
         select.trigger('input')
         const post = wrapper.find('.search-post')
         post.trigger('click')
-        await Vue.nextTick().then(() => {
->>>>>>> a448c3d9
-          expect(mocks.$router.push).toHaveBeenCalledWith({
-            name: 'post-id-slug',
-            params: { id: 'post-by-jenny', slug: 'user-post-by-jenny' },
-          })
+        await Vue.nextTick()
+        expect(mocks.$router.push).toHaveBeenCalledWith({
+          name: 'post-id-slug',
+          params: { id: 'post-by-jenny', slug: 'user-post-by-jenny' },
         })
       })
 
-<<<<<<< HEAD
-        it("pushes to user's profile", async () => {
-          select.element.value = 'Bob'
-          select.trigger('input')
-          const users = wrapper.findAll('.userinfo')
-          const bob = users.filter(item => item.text() === '@bob-der-baumeister')
-          bob.trigger('click')
-          await Vue.nextTick()
-=======
       it("pushes to user's profile", async () => {
         select.element.value = 'Bob'
         select.trigger('input')
         const users = wrapper.findAll('.userinfo')
         const bob = users.filter(item => item.text() === '@bob-der-baumeister')
         bob.trigger('click')
-        await Vue.nextTick().then(() => {
->>>>>>> a448c3d9
-          expect(mocks.$router.push).toHaveBeenCalledWith({
-            name: 'profile-id-slug',
-            params: { id: 'u2', slug: 'bob-der-baumeister' },
-          })
+        await Vue.nextTick()
+        expect(mocks.$router.push).toHaveBeenCalledWith({
+          name: 'profile-id-slug',
+          params: { id: 'u2', slug: 'bob-der-baumeister' },
         })
       })
     })
