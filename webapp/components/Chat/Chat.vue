--- conflicted
+++ resolved
@@ -84,21 +84,6 @@
           name: 'dummyItem',
           title: 'Just a dummy item',
         },
-<<<<<<< HEAD
-        /* {
-            name: 'inviteUser',
-            title: 'Invite User',
-            },
-            {
-            name: 'removeUser',
-            title: 'Remove User',
-            },
-            {
-            name: 'deleteRoom',
-            title: 'Delete Room',
-            },
-          */
-=======
         /*
         {
           name: 'inviteUser',
@@ -113,7 +98,6 @@
           title: 'Delete Room',
         },
         */
->>>>>>> ae0b7f76
       ],
       messageActions: [
         /*
