--- conflicted
+++ resolved
@@ -60,13 +60,8 @@
 </template>
 
 <script>
-<<<<<<< HEAD
-import { roomQuery, createRoom } from '~/graphql/Rooms'
-import { messageQuery, createMessageMutation, chatMessageAdded } from '~/graphql/Messages'
-=======
 import { roomQuery, createRoom, unreadRoomsQuery } from '~/graphql/Rooms'
-import { messageQuery, createMessageMutation, markMessagesAsSeen } from '~/graphql/Messages'
->>>>>>> e1203a97
+import { messageQuery, createMessageMutation, chatMessageAdded, markMessagesAsSeen } from '~/graphql/Messages'
 import chatStyle from '~/constants/chat.js'
 import { mapGetters, mapMutations } from 'vuex'
 
