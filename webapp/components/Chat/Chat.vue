<template>
  <div>
    <client-only>
      <vue-advanced-chat
        :theme="theme"
        :current-user-id="currentUser.id"
        :room-id="null"
        :template-actions="JSON.stringify(templatesText)"
        :menu-actions="JSON.stringify(menuActions)"
        :text-messages="JSON.stringify(textMessages)"
        :messages="JSON.stringify(messages)"
        :messages-loaded="messagesLoaded"
        :rooms="JSON.stringify(rooms)"
        :room-actions="JSON.stringify(roomActions)"
        :rooms-loaded="true"
        show-files="false"
        show-audio="false"
        :styles="JSON.stringify(computedChatStyle)"
        :show-footer="true"
        @send-message="sendMessage($event.detail[0])"
        @fetch-messages="fetchMessages($event.detail[0])"
        :responsive-breakpoint="responsiveBreakpoint"
        :single-room="singleRoom"
        @show-demo-options="showDemoOptions = $event"
      />
    </client-only>
  </div>
</template>

<script>
<<<<<<< HEAD
// import { roomQuery } from '~/graphql/Rooms'
import { messageQuery } from '~/graphql/Messages'
import chatStyle from '~/constants/chat.js'
=======
import { roomQuery, createRoom } from '~/graphql/Rooms'
import { messageQuery, createMessageMutation } from '~/graphql/Messages'
import { mapGetters } from 'vuex'
>>>>>>> 2cff87e1

export default {
  name: 'Chat',
  props: {
    theme: {
      type: String,
    },
    singleRoomId: {
      type: String,
      default: null,
    },
  },
  data() {
    return {
      menuActions: [
        /* {
          name: 'inviteUser',
          title: 'Invite User',
        },
        {
          name: 'removeUser',
          title: 'Remove User',
        },
        {
          name: 'deleteRoom',
          title: 'Delete Room',
        }, */
      ],
      messageActions: [
        {
          name: 'addMessageToFavorite',
          title: 'Add To Favorite',
        },
        {
          name: 'shareMessage',
          title: 'Share Message',
        },
      ],
      templatesText: [
        {
          tag: 'help',
          text: 'This is the help',
        },
        {
          tag: 'action',
          text: 'This is the action',
        },
      ],
      textMessages: {
        ROOMS_EMPTY: this.$t('chat.roomsEmpty'),
        ROOM_EMPTY: this.$t('chat.roomEmpty'),
        NEW_MESSAGES: this.$t('chat.newMessages'),
        MESSAGE_DELETED: this.$t('chat.messageDeleted'),
        MESSAGES_EMPTY: this.$t('chat.messagesEmpty'),
        CONVERSATION_STARTED: this.$t('chat.conversationStarted'),
        TYPE_MESSAGE: this.$t('chat.typeMessage'),
        SEARCH: this.$t('chat.search'),
        IS_ONLINE: this.$t('chat.isOnline'),
        LAST_SEEN: this.$t('chat.lastSeen'),
        IS_TYPING: this.$t('chat.isTyping'),
        CANCEL_SELECT_MESSAGE: this.$t('chat.cancelSelectMessage'),
      },
      roomActions: [
        /*
        {
          name: 'archiveRoom',
          title: 'Archive Room',
        },
        { name: 'inviteUser', title: 'Invite User' },
        { name: 'removeUser', title: 'Remove User' },
        { name: 'deleteRoom', title: 'Delete Room' },
        */
      ],
      rooms: [],
      messages: [],
      messagesLoaded: true,
      showDemoOptions: true,
      responsiveBreakpoint: 600,
      singleRoom: !!this.singleRoomId || false,
    }
  },
<<<<<<< HEAD

  computed: {
    computedChatStyle() {
      // TODO light/dark theme still needed?
      // return this.theme === 'light' ? chatStyle.STYLE.light : chatStyle.STYLE.dark
      return chatStyle.STYLE.light
    },
=======
  mounted() {
    if (this.singleRoom) {
      this.$apollo
        .mutate({
          mutation: createRoom(),
          variables: {
            userId: this.singleRoomId,
          },
        })
        .then(() => {
          this.$apollo.queries.Rooms.refetch()
        })
        .catch((error) => {
          this.$toast.error(error)
        })
        .finally(() => {
          // this.loading = false
        })
    }
  },
  computed: {
    ...mapGetters({
      currentUser: 'auth/user',
    }),
>>>>>>> 2cff87e1
  },
  methods: {
    fetchMessages({ room, options = {} }) {
      this.messagesLoaded = false
      setTimeout(async () => {
        try {
          const {
            data: { Message },
          } = await this.$apollo.query({
            query: messageQuery(),
            variables: {
              roomId: room.id,
            },
            fetchPolicy: 'no-cache',
          })
          this.messages = Message
        } catch (error) {
          this.messages = []
          this.$toast.error(error.message)
        }
        this.messagesLoaded = true
      })
    },

    refetchMessage(roomId) {
      this.fetchMessages({ room: this.rooms.find((r) => r.roomId === roomId) })
    },

    async sendMessage(message) {
      try {
        await this.$apollo.mutate({
          mutation: createMessageMutation(),
          variables: {
            roomId: message.roomId,
            content: message.content,
          },
        })
      } catch (error) {
        this.$toast.error(error.message)
      }
      this.refetchMessage(message.roomId)
    },
  },
  apollo: {
    Rooms: {
      query() {
        return roomQuery()
      },
      update({ Room }) {
        if (!Room) {
          this.rooms = []
          return
        }

        // Backend result needs mapping of the following values
        // room[i].users[j].name -> room[i].users[j].username
        // room[i].users[j].avatar.url -> room[i].users[j].avatar
        // also filter rooms for the single room
        this.rooms = Room.map((r) => {
          return {
            ...r,
            users: r.users.map((u) => {
              return { ...u, username: u.name, avatar: u.avatar?.url }
            }),
          }
        }).filter((r) =>
          this.singleRoom ? r.users.filter((u) => u.id === this.singleRoomId).length > 0 : true,
        )
      },
      error(error) {
        this.rooms = []
        this.$toast.error(error.message)
      },
      fetchPolicy: 'no-cache',
    },
  },
}
</script>
<style lang="scss">
body {
  font-family: 'Quicksand', sans-serif;
}
</style><|MERGE_RESOLUTION|>--- conflicted
+++ resolved
@@ -28,15 +28,10 @@
 </template>
 
 <script>
-<<<<<<< HEAD
-// import { roomQuery } from '~/graphql/Rooms'
-import { messageQuery } from '~/graphql/Messages'
-import chatStyle from '~/constants/chat.js'
-=======
 import { roomQuery, createRoom } from '~/graphql/Rooms'
 import { messageQuery, createMessageMutation } from '~/graphql/Messages'
+import chatStyle from '~/constants/chat.js'
 import { mapGetters } from 'vuex'
->>>>>>> 2cff87e1
 
 export default {
   name: 'Chat',
@@ -118,15 +113,6 @@
       singleRoom: !!this.singleRoomId || false,
     }
   },
-<<<<<<< HEAD
-
-  computed: {
-    computedChatStyle() {
-      // TODO light/dark theme still needed?
-      // return this.theme === 'light' ? chatStyle.STYLE.light : chatStyle.STYLE.dark
-      return chatStyle.STYLE.light
-    },
-=======
   mounted() {
     if (this.singleRoom) {
       this.$apollo
@@ -151,7 +137,11 @@
     ...mapGetters({
       currentUser: 'auth/user',
     }),
->>>>>>> 2cff87e1
+    computedChatStyle() {
+      // TODO light/dark theme still needed?
+      // return this.theme === 'light' ? chatStyle.STYLE.light : chatStyle.STYLE.dark
+      return chatStyle.STYLE.light
+    },
   },
   methods: {
     fetchMessages({ room, options = {} }) {
