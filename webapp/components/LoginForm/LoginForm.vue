<template>
  <section class="login-form">
    <blockquote>
      <p>{{ $t('quotes.african.quote') }}</p>
      <b>- {{ $t('quotes.african.author') }}</b>
    </blockquote>
    <base-card>
      <template #imageColumn>
        <a :href="links.ORGANIZATION" :title="$t('login.moreInfo', metadata)" target="_blank">
          <logo logoType="welcome" />
        </a>
      </template>
      <h2 class="title">{{ $t('login.login') }}</h2>
      <form :disabled="pending" @submit.prevent="onSubmit">
        <ds-input
          v-model="form.email"
          :disabled="pending"
          :placeholder="$t('login.email')"
          type="email"
          name="email"
          icon="envelope"
        />
        <div class="password-wrapper">
          <ds-input
            v-model="form.password"
            :disabled="pending"
            :placeholder="$t('login.password')"
            icon="lock"
            name="password"
            class="password-field"
            ref="password"
            :type="showPassword ? 'text' : 'password'"
          />
          <show-password @show-password="toggleShowPassword" :iconName="iconName" />
        </div>
        <nuxt-link to="/password-reset/request">
          {{ $t('login.forgotPassword') }}
        </nuxt-link>
        <base-button :loading="pending" filled name="submit" type="submit" icon="sign-in">
          {{ $t('login.login') }}
        </base-button>
        <p>
          {{ $t('login.no-account') }}
          <nuxt-link to="/registration">{{ $t('login.register') }}</nuxt-link>
        </p>
      </form>
      <template #topMenu>
        <locale-switch offset="5" />
      </template>
    </base-card>
  </section>
</template>

<script>
import links from '~/constants/links.js'
import metadata from '~/constants/metadata.js'
<<<<<<< HEAD
import LocaleSwitch from '~/components/LocaleSwitch/LocaleSwitch'
import Logo from '~/components/Logo/Logo'
=======
import ShowPassword from '../ShowPassword/ShowPassword.vue'
>>>>>>> 0be62e72

export default {
  components: {
    LocaleSwitch,
<<<<<<< HEAD
    Logo,
=======
    ShowPassword,
>>>>>>> 0be62e72
  },
  data() {
    return {
      metadata,
      links,
      form: {
        email: '',
        password: '',
      },
      showPassword: false,
    }
  },
  computed: {
    pending() {
      return this.$store.getters['auth/pending']
    },
    iconName() {
      return this.showPassword ? 'eye-slash' : 'eye'
    },
  },
  methods: {
    async onSubmit() {
      const { email, password } = this.form
      try {
        await this.$store.dispatch('auth/login', { email, password })
        this.$toast.success(this.$t('login.success'))
        this.$emit('success')
      } catch (err) {
        if (err.message === 'Error: no-cookie') {
          this.$toast.error(this.$t('login.no-cookie'))
        } else {
          this.$toast.error(this.$t('login.failure'))
        }
      }
    },
    toggleShowPassword() {
      this.showPassword = !this.showPassword
      this.$nextTick(() => {
        this.$refs.password.$el.children[1].children[1].focus()
        this.$emit('focus')
      })
    },
  },
}
</script>

<style lang="scss">
.login-form {
  width: 80vw;
  max-width: 620px;
  /* margin: auto; */

  .base-button {
    display: block;
    width: 100%;
    margin-top: $space-large;
    margin-bottom: $space-small;
  }
}

.password-wrapper {
  display: flex;
  width: 100%;
  align-items: center;
  padding: $input-padding-vertical $space-x-small;
  padding-left: 0;
  padding-right: 0;
  height: $input-height;
  margin-bottom: 10px;

  color: $text-color-base;
  background: $background-color-disabled;

  border: $input-border-size solid $border-color-softer;
  border-radius: $border-radius-base;
  outline: none;
  transition: all $duration-short $ease-out;

  &:focus-within {
    background-color: $background-color-base;
    border: $input-border-size solid $border-color-active;

    .toggle-icon {
      color: $text-color-base;
    }
  }

  .password-field {
    position: relative;
    padding-top: 16px;
    border: none;
    border-style: none;
    appearance: none;
    margin-left: 0;
    width: 100%;
  }
}
</style><|MERGE_RESOLUTION|>--- conflicted
+++ resolved
@@ -54,21 +54,15 @@
 <script>
 import links from '~/constants/links.js'
 import metadata from '~/constants/metadata.js'
-<<<<<<< HEAD
 import LocaleSwitch from '~/components/LocaleSwitch/LocaleSwitch'
 import Logo from '~/components/Logo/Logo'
-=======
 import ShowPassword from '../ShowPassword/ShowPassword.vue'
->>>>>>> 0be62e72
 
 export default {
   components: {
     LocaleSwitch,
-<<<<<<< HEAD
     Logo,
-=======
     ShowPassword,
->>>>>>> 0be62e72
   },
   data() {
     return {
