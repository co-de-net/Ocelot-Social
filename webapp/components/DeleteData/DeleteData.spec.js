import { mount } from '@vue/test-utils'
import DeleteData from './DeleteData.vue'
import Vue from 'vue'
import Vuex from 'vuex'

const localVue = global.localVue

describe('DeleteData.vue', () => {
  let mocks
  let wrapper
  let getters
  let actions
  let deleteAccountBtn
  let enableDeletionInput
  let enableContributionDeletionCheckbox
  let enableCommentDeletionCheckbox
  const deleteAccountName = 'Delete MyAccount'
  const deleteContributionsMessage = 'Delete my 2 posts'
  const deleteCommentsMessage = 'Delete my 3 comments'

  beforeEach(() => {
    mocks = {
      $t: jest.fn(),
      $apollo: {
        mutate: jest
          .fn()
          .mockResolvedValueOnce({
            data: {
              DeleteData: {
                id: 'u343',
              },
            },
          })
          .mockRejectedValue({ message: 'Not authorised!' }),
      },
      $toast: {
        error: jest.fn(),
        success: jest.fn(),
      },
      $router: {
        history: {
          push: jest.fn(),
        },
      },
    }
    getters = {
      'auth/user': () => {
        return { id: 'u343', name: deleteAccountName, contributionsCount: 2, commentedCount: 3 }
      },
    }
    actions = { 'auth/logout': jest.fn() }
  })

  describe('mount', () => {
    const Wrapper = () => {
      const store = new Vuex.Store({
        getters,
        actions,
      })
      return mount(DeleteData, { mocks, localVue, store })
    }

    beforeEach(() => {
      wrapper = Wrapper()
    })

    afterEach(() => {
      jest.clearAllMocks()
    })

    it('defaults to deleteContributions to false', () => {
      expect(wrapper.vm.deleteContributions).toEqual(false)
    })

    it('defaults to deleteComments to false', () => {
      expect(wrapper.vm.deleteComments).toEqual(false)
    })

    it('defaults to deleteEnabled to false', () => {
      expect(wrapper.vm.deleteEnabled).toEqual(false)
    })

    it('does not call the delete user mutation if deleteEnabled is false', () => {
      deleteAccountBtn = wrapper.find('[data-test="delete-button"]')
      deleteAccountBtn.trigger('click')
      expect(mocks.$apollo.mutate).not.toHaveBeenCalled()
    })

    describe('calls the delete user mutation', () => {
      beforeEach(() => {
        enableDeletionInput = wrapper.find('.enable-deletion-input input')
        enableDeletionInput.setValue(deleteAccountName)
        deleteAccountBtn = wrapper.find('[data-test="delete-button"]')
      })

      it('if deleteEnabled is true and only deletes user by default', () => {
        deleteAccountBtn.trigger('click')
        expect(mocks.$apollo.mutate).toHaveBeenCalledWith(
          expect.objectContaining({
            variables: {
              id: 'u343',
              resource: [],
            },
          }),
        )
      })

      it("deletes a user's posts if requested", () => {
        mocks.$t.mockImplementation(() => deleteContributionsMessage)
        enableContributionDeletionCheckbox = wrapper.findAll('.checkbox-container input').at(0)
        enableContributionDeletionCheckbox.trigger('click')
        deleteAccountBtn.trigger('click')
        expect(mocks.$apollo.mutate).toHaveBeenCalledWith(
          expect.objectContaining({
            variables: {
              id: 'u343',
              resource: ['Post'],
            },
          }),
        )
      })

      it("deletes a user's comments if requested", () => {
        mocks.$t.mockImplementation(() => deleteCommentsMessage)
        enableCommentDeletionCheckbox = wrapper.findAll('.checkbox-container input').at(1)
        enableCommentDeletionCheckbox.trigger('click')
        deleteAccountBtn.trigger('click')
        expect(mocks.$apollo.mutate).toHaveBeenCalledWith(
          expect.objectContaining({
            variables: {
              id: 'u343',
              resource: ['Comment'],
            },
          }),
        )
      })

      it("deletes a user's posts and comments if requested", () => {
        mocks.$t.mockImplementation(() => deleteContributionsMessage)
        enableContributionDeletionCheckbox = wrapper.findAll('.checkbox-container input').at(0)
        enableContributionDeletionCheckbox.trigger('click')
        mocks.$t.mockImplementation(() => deleteCommentsMessage)
        enableCommentDeletionCheckbox = wrapper.findAll('.checkbox-container input').at(1)
        enableCommentDeletionCheckbox.trigger('click')
        deleteAccountBtn.trigger('click')
        expect(mocks.$apollo.mutate).toHaveBeenCalledWith(
          expect.objectContaining({
            variables: {
              id: 'u343',
              resource: ['Post', 'Comment'],
            },
          }),
        )
      })

      it('shows a success toaster after successful mutation', async () => {
        await deleteAccountBtn.trigger('click')
        expect(mocks.$toast.success).toHaveBeenCalledTimes(1)
      })

      it('redirect the user to the homepage', async () => {
        await deleteAccountBtn.trigger('click')
        expect(mocks.$router.history.push).toHaveBeenCalledWith('/')
      })
    })

    describe('error handling', () => {
      it('shows an error toaster when the mutation rejects', async () => {
        enableDeletionInput = wrapper.find('.enable-deletion-input input')
        enableDeletionInput.setValue(deleteAccountName)
<<<<<<< HEAD
        await Vue.nextTick()
        deleteAccountBtn = wrapper.find('.ds-button-danger')
=======
        deleteAccountBtn = wrapper.find('[data-test="delete-button"]')
>>>>>>> a448c3d9
        await deleteAccountBtn.trigger('click')
        // second submission causes mutation to reject
        await deleteAccountBtn.trigger('click')
        await mocks.$apollo.mutate
        expect(mocks.$toast.error).toHaveBeenCalledWith('Not authorised!')
      })
    })
  })
})<|MERGE_RESOLUTION|>--- conflicted
+++ resolved
@@ -168,12 +168,8 @@
       it('shows an error toaster when the mutation rejects', async () => {
         enableDeletionInput = wrapper.find('.enable-deletion-input input')
         enableDeletionInput.setValue(deleteAccountName)
-<<<<<<< HEAD
         await Vue.nextTick()
-        deleteAccountBtn = wrapper.find('.ds-button-danger')
-=======
         deleteAccountBtn = wrapper.find('[data-test="delete-button"]')
->>>>>>> a448c3d9
         await deleteAccountBtn.trigger('click')
         // second submission causes mutation to reject
         await deleteAccountBtn.trigger('click')
