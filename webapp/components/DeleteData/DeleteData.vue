--- conflicted
+++ resolved
@@ -11,7 +11,6 @@
     <p class="notice">{{ $t('settings.deleteUserAccount.accountDescription') }}</p>
     <label class="checkbox">
       <input type="checkbox" v-model="deleteContributions" />
-<<<<<<< HEAD
       {{
         $t(
           'settings.deleteUserAccount.contributionsCount',
@@ -33,13 +32,6 @@
           currentUserCount.commentedCount,
         )
       }}
-=======
-      {{ $t('settings.deleteUserAccount.contributionsCount') }}
-    </label>
-    <label class="checkbox">
-      <input type="checkbox" v-model="deleteComments" />
-      {{ $t('settings.deleteUserAccount.commentedCount') }}
->>>>>>> 4210727d
     </label>
     <section class="warning">
       <p>{{ $t('settings.deleteUserAccount.accountWarning') }}</p>
