--- conflicted
+++ resolved
@@ -16,24 +16,14 @@
 h4,
 h5,
 h6,
-p {
+p,
+li {
   margin: 0;
 }
 
-<<<<<<< HEAD
 ol,
 ul {
   list-style-type: none;
   margin: 0;
   padding: 0;
-}
-
-li {
-=======
-ul,
-ol {
-  list-style-type: none;
-  padding: 0;
->>>>>>> 402337f5
-  margin: 0;
 }