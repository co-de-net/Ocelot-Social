--- conflicted
+++ resolved
@@ -1,9 +1,4 @@
-<<<<<<< HEAD
 FROM node:12.19.0-alpine3.10 as base
-LABEL Description="Web Frontend of the Social Network Human-Connection.org" Vendor="Human-Connection gGmbH" Version="0.0.1" Maintainer="Human-Connection gGmbH (developer@human-connection.org)"
-=======
-FROM node:lts-alpine as base
->>>>>>> 906ab2d7
 
 EXPOSE 3000
 CMD ["yarn", "run", "start"]
@@ -11,11 +6,7 @@
 # Expose the app port
 ARG BUILD_COMMIT
 ENV BUILD_COMMIT=$BUILD_COMMIT
-<<<<<<< HEAD
 ARG WORKDIR=/develop-webapp
-=======
-ARG WORKDIR=/webapp
->>>>>>> 906ab2d7
 RUN mkdir -p $WORKDIR
 WORKDIR $WORKDIR
 
@@ -33,13 +24,7 @@
 
 FROM base as production
 RUN yarn install --production=true --frozen-lockfile --non-interactive --no-cache
-<<<<<<< HEAD
 COPY --from=build-and-test ./develop-webapp/.nuxt ./.nuxt
 COPY --from=build-and-test ./develop-webapp/static ./static
-=======
-COPY --from=build-and-test ./webapp/.nuxt ./.nuxt
-COPY --from=build-and-test ./webapp/constants ./constants
-COPY --from=build-and-test ./webapp/static ./static
->>>>>>> 906ab2d7
 COPY nuxt.config.js .
 COPY locales locales