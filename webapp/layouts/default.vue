--- conflicted
+++ resolved
@@ -87,11 +87,7 @@
       </ds-container>
     </div>
     <ds-container style="word-break: break-all">
-<<<<<<< HEAD
       <div class="main-container" :width="{ base: '100%', md: '96%' }">
-=======
-      <div style="padding: 6rem 2rem 5rem;" :width="{ base: '100%', md: '96%' }">
->>>>>>> f47e8977
         <nuxt />
       </div>
     </ds-container>
@@ -232,7 +228,7 @@
 
 .main-container {
   padding-top: 6rem;
-  padding-botton: 5rem;
+  padding-bottom: 5rem;
 }
 
 .main-navigation {
