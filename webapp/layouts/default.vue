<template>
  <div class="layout-default">
    <div class="main-navigation">
      <ds-container class="main-navigation-container" style="padding: 10px 10px;">
        <div>
          <ds-flex class="main-navigation-flex">
            <ds-flex-item :width="{ lg: '3.5%' }" />
            <ds-flex-item :width="{ base: '80%', sm: '80%', md: '80%', lg: '15%' }">
              <a @click="redirectToRoot">
                <ds-logo />
              </a>
            </ds-flex-item>
            <ds-flex-item
              :width="{ base: '20%', sm: '20%', md: '20%', lg: '0%' }"
              class="mobile-hamburger-menu"
            >
              <ds-button icon="bars" @click="toggleMobileMenuView" right />
            </ds-flex-item>
            <ds-flex-item
              :width="{ base: '85%', sm: '85%', md: '50%', lg: '50%' }"
              :class="{ 'hide-mobile-menu': !toggleMobileMenu }"
            >
              <div id="nav-search-box">
                <search-input
                  id="nav-search"
                  :delay="300"
                  :pending="quickSearchPending"
                  :results="quickSearchResults"
                  @clear="quickSearchClear"
                  @search="value => quickSearch({ value })"
                  @select="goToPost"
                />
              </div>
            </ds-flex-item>
            <ds-flex-item
              :width="{ base: '15%', sm: '15%', md: '10%', lg: '10%' }"
              :class="{ 'hide-mobile-menu': !toggleMobileMenu }"
            >
              <no-ssr>
                <filter-posts placement="top-start" offset="8" :categories="categories" />
              </no-ssr>
            </ds-flex-item>
            <ds-flex-item :width="{ base: '100%', sm: '100%', md: '10%', lg: '2%' }" />
            <ds-flex-item
              :width="{ base: '100%', sm: '100%', md: '100%', lg: '13%' }"
              style="background-color:white"
              :class="{ 'hide-mobile-menu': !toggleMobileMenu }"
            >
              <div
                class="main-navigation-right"
                :class="{
                  'desktop-view': !toggleMobileMenu,
                  'hide-mobile-menu': !toggleMobileMenu,
                }"
              >
                <no-ssr>
                  <locale-switch class="topbar-locale-switch" placement="top" offset="8" />
                </no-ssr>
                <template v-if="isLoggedIn">
                  <no-ssr>
                    <notification-menu placement="top" />
                  </no-ssr>
                  <no-ssr>
                    <dropdown class="avatar-menu" offset="8">
                      <template slot="default" slot-scope="{ toggleMenu }">
                        <a
                          class="avatar-menu-trigger"
                          :href="
                            $router.resolve({
                              name: 'profile-id-slug',
                              params: { id: user.id, slug: user.slug },
                            }).href
                          "
                          @click.prevent="toggleMenu"
                        >
                          <hc-avatar :user="user" />
                          <ds-icon size="xx-small" name="angle-down" />
                        </a>
                      </template>
                      <template slot="popover" slot-scope="{ closeMenu }">
                        <div class="avatar-menu-popover">
                          {{ $t('login.hello') }}
                          <b>{{ userName }}</b>
                          <template v-if="user.role !== 'user'">
                            <ds-text color="softer" size="small" style="margin-bottom: 0">
                              {{ user.role | camelCase }}
                            </ds-text>
                          </template>
                          <hr />
                          <ds-menu :routes="routes" :matcher="matcher">
                            <ds-menu-item
                              slot="menuitem"
                              slot-scope="item"
                              :route="item.route"
                              :parents="item.parents"
                              @click.native="closeMenu(false)"
                            >
                              <ds-icon :name="item.route.icon" />
                              {{ item.route.name }}
                            </ds-menu-item>
                          </ds-menu>
                          <hr />
                          <nuxt-link class="logout-link" :to="{ name: 'logout' }">
                            <ds-icon name="sign-out" />
                            {{ $t('login.logout') }}
                          </nuxt-link>
                        </div>
                      </template>
                    </dropdown>
                  </no-ssr>
                </template>
              </div>
            </ds-flex-item>
          </ds-flex>
        </div>
      </ds-container>
    </div>
    <ds-container style="word-break: break-all">
      <div class="main-container" :width="{ base: '100%', md: '96%' }">
        <nuxt />
      </div>
    </ds-container>
    <div id="footer" class="ds-footer">
      <a href="https://human-connection.org" target="_blank" v-html="$t('site.made')"></a>
      &nbsp;-&nbsp;
      <nuxt-link to="/imprint">{{ $t('site.imprint') }}</nuxt-link>
      &nbsp;‑&nbsp;
      <nuxt-link to="/terms-and-conditions">{{ $t('site.termsAc') }}</nuxt-link>
      &nbsp;‑&nbsp;
      <nuxt-link to="/privacy">{{ $t('site.privacy') }}</nuxt-link>
      &nbsp;‑&nbsp;
      <nuxt-link to="/changelog">{{ $t('site.changelog') }}</nuxt-link>
    </div>
    <div id="overlay" />
    <no-ssr>
      <modal />
    </no-ssr>
  </div>
</template>

<script>
import { mapGetters, mapActions } from 'vuex'
import LocaleSwitch from '~/components/LocaleSwitch/LocaleSwitch'
import SearchInput from '~/components/SearchInput.vue'
import Modal from '~/components/Modal'
import NotificationMenu from '~/components/notifications/NotificationMenu'
import Dropdown from '~/components/Dropdown'
import HcAvatar from '~/components/Avatar/Avatar.vue'
import seo from '~/mixins/seo'
import FilterPosts from '~/components/FilterPosts/FilterPosts.vue'
import CategoryQuery from '~/graphql/CategoryQuery.js'

export default {
  components: {
    Dropdown,
    LocaleSwitch,
    SearchInput,
    Modal,
    NotificationMenu,
    HcAvatar,
    FilterPosts,
  },
  mixins: [seo],
  data() {
    return {
      mobileSearchVisible: false,
      toggleMobileMenu: false,
      categories: [],
    }
  },
  computed: {
    ...mapGetters({
      user: 'auth/user',
      isLoggedIn: 'auth/isLoggedIn',
      isModerator: 'auth/isModerator',
      isAdmin: 'auth/isAdmin',
      quickSearchResults: 'search/quickResults',
      quickSearchPending: 'search/quickPending',
    }),
    userName() {
      const { name } = this.user || {}
      return name || this.$t('profile.userAnonym')
    },
    routes() {
      if (!this.user.slug) {
        return []
      }
      let routes = [
        {
          name: this.$t('profile.name'),
          path: `/profile/${this.user.slug}`,
          icon: 'user',
        },
        {
          name: this.$t('settings.name'),
          path: `/settings`,
          icon: 'cogs',
        },
      ]
      if (this.isModerator) {
        routes.push({
          name: this.$t('moderation.name'),
          path: `/moderation`,
          icon: 'balance-scale',
        })
      }
      if (this.isAdmin) {
        routes.push({
          name: this.$t('admin.name'),
          path: `/admin`,
          icon: 'shield',
        })
      }
      return routes
    },
  },
  watch: {
    Category(category) {
      this.categories = category || []
    },
  },
  methods: {
    ...mapActions({
      quickSearchClear: 'search/quickClear',
      quickSearch: 'search/quickSearch',
      fetchPosts: 'posts/fetchPosts',
    }),
    goToPost(item) {
      this.$nextTick(() => {
        this.$router.push({
          name: 'post-id-slug',
          params: { id: item.id, slug: item.slug },
        })
      })
    },
    matcher(url, route) {
      if (url.indexOf('/profile') === 0) {
        // do only match own profile
        return this.$route.path === url
      }
      return this.$route.path.indexOf(url) === 0
    },
    toggleMobileMenuView() {
      this.toggleMobileMenu = !this.toggleMobileMenu
    },
    redirectToRoot() {
      this.$router.replace('/')
      this.fetchPosts({ i18n: this.$i18n, filter: {} })
    },
  },
  apollo: {
    Category: {
      query() {
        return CategoryQuery()
      },
      fetchPolicy: 'cache-and-network',
    },
  },
}
</script>

<style lang="scss">
.topbar-locale-switch {
  display: flex;
  margin-right: $space-xx-small;
  align-self: center;
  display: inline-flex;
}

.main-container {
  padding-top: 6rem;
<<<<<<< HEAD
  padding-bottom: 6rem;
=======
  padding-bottom: 5rem;
>>>>>>> b97f7e46
}

.main-navigation {
  a {
    color: $text-color-soft;
  }
}

.main-navigation-right {
  display: flex;
  flex: 1;
}

.main-navigation-right .desktop-view {
  float: right;
}

.avatar-menu {
  margin: 2px 0px 0px 5px;
}

.avatar-menu-trigger {
  user-select: none;
  display: flex;
  align-items: center;
  padding-left: $space-xx-small;
}

.avatar-menu-popover {
  padding-top: 0.5rem;
  padding-bottom: 0.5rem;

  hr {
    color: $color-neutral-90;
    background-color: $color-neutral-90;
  }

  .logout-link {
    margin-left: -$space-small;
    margin-right: -$space-small;
    margin-top: -$space-xxx-small;
    margin-bottom: -$space-x-small;
    padding: $space-x-small $space-small;
    // subtract menu border with from padding
    padding-left: $space-small - 2;

    color: $text-color-base;

    &:hover {
      color: $text-color-link-active;
    }
  }

  nav {
    margin-left: -$space-small;
    margin-right: -$space-small;
    margin-top: -$space-xx-small;
    margin-bottom: -$space-xx-small;

    a {
      padding-left: 12px;
    }
  }
}

@media only screen and (min-width: 960px) {
  .mobile-hamburger-menu {
    display: none;
  }
}

@media only screen and (max-width: 960px) {
  #nav-search-box,
  .main-navigation-right {
    margin: 10px 0px;
  }

  .hide-mobile-menu {
    display: none;
  }
}

.ds-footer {
  text-align: center;
  position: fixed;
  bottom: 0px;
  z-index: 10;
  background-color: white;
  width: 100%;
  padding: 10px 10px;
}
</style><|MERGE_RESOLUTION|>--- conflicted
+++ resolved
@@ -269,11 +269,7 @@
 
 .main-container {
   padding-top: 6rem;
-<<<<<<< HEAD
-  padding-bottom: 6rem;
-=======
   padding-bottom: 5rem;
->>>>>>> b97f7e46
 }
 
 .main-navigation {
