<template>
  <div class="layout-default">
    <div class="main-navigation">
      <ds-container class="main-navigation-container" style="padding: 10px 10px;">
        <div>
          <ds-flex class="main-navigation-flex">
            <ds-flex-item :width="{ lg: '3.5%' }" />
            <ds-flex-item :width="{ base: '80%', sm: '80%', md: '80%', lg: '15%' }">
              <a @click="redirectToRoot">
                <ds-logo />
              </a>
            </ds-flex-item>
            <ds-flex-item
              :width="{ base: '20%', sm: '20%', md: '20%', lg: '0%' }"
              class="mobile-hamburger-menu"
            >
              <ds-button icon="bars" @click="toggleMobileMenuView" right />
            </ds-flex-item>
            <ds-flex-item
              :width="{ base: '85%', sm: '85%', md: '50%', lg: '50%' }"
              :class="{ 'hide-mobile-menu': !toggleMobileMenu }"
            >
              <div id="nav-search-box">
                <search-input
                  id="nav-search"
                  :delay="300"
                  :pending="quickSearchPending"
                  :results="quickSearchResults"
                  @clear="quickSearchClear"
                  @search="value => quickSearch({ value })"
                  @select="goToPost"
                />
              </div>
            </ds-flex-item>
            <ds-flex-item
              :width="{ base: '15%', sm: '15%', md: '10%', lg: '10%' }"
              :class="{ 'hide-mobile-menu': !toggleMobileMenu }"
            >
              <no-ssr>
                <filter-posts placement="top-start" offset="8" :categories="categories" />
              </no-ssr>
            </ds-flex-item>
            <ds-flex-item :width="{ base: '100%', sm: '100%', md: '10%', lg: '2%' }" />
            <ds-flex-item
              :width="{ base: '100%', sm: '100%', md: '100%', lg: '13%' }"
              style="background-color:white"
              :class="{ 'hide-mobile-menu': !toggleMobileMenu }"
            >
              <div
                class="main-navigation-right"
                :class="{
                  'desktop-view': !toggleMobileMenu,
                  'hide-mobile-menu': !toggleMobileMenu,
                }"
              >
                <no-ssr>
                  <locale-switch class="topbar-locale-switch" placement="top" offset="8" />
                </no-ssr>
                <template v-if="isLoggedIn">
                  <no-ssr>
                    <notification-menu placement="top" />
                  </no-ssr>
                  <no-ssr>
                    <dropdown class="avatar-menu" offset="8">
                      <template slot="default" slot-scope="{ toggleMenu }">
                        <a
                          class="avatar-menu-trigger"
                          :href="
                            $router.resolve({
                              name: 'profile-id-slug',
                              params: { id: user.id, slug: user.slug },
                            }).href
                          "
                          @click.prevent="toggleMenu"
                        >
                          <hc-avatar :user="user" />
                          <ds-icon size="xx-small" name="angle-down" />
                        </a>
                      </template>
                      <template slot="popover" slot-scope="{ closeMenu }">
                        <div class="avatar-menu-popover">
                          {{ $t('login.hello') }}
                          <b>{{ userName }}</b>
                          <template v-if="user.role !== 'user'">
                            <ds-text color="softer" size="small" style="margin-bottom: 0">
                              {{ user.role | camelCase }}
                            </ds-text>
                          </template>
                          <hr />
                          <ds-menu :routes="routes" :matcher="matcher">
                            <ds-menu-item
                              slot="menuitem"
                              slot-scope="item"
                              :route="item.route"
                              :parents="item.parents"
                              @click.native="closeMenu(false)"
                            >
                              <ds-icon :name="item.route.icon" />
                              {{ item.route.name }}
                            </ds-menu-item>
                          </ds-menu>
                          <hr />
                          <nuxt-link class="logout-link" :to="{ name: 'logout' }">
                            <ds-icon name="sign-out" />
                            {{ $t('login.logout') }}
                          </nuxt-link>
                        </div>
                      </template>
                    </dropdown>
                  </no-ssr>
                </template>
              </div>
            </ds-flex-item>
          </ds-flex>
        </div>
      </ds-container>
    </div>
    <ds-container style="word-break: break-all">
      <div class="main-container" :width="{ base: '100%', md: '96%' }">
        <nuxt />
      </div>
    </ds-container>
    <div id="footer" class="ds-footer">
      <a href="https://human-connection.org" target="_blank" v-html="$t('site.made')"></a>
      &nbsp;-&nbsp;
      <nuxt-link to="/imprint">{{ $t('site.imprint') }}</nuxt-link>
      &nbsp;‑&nbsp;
      <nuxt-link to="/terms-and-conditions">{{ $t('site.termsAc') }}</nuxt-link>
      &nbsp;‑&nbsp;
      <nuxt-link to="/privacy">{{ $t('site.privacy') }}</nuxt-link>
      &nbsp;‑&nbsp;
      <nuxt-link to="/changelog">{{ $t('site.changelog') }}</nuxt-link>
    </div>
    <div id="overlay" />
    <no-ssr>
      <modal />
    </no-ssr>
  </div>
</template>

<script>
import { mapGetters, mapActions } from 'vuex'
import LocaleSwitch from '~/components/LocaleSwitch/LocaleSwitch'
import SearchInput from '~/components/SearchInput.vue'
import Modal from '~/components/Modal'
import NotificationMenu from '~/components/notifications/NotificationMenu'
import Dropdown from '~/components/Dropdown'
import HcAvatar from '~/components/Avatar/Avatar.vue'
import seo from '~/mixins/seo'
import FilterPosts from '~/components/FilterPosts/FilterPosts.vue'
import CategoryQuery from '~/graphql/CategoryQuery.js'

export default {
  components: {
    Dropdown,
    LocaleSwitch,
    SearchInput,
    Modal,
    NotificationMenu,
    HcAvatar,
    FilterPosts,
  },
  mixins: [seo],
  data() {
    return {
      mobileSearchVisible: false,
      toggleMobileMenu: false,
      categories: [],
    }
  },
  computed: {
    ...mapGetters({
      user: 'auth/user',
      isLoggedIn: 'auth/isLoggedIn',
      isModerator: 'auth/isModerator',
      isAdmin: 'auth/isAdmin',
      quickSearchResults: 'search/quickResults',
      quickSearchPending: 'search/quickPending',
    }),
    userName() {
      const { name } = this.user || {}
      return name || this.$t('profile.userAnonym')
    },
    routes() {
      if (!this.user.slug) {
        return []
      }
      let routes = [
        {
          name: this.$t('profile.name'),
          path: `/profile/${this.user.slug}`,
          icon: 'user',
        },
        {
          name: this.$t('settings.name'),
          path: `/settings`,
          icon: 'cogs',
        },
      ]
      if (this.isModerator) {
        routes.push({
          name: this.$t('moderation.name'),
          path: `/moderation`,
          icon: 'balance-scale',
        })
      }
      if (this.isAdmin) {
        routes.push({
          name: this.$t('admin.name'),
          path: `/admin`,
          icon: 'shield',
        })
      }
      return routes
    },
  },
  watch: {
    Category(category) {
      this.categories = category || []
    },
  },
  methods: {
    ...mapActions({
      quickSearchClear: 'search/quickClear',
      quickSearch: 'search/quickSearch',
      fetchPosts: 'posts/fetchPosts',
    }),
    goToPost(item) {
      this.$nextTick(() => {
        this.$router.push({
          name: 'post-id-slug',
          params: { id: item.id, slug: item.slug },
        })
      })
    },
    matcher(url, route) {
      if (url.indexOf('/profile') === 0) {
        // do only match own profile
        return this.$route.path === url
      }
      return this.$route.path.indexOf(url) === 0
    },
    toggleMobileMenuView() {
      this.toggleMobileMenu = !this.toggleMobileMenu
    },
    redirectToRoot() {
      this.$router.replace('/')
      this.fetchPosts({ i18n: this.$i18n, filter: {} })
    },
  },
  apollo: {
    Category: {
      query() {
        return CategoryQuery()
      },
      fetchPolicy: 'cache-and-network',
    },
  },
}
</script>

<style lang="scss">
.topbar-locale-switch {
  display: flex;
  margin-right: $space-xx-small;
  align-self: center;
  display: inline-flex;
}

.main-container {
  padding-top: 6rem;
<<<<<<< HEAD
<<<<<<< HEAD
  padding-bottom: 5rem;
=======
  padding-botton: 5rem;
>>>>>>> 4dfb16cb7cda8291370749a058ce85750364abfd
=======
  padding-bottom: 5rem;
>>>>>>> 9237f24b
}

.main-navigation {
  a {
    color: $text-color-soft;
  }
}

.main-navigation-right {
  display: flex;
  flex: 1;
}

.main-navigation-right .desktop-view {
  float: right;
}

.avatar-menu {
  margin: 2px 0px 0px 5px;
}

.avatar-menu-trigger {
  user-select: none;
  display: flex;
  align-items: center;
  padding-left: $space-xx-small;
}

.avatar-menu-popover {
  padding-top: 0.5rem;
  padding-bottom: 0.5rem;

  hr {
    color: $color-neutral-90;
    background-color: $color-neutral-90;
  }

  .logout-link {
    margin-left: -$space-small;
    margin-right: -$space-small;
    margin-top: -$space-xxx-small;
    margin-bottom: -$space-x-small;
    padding: $space-x-small $space-small;
    // subtract menu border with from padding
    padding-left: $space-small - 2;

    color: $text-color-base;

    &:hover {
      color: $text-color-link-active;
    }
  }

  nav {
    margin-left: -$space-small;
    margin-right: -$space-small;
    margin-top: -$space-xx-small;
    margin-bottom: -$space-xx-small;

    a {
      padding-left: 12px;
    }
  }
}

@media only screen and (min-width: 960px) {
  .mobile-hamburger-menu {
    display: none;
  }
}

@media only screen and (max-width: 960px) {
  #nav-search-box,
  .main-navigation-right {
    margin: 10px 0px;
  }

  .hide-mobile-menu {
    display: none;
  }
}

.ds-footer {
  text-align: center;
  position: fixed;
  bottom: 0px;
  z-index: 10;
  background-color: white;
  width: 100%;
  padding: 10px 10px;
}
</style><|MERGE_RESOLUTION|>--- conflicted
+++ resolved
@@ -269,15 +269,7 @@
 
 .main-container {
   padding-top: 6rem;
-<<<<<<< HEAD
-<<<<<<< HEAD
   padding-bottom: 5rem;
-=======
-  padding-botton: 5rem;
->>>>>>> 4dfb16cb7cda8291370749a058ce85750364abfd
-=======
-  padding-bottom: 5rem;
->>>>>>> 9237f24b
 }
 
 .main-navigation {
