--- conflicted
+++ resolved
@@ -39,18 +39,8 @@
                     "
                     @click.prevent="toggleMenu"
                   >
-<<<<<<< HEAD
-                    <ds-avatar :image="user.avatar" :name="user.name" size="small" />
+                    <hc-avatar :user="user" />
                     <ds-icon size="xx-small" name="angle-down" />
-=======
-                    <hc-avatar
-                      :user="user"
-                    />
-                    <ds-icon
-                      size="xx-small"
-                      name="angle-down"
-                    />
->>>>>>> df519c98
                   </a>
                 </template>
                 <template slot="popover" slot-scope="{ closeMenu }">
