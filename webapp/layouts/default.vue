<template>
  <div class="layout-default">
    <div class="main-navigation">
      <ds-container class="main-navigation-container" style="padding: 10px 10px">
        <div>
          <ds-flex class="main-navigation-flex">
            <!-- logo -->
            <ds-flex-item :width="{ base: LOGOS.LOGO_HEADER_WIDTH }" style="margin-right: 20px">
              <nuxt-link :to="{ name: 'index' }" v-scroll-to="'.main-navigation'">
                <logo logoType="header" />
              </nuxt-link>
            </ds-flex-item>
            <!-- dynamic-brand-menu -->
            <ds-flex-item
              v-for="item in menu"
              :key="item.name"
              :class="{ 'hide-mobile-menu': !toggleMobileMenu }"
              class="branding-menu"
              :width="{ base: 'auto' }"
              style="margin-right: 20px"
            >
              <a v-if="item.url" :href="item.url" target="_blank">
                <ds-text size="large" bold>
                  {{ $t(item.nameIdent) }}
                </ds-text>
              </a>
              <nuxt-link v-else :to="item.path">
                <ds-text size="large" bold>
                  {{ $t(item.nameIdent) }}
                </ds-text>
              </nuxt-link>
            </ds-flex-item>
            <!-- categories-menu -->
            <ds-flex-item
<<<<<<< HEAD
              v-if="categoriesActive && isLoggedIn"
              :class="{ 'hide-mobile-menu': !toggleMobileMenu }"
              class="branding-menu"
              style="flex-grow: 0; flex-basis: auto; margin-right: 20px"
            >
              <client-only>
                <categories-menu></categories-menu>
              </client-only>
            </ds-flex-item>
            <!-- hamburger-menu -->
            <ds-flex-item
              :width="{ base: '20%', sm: '40%', md: '40%', lg: '0%' }"
=======
              :width="{ base: '40%', sm: '40%', md: '40%', lg: '0%' }"
>>>>>>> 43bf1ae7
              class="mobile-hamburger-menu"
            >
              <base-button icon="bars" @click="toggleMobileMenuView" circle />
            </ds-flex-item>
            <!-- search-field -->
            <ds-flex-item
              v-if="isLoggedIn"
              id="nav-search-box"
              :class="{ 'hide-mobile-menu': !toggleMobileMenu }"
              :width="{
                base: '45%',
                sm: '40%',
                md: isHeaderMenu ? 'auto' : '40%',
                lg: isHeaderMenu ? 'auto' : '50%',
              }"
              style="flex-shrink: 0; flex-grow: 1"
            >
              <search-field />
            </ds-flex-item>
            <!-- filter-menu 
                TODO: Filter is only visible on index    
            -->
            <ds-flex-item
              v-if="isLoggedIn"
              :class="{ 'hide-mobile-menu': !toggleMobileMenu }"
              style="flex-grow: 0; flex-basis: auto"
            >
              <client-only>
                <filter-menu v-show="showFilterMenuDropdown" />
              </client-only>
            </ds-flex-item>
            <!-- locale-switch -->
            <ds-flex-item
              style="flex-basis: auto"
              :class="{ 'hide-mobile-menu': !toggleMobileMenu }"
            >
              <div
                class="main-navigation-right"
                :class="{
                  'desktop-view': !toggleMobileMenu,
                  'hide-mobile-menu': !toggleMobileMenu,
                }"
                style="flex-basis: auto"
              >
                <locale-switch class="topbar-locale-switch" placement="top" offset="8" />
                <template v-if="isLoggedIn">
                  <client-only>
                    <!-- notification-menu -->
                    <notification-menu placement="top" />
                  </client-only>
                  <div v-if="inviteRegistration">
                    <client-only>
                      <!-- invite-button -->
                      <invite-button placement="top" />
                    </client-only>
                  </div>
                  <client-only>
                    <!-- avatar-menu -->
                    <avatar-menu placement="top" />
                  </client-only>
                </template>
              </div>
            </ds-flex-item>
          </ds-flex>
          <ds-flex>
            <!-- Footer menu if mobile -->
            <ds-flex-item
              style="flex-basis: auto"
              :class="{ 'hide-mobile-menu': !toggleMobileMenu }"
              class="footer-mobile"
            >
              <!-- dynamic branding menu  -->
              <ul v-if="isHeaderMenu">
                <li v-for="item in menu" :key="item.name">
                  <a v-if="item.url" :href="item.url" target="_blank">
                    <ds-text size="large" bold>
                      {{ $t(item.nameIdent) }}
                    </ds-text>
                  </a>
                  <nuxt-link v-else :to="item.path">
                    <ds-text size="large" bold>
                      {{ $t(item.nameIdent) }}
                    </ds-text>
                  </nuxt-link>
                </li>
              </ul>
              <!-- dynamic branding menu Categories / Topic  -->
              <ul>
                <li
                  v-if="categoriesActive && isLoggedIn"
                  :class="{ 'hide-mobile-menu': !toggleMobileMenu }"
                  style="flex-grow: 0; flex-basis: auto; margin-right: 20px"
                >
                  <client-only>
                    <categories-menu></categories-menu>
                  </client-only>
                </li>
              </ul>
              <hr />
              <!-- dynamic footer menu in header  -->
              <ul>
                <li v-for="pageParams in links.FOOTER_LINK_LIST" :key="pageParams.name">
                  <page-params-link :pageParams="pageParams">
                    {{ $t(pageParams.internalPage.footerIdent) }}
                  </page-params-link>
                </li>
              </ul>
            </ds-flex-item>
          </ds-flex>
        </div>
      </ds-container>
    </div>
    <ds-container>
      <div class="main-container">
        <nuxt />
      </div>
    </ds-container>
    <page-footer />
    <div id="overlay" />
    <client-only>
      <modal />
    </client-only>
  </div>
</template>

<script>
import Logo from '~/components/Logo/Logo'
import LOGOS from '../constants/logos.js'
import headerMenu from '../constants/headerMenu.js'
import { mapGetters } from 'vuex'
import LocaleSwitch from '~/components/LocaleSwitch/LocaleSwitch'
import SearchField from '~/components/features/SearchField/SearchField.vue'
import Modal from '~/components/Modal'
import NotificationMenu from '~/components/NotificationMenu/NotificationMenu'
import seo from '~/mixins/seo'
import FilterMenu from '~/components/FilterMenu/FilterMenu.vue'
import PageFooter from '~/components/PageFooter/PageFooter'
import AvatarMenu from '~/components/AvatarMenu/AvatarMenu'
import InviteButton from '~/components/InviteButton/InviteButton'
<<<<<<< HEAD
import CategoriesMenu from '~/components/FilterMenu/CategoriesMenu.vue'
import links from '~/constants/links.js'
import PageParamsLink from '~/components/_new/features/PageParamsLink/PageParamsLink.vue'
=======
>>>>>>> 43bf1ae7

export default {
  components: {
    Logo,
    LocaleSwitch,
    SearchField,
    Modal,
    NotificationMenu,
    AvatarMenu,
    FilterMenu,
    PageFooter,
    InviteButton,
<<<<<<< HEAD
    CategoriesMenu,
    PageParamsLink,
=======
>>>>>>> 43bf1ae7
  },
  mixins: [seo],
  data() {
    return {
      links,
      LOGOS,
      isHeaderMenu: headerMenu.MENU.length > 0,
      menu: headerMenu.MENU,
      mobileSearchVisible: false,
      toggleMobileMenu: false,
      inviteRegistration: this.$env.INVITE_REGISTRATION === true, // for 'false' in .env INVITE_REGISTRATION is of type undefined and not(!) boolean false, because of internal handling,
      categoriesActive: this.$env.CATEGORIES_ACTIVE,
    }
  },
  computed: {
    ...mapGetters({
      isLoggedIn: 'auth/isLoggedIn',
    }),
    showFilterMenuDropdown() {
      const [firstRoute] = this.$route.matched
      return firstRoute && firstRoute.name === 'index'
    },
  },
  methods: {
    toggleMobileMenuView() {
      this.toggleMobileMenu = !this.toggleMobileMenu
    },
  },
}
</script>

<style lang="scss">
.main-navigation {
  background-color: $color-header-background;
}
.margin-right-20 {
  margin-right: 20px;
}
.margin-x {
  margin-left: 20px;
  margin-right: 20px;
  white-space: nowrap;
}
.topbar-locale-switch {
  display: flex;
  margin-right: $space-xx-small;
  align-self: center;
  display: inline-flex;
}
.main-container {
  padding-top: 6rem;
  padding-bottom: 5rem;
}

.main-navigation-flex {
  align-items: center;
}

.main-navigation-right {
  display: flex;
  justify-content: flex-end;
}
.main-navigation-right .desktop-view {
  float: right;
}
.ds-flex-item.mobile-hamburger-menu {
  margin-left: auto;
  text-align: right;
}

.ds-flex-item.footer-mobile ul {
  margin-left: 20px;
  line-height: 30px;
  font-size: large;
}

@media only screen and (max-width: 810px) {
  #nav-search-box,
  .main-navigation-right {
    margin: 10px 0px;
  }
  .main-navigation-right {
    width: 100%;
  }
  .branding-menu,
  .hide-mobile-menu {
    display: none;
  }
}
@media only screen and (min-width: 810px) {
  .footer-mobile,
  .mobile-hamburger-menu {
    display: none;
  }
  .main-navigation-right {
    width: 100%;
  }
}
</style><|MERGE_RESOLUTION|>--- conflicted
+++ resolved
@@ -3,7 +3,8 @@
     <div class="main-navigation">
       <ds-container class="main-navigation-container" style="padding: 10px 10px">
         <div>
-          <ds-flex class="main-navigation-flex">
+          <!-- header menu -->
+          <ds-flex v-if="!showMobileMenu" class="main-navigation-flex">
             <!-- logo -->
             <ds-flex-item :width="{ base: LOGOS.LOGO_HEADER_WIDTH }" style="margin-right: 20px">
               <nuxt-link :to="{ name: 'index' }" v-scroll-to="'.main-navigation'">
@@ -30,33 +31,13 @@
                 </ds-text>
               </nuxt-link>
             </ds-flex-item>
-            <!-- categories-menu -->
-            <ds-flex-item
-<<<<<<< HEAD
-              v-if="categoriesActive && isLoggedIn"
-              :class="{ 'hide-mobile-menu': !toggleMobileMenu }"
-              class="branding-menu"
-              style="flex-grow: 0; flex-basis: auto; margin-right: 20px"
-            >
-              <client-only>
-                <categories-menu></categories-menu>
-              </client-only>
-            </ds-flex-item>
-            <!-- hamburger-menu -->
-            <ds-flex-item
-              :width="{ base: '20%', sm: '40%', md: '40%', lg: '0%' }"
-=======
-              :width="{ base: '40%', sm: '40%', md: '40%', lg: '0%' }"
->>>>>>> 43bf1ae7
-              class="mobile-hamburger-menu"
-            >
-              <base-button icon="bars" @click="toggleMobileMenuView" circle />
-            </ds-flex-item>
+            
             <!-- search-field -->
             <ds-flex-item
               v-if="isLoggedIn"
               id="nav-search-box"
               :class="{ 'hide-mobile-menu': !toggleMobileMenu }"
+              class="header-search"
               :width="{
                 base: '45%',
                 sm: '40%',
@@ -112,15 +93,73 @@
               </div>
             </ds-flex-item>
           </ds-flex>
-          <ds-flex>
-            <!-- Footer menu if mobile -->
-            <ds-flex-item
-              style="flex-basis: auto"
-              :class="{ 'hide-mobile-menu': !toggleMobileMenu }"
-              class="footer-mobile"
+
+          <!-- mobile header menu -->
+          <div v-else>
+            <!-- logo, hamburger-->
+            <ds-flex>
+              <ds-flex-item :width="{ base: LOGOS.LOGO_HEADER_WIDTH }" style="margin-right: 20px">
+                <nuxt-link :to="{ name: 'index' }" v-scroll-to="'.main-navigation'">
+                  <logo logoType="header" />
+                </nuxt-link>
+              </ds-flex-item>
+
+              <!-- hamburger button -->
+              <ds-flex-item   class="mobile-hamburger-menu">
+                  <client-only >
+                    <div style="display: inline-flex; padding-right: 20px;">
+                      <notification-menu />
+                    </div>
+                  </client-only>
+                <base-button icon="bars" @click="toggleMobileMenuView" circle />
+              </ds-flex-item>
+            </ds-flex>
+            <!-- search, filter-->
+            <ds-flex class="mobile-menu">
+              <!-- search-field mobile-->
+              <ds-flex-item
+                v-if="isLoggedIn"
+                :class="{ 'hide-mobile-menu': !toggleMobileMenu }"
+                style="padding: 20px"
+              >
+                <search-field />
+              </ds-flex-item>
+              <!-- filter menu mobile-->
+              <ds-flex-item
+                v-if="isLoggedIn"
+                :class="{ 'hide-mobile-menu': !toggleMobileMenu }"
+                style="flex-grow: 0; flex-basis: auto; padding: 20px 0"
+              >
+                <client-only>
+                  <filter-menu v-show="showFilterMenuDropdown" />
+                </client-only>
+              </ds-flex-item>
+            </ds-flex>
+            <!-- switch language, notification, invite, profil -->
+            <ds-flex style="margin: 0 20px ">
+              <!-- locale-switch mobile-->
+              <ds-flex-item :class="{ 'hide-mobile-menu': !toggleMobileMenu }">
+                <locale-switch class="topbar-locale-switch" placement="top" offset="8" />
+              </ds-flex-item> 
+              <!-- invite-button mobile-->
+              <ds-flex-item :class="{ 'hide-mobile-menu': !toggleMobileMenu }" style="text-align: center;">
+                <client-only>
+                        <invite-button placement="top" />
+                      </client-only>
+              </ds-flex-item>
+              <ds-flex-item :class="{ 'hide-mobile-menu': !toggleMobileMenu }" style="text-align: end;">
+                <client-only>
+                      <!-- avatar-menu mobile-->
+                      <avatar-menu placement="top" />
+                    </client-only>
+              </ds-flex-item>
+            </ds-flex>
+            <div
+            :class="{ 'hide-mobile-menu': !toggleMobileMenu }"
+                class="mobile-menu footer-mobile"
             >
               <!-- dynamic branding menu  -->
-              <ul v-if="isHeaderMenu">
+              <ul v-if="isHeaderMenu" class="dynamic-branding-mobil">
                 <li v-for="item in menu" :key="item.name">
                   <a v-if="item.url" :href="item.url" target="_blank">
                     <ds-text size="large" bold>
@@ -134,29 +173,17 @@
                   </nuxt-link>
                 </li>
               </ul>
-              <!-- dynamic branding menu Categories / Topic  -->
-              <ul>
-                <li
-                  v-if="categoriesActive && isLoggedIn"
-                  :class="{ 'hide-mobile-menu': !toggleMobileMenu }"
-                  style="flex-grow: 0; flex-basis: auto; margin-right: 20px"
-                >
-                  <client-only>
-                    <categories-menu></categories-menu>
-                  </client-only>
-                </li>
-              </ul>
               <hr />
               <!-- dynamic footer menu in header  -->
-              <ul>
+              <ul class="dynamic-footer-mobil">
                 <li v-for="pageParams in links.FOOTER_LINK_LIST" :key="pageParams.name">
                   <page-params-link :pageParams="pageParams">
                     {{ $t(pageParams.internalPage.footerIdent) }}
                   </page-params-link>
                 </li>
               </ul>
-            </ds-flex-item>
-          </ds-flex>
+            </div>
+          </div>
         </div>
       </ds-container>
     </div>
@@ -187,12 +214,8 @@
 import PageFooter from '~/components/PageFooter/PageFooter'
 import AvatarMenu from '~/components/AvatarMenu/AvatarMenu'
 import InviteButton from '~/components/InviteButton/InviteButton'
-<<<<<<< HEAD
-import CategoriesMenu from '~/components/FilterMenu/CategoriesMenu.vue'
 import links from '~/constants/links.js'
 import PageParamsLink from '~/components/_new/features/PageParamsLink/PageParamsLink.vue'
-=======
->>>>>>> 43bf1ae7
 
 export default {
   components: {
@@ -205,15 +228,12 @@
     FilterMenu,
     PageFooter,
     InviteButton,
-<<<<<<< HEAD
-    CategoriesMenu,
     PageParamsLink,
-=======
->>>>>>> 43bf1ae7
   },
   mixins: [seo],
   data() {
     return {
+      windowWidth: null ,
       links,
       LOGOS,
       isHeaderMenu: headerMenu.MENU.length > 0,
@@ -232,11 +252,19 @@
       const [firstRoute] = this.$route.matched
       return firstRoute && firstRoute.name === 'index'
     },
+    showMobileMenu() {
+      return  this.windowWidth < 810 
+    }
   },
   methods: {
     toggleMobileMenuView() {
       this.toggleMobileMenu = !this.toggleMobileMenu
     },
+  },
+  mounted() {
+    window.addEventListener('resize', () => {
+      this.windowWidth = window.innerWidth
+    })
   },
 }
 </script>
@@ -280,10 +308,21 @@
   text-align: right;
 }
 
-.ds-flex-item.footer-mobile ul {
-  margin-left: 20px;
+.mobile-menu {
+ margin: 0 20px;
+}
+.mobile-search {
+  margin-top: 20px;
+}
+
+.dynamic-branding-mobil, 
+.dynamic-footer-mobil {
+ 
   line-height: 30px;
   font-size: large;
+}
+.dynamic-branding-mobil li{
+  margin: 17px 0;
 }
 
 @media only screen and (max-width: 810px) {
@@ -294,16 +333,13 @@
   .main-navigation-right {
     width: 100%;
   }
-  .branding-menu,
   .hide-mobile-menu {
     display: none;
   }
+  
 }
 @media only screen and (min-width: 810px) {
-  .footer-mobile,
-  .mobile-hamburger-menu {
-    display: none;
-  }
+   
   .main-navigation-right {
     width: 100%;
   }
