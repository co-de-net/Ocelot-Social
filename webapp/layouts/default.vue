--- conflicted
+++ resolved
@@ -117,31 +117,18 @@
 
 <script>
 import { mapGetters } from 'vuex'
-<<<<<<< HEAD
-import Logo from '~/components/Logo/Logo'
 import { SHOW_GROUP_BUTTON_IN_HEADER } from '~/constants/groups.js'
-import headerMenu from '~/constants/headerMenu.js'
-import LOGOS from '~/constants/logos.js'
-import seo from '~/mixins/seo'
-=======
 import LOGOS from '../constants/logos.js'
 import headerMenu from '../constants/headerMenu.js'
 import seo from '~/mixins/seo'
 import AvatarMenu from '~/components/AvatarMenu/AvatarMenu'
 import FilterMenu from '~/components/FilterMenu/FilterMenu.vue'
 import InviteButton from '~/components/InviteButton/InviteButton'
->>>>>>> 1f6b1f87
 import LocaleSwitch from '~/components/LocaleSwitch/LocaleSwitch'
 import Logo from '~/components/Logo/Logo'
 import SearchField from '~/components/features/SearchField/SearchField.vue'
 import Modal from '~/components/Modal'
-<<<<<<< HEAD
-import AvatarMenu from '~/components/AvatarMenu/AvatarMenu'
-import FilterMenu from '~/components/FilterMenu/FilterMenu.vue'
 import GroupButton from '~/components/Group/GroupButton'
-import InviteButton from '~/components/InviteButton/InviteButton'
-=======
->>>>>>> 1f6b1f87
 import NotificationMenu from '~/components/NotificationMenu/NotificationMenu'
 import PageFooter from '~/components/PageFooter/PageFooter'
 
@@ -155,12 +142,8 @@
     Modal,
     NotificationMenu,
     PageFooter,
-<<<<<<< HEAD
-    InviteButton,
     GroupButton,
-=======
     SearchField,
->>>>>>> 1f6b1f87
   },
   mixins: [seo],
   data() {
