--- conflicted
+++ resolved
@@ -32,21 +32,13 @@
   data() {
     return {
       windowWidth: null,
-<<<<<<< HEAD
-      maxMobileWidth: 811,
-=======
       maxMobileWidth: 810,
->>>>>>> 34839b53
     }
   },
   computed: {
     showMobileMenu() {
       if (!this.windowWidth) return false
-<<<<<<< HEAD
-      return this.windowWidth < this.maxMobileWidth
-=======
       return this.windowWidth <= this.maxMobileWidth
->>>>>>> 34839b53
     },
   },
   mounted() {
