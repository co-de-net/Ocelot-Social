--- conflicted
+++ resolved
@@ -338,7 +338,6 @@
     }
   }
 }
-<<<<<<< HEAD
 
 @media only screen and (min-width: 960px) {
   .mobile-hamburger-menu {
@@ -355,7 +354,8 @@
   .hide-mobile-menu {
     display: none;
   }
-=======
+}
+
 .ds-footer {
   text-align: center;
   position: fixed;
@@ -364,6 +364,5 @@
   background-color: white;
   width: 100%;
   padding: 10px 10px;
->>>>>>> e6e9b1b7
 }
 </style>