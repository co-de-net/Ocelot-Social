--- conflicted
+++ resolved
@@ -17,14 +17,6 @@
               <base-button icon="bars" @click="toggleMobileMenuView" circle />
             </ds-flex-item>
             <ds-flex-item
-<<<<<<< HEAD
-              :width="{
-                base: '45%',
-                sm: '45%',
-                md: show ? 'auto' : '45%',
-                lg: show ? 'auto' : '50%',
-              }"
-=======
               v-if="categoriesActive && isLoggedIn"
               :class="{ 'hide-mobile-menu': !toggleMobileMenu }"
               style="flex-grow: 0; flex-basis: auto"
@@ -34,8 +26,12 @@
               </client-only>
             </ds-flex-item>
             <ds-flex-item
-              :width="{ base: '45%', sm: '45%', md: '45%', lg: '50%' }"
->>>>>>> 14b54359
+            :width="{
+                base: '45%',
+                sm: '45%',
+                md: show ? 'auto' : '45%',
+                lg: show ? 'auto' : '50%',
+              }"
               :class="{ 'hide-mobile-menu': !toggleMobileMenu }"
               style="flex-shrink: 0; flex-grow: 1"
               id="nav-search-box"
