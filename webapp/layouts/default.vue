--- conflicted
+++ resolved
@@ -1,244 +1,7 @@
 <template>
   <div class="layout-default">
     <div class="main-navigation">
-<<<<<<< HEAD
-      <ds-container class="main-navigation-container" style="padding: 10px 10px">
-        <div>
-          <!-- header menu -->
-          <ds-flex v-if="!showMobileMenu" class="main-navigation-flex">
-            <!-- logo -->
-            <ds-flex-item :width="{ base: LOGOS.LOGO_HEADER_WIDTH }" style="margin-right: 20px">
-              <a
-                v-if="LOGOS.LOGO_HEADER_CLICK.externalLink"
-                :href="LOGOS.LOGO_HEADER_CLICK.externalLink.url"
-                :target="
-                  LOGOS.LOGO_HEADER_CLICK.externalLink.target
-                    ? LOGOS.LOGO_HEADER_CLICK.externalLink.target
-                    : '_blank'
-                "
-              >
-                <logo logoType="header" />
-              </a>
-              <nuxt-link
-                v-else
-                :to="LOGOS.LOGO_HEADER_CLICK.internalPath.to"
-                v-scroll-to="LOGOS.LOGO_HEADER_CLICK.internalPath.scrollTo"
-              >
-                <logo logoType="header" />
-              </nuxt-link>
-            </ds-flex-item>
-            <!-- dynamic-brand-menu -->
-            <ds-flex-item
-              v-for="item in menu"
-              :key="item.name"
-              :class="{ 'hide-mobile-menu': !toggleMobileMenu }"
-              class="branding-menu"
-              :width="{ base: 'auto' }"
-              style="margin-right: 20px"
-            >
-              <a v-if="item.url" :href="item.url" target="_blank">
-                <ds-text size="large" bold>
-                  {{ $t(item.nameIdent) }}
-                </ds-text>
-              </a>
-              <nuxt-link v-else :to="item.path">
-                <ds-text size="large" bold>
-                  {{ $t(item.nameIdent) }}
-                </ds-text>
-              </nuxt-link>
-            </ds-flex-item>
-
-            <!-- search-field -->
-            <ds-flex-item
-              v-if="isLoggedIn"
-              id="nav-search-box"
-              :class="{ 'hide-mobile-menu': !toggleMobileMenu }"
-              class="header-search"
-              :width="{
-                base: '45%',
-                sm: '40%',
-                md: isHeaderMenu ? 'auto' : '40%',
-                lg: isHeaderMenu ? 'auto' : '50%',
-              }"
-              style="flex-shrink: 0; flex-grow: 1"
-            >
-              <search-field />
-            </ds-flex-item>
-            <!-- filter-menu 
-                TODO: Filter is only visible on index    
-            -->
-            <ds-flex-item
-              v-if="isLoggedIn"
-              :class="{ 'hide-mobile-menu': !toggleMobileMenu }"
-              style="flex-grow: 0; flex-basis: auto"
-            >
-              <client-only>
-                <filter-menu v-show="showFilterMenuDropdown" />
-              </client-only>
-            </ds-flex-item>
-            <!-- locale-switch -->
-            <ds-flex-item
-              style="flex-basis: auto"
-              :class="{ 'hide-mobile-menu': !toggleMobileMenu }"
-            >
-              <div
-                class="main-navigation-right"
-                :class="{
-                  'desktop-view': !toggleMobileMenu,
-                  'hide-mobile-menu': !toggleMobileMenu,
-                }"
-                style="flex-basis: auto"
-              >
-                <locale-switch class="topbar-locale-switch" placement="top" offset="8" />
-                <template v-if="isLoggedIn">
-                  <client-only>
-                    <!-- notification-menu -->
-                    <notification-menu placement="top" />
-                  </client-only>
-                  <div v-if="inviteRegistration">
-                    <client-only>
-                      <!-- invite-button -->
-                      <invite-button placement="top" />
-                    </client-only>
-                  </div>
-                  <!-- group button -->
-                  <client-only v-if="SHOW_GROUP_BUTTON_IN_HEADER">
-                    <group-button />
-                  </client-only>
-                  <client-only>
-                    <!-- avatar-menu -->
-                    <avatar-menu placement="top" />
-                  </client-only>
-                </template>
-              </div>
-            </ds-flex-item>
-          </ds-flex>
-
-          <!-- mobile header menu -->
-          <div v-else>
-            <!-- logo, hamburger-->
-            <ds-flex>
-              <ds-flex-item :width="{ base: LOGOS.LOGO_HEADER_WIDTH }" style="margin-right: 20px">
-                <a
-                  v-if="LOGOS.LOGO_HEADER_CLICK.externalLink"
-                  :href="LOGOS.LOGO_HEADER_CLICK.externalLink.url"
-                  :target="
-                    LOGOS.LOGO_HEADER_CLICK.externalLink.target
-                      ? LOGOS.LOGO_HEADER_CLICK.externalLink.target
-                      : '_blank'
-                  "
-                >
-                  <logo logoType="header" />
-                </a>
-                <nuxt-link
-                  v-else
-                  :to="LOGOS.LOGO_HEADER_CLICK.internalPath.to"
-                  v-scroll-to="LOGOS.LOGO_HEADER_CLICK.internalPath.scrollTo"
-                >
-                  <logo logoType="header" />
-                </nuxt-link>
-              </ds-flex-item>
-              <!-- hamburger button -->
-              <ds-flex-item class="mobile-hamburger-menu">
-                <client-only>
-                  <div style="display: inline-flex; padding-right: 20px">
-                    <notification-menu />
-                  </div>
-                </client-only>
-                <base-button icon="bars" @click="toggleMobileMenuView" circle />
-              </ds-flex-item>
-            </ds-flex>
-            <!-- search, filter-->
-            <ds-flex class="mobile-menu">
-              <!-- search-field mobile-->
-              <ds-flex-item
-                v-if="isLoggedIn"
-                :class="{ 'hide-mobile-menu': !toggleMobileMenu }"
-                style="padding: 20px"
-              >
-                <search-field />
-              </ds-flex-item>
-              <!-- filter menu mobile-->
-              <ds-flex-item
-                v-if="isLoggedIn"
-                :class="{ 'hide-mobile-menu': !toggleMobileMenu }"
-                style="flex-grow: 0; flex-basis: auto; padding: 20px 0"
-              >
-                <client-only>
-                  <filter-menu v-show="showFilterMenuDropdown" />
-                </client-only>
-              </ds-flex-item>
-            </ds-flex>
-            <!-- switch language, notification, invite, profil -->
-            <ds-flex style="margin: 0 20px">
-              <!-- locale-switch mobile-->
-              <ds-flex-item :class="{ 'hide-mobile-menu': !toggleMobileMenu }">
-                <locale-switch class="topbar-locale-switch" placement="top" offset="8" />
-              </ds-flex-item>
-              <!-- invite-button mobile-->
-              <ds-flex-item
-                :class="{ 'hide-mobile-menu': !toggleMobileMenu }"
-                style="text-align: center"
-              >
-                <client-only>
-                  <invite-button placement="top" />
-                </client-only>
-              </ds-flex-item>
-              <!-- group button mobile -->
-              <ds-flex-item
-                v-if="SHOW_GROUP_BUTTON_IN_HEADER"
-                :class="{ 'hide-mobile-menu': !toggleMobileMenu }"
-                style="text-align: center"
-              >
-                <client-only>
-                  <group-button />
-                </client-only>
-              </ds-flex-item>
-              <ds-flex-item
-                :class="{ 'hide-mobile-menu': !toggleMobileMenu }"
-                style="text-align: end"
-              >
-                <client-only>
-                  <!-- avatar-menu mobile-->
-                  <avatar-menu placement="top" />
-                </client-only>
-              </ds-flex-item>
-            </ds-flex>
-            <div
-              :class="{ 'hide-mobile-menu': !toggleMobileMenu }"
-              class="mobile-menu footer-mobile"
-            >
-              <!-- dynamic branding menu  -->
-              <ul v-if="isHeaderMenu" class="dynamic-branding-mobil">
-                <li v-for="item in menu" :key="item.name">
-                  <a v-if="item.url" :href="item.url" target="_blank">
-                    <ds-text size="large" bold>
-                      {{ $t(item.nameIdent) }}
-                    </ds-text>
-                  </a>
-                  <nuxt-link v-else :to="item.path">
-                    <ds-text size="large" bold>
-                      {{ $t(item.nameIdent) }}
-                    </ds-text>
-                  </nuxt-link>
-                </li>
-              </ul>
-              <hr />
-              <!-- dynamic footer menu in header  -->
-              <ul class="dynamic-footer-mobil">
-                <li v-for="pageParams in links.FOOTER_LINK_LIST" :key="pageParams.name">
-                  <page-params-link :pageParams="pageParams">
-                    {{ $t(pageParams.internalPage.footerIdent) }}
-                  </page-params-link>
-                </li>
-              </ul>
-            </div>
-          </div>
-        </div>
-      </ds-container>
-=======
       <header-menu :showMobileMenu="showMobileMenu" />
->>>>>>> 15561cb9
     </div>
     <ds-container>
       <div class="main-container">
@@ -254,64 +17,22 @@
 </template>
 
 <script>
-<<<<<<< HEAD
-import { mapGetters } from 'vuex'
-import { SHOW_GROUP_BUTTON_IN_HEADER } from '~/constants/groups.js'
-import links from '~/constants/links.js'
-import LOGOS from '../constants/logos.js'
-import headerMenu from '../constants/headerMenu.js'
-import seo from '~/mixins/seo'
-import AvatarMenu from '~/components/AvatarMenu/AvatarMenu'
-import FilterMenu from '~/components/FilterMenu/FilterMenu.vue'
-import GroupButton from '~/components/Group/GroupButton'
-import InviteButton from '~/components/InviteButton/InviteButton'
-import LocaleSwitch from '~/components/LocaleSwitch/LocaleSwitch'
-import Logo from '~/components/Logo/Logo'
-import SearchField from '~/components/features/SearchField/SearchField.vue'
-=======
 import HeaderMenu from '~/components/HeaderMenu/HeaderMenu'
 import seo from '~/mixins/seo'
->>>>>>> 15561cb9
 import Modal from '~/components/Modal'
 import PageFooter from '~/components/PageFooter/PageFooter'
-<<<<<<< HEAD
-import PageParamsLink from '~/components/_new/features/PageParamsLink/PageParamsLink.vue'
-
-export default {
-  components: {
-    AvatarMenu,
-    FilterMenu,
-    GroupButton,
-    InviteButton,
-    LocaleSwitch,
-    Logo,
-=======
 
 export default {
   components: {
     HeaderMenu,
->>>>>>> 15561cb9
     Modal,
     PageFooter,
   },
   mixins: [seo],
   data() {
     return {
-<<<<<<< HEAD
-      inviteRegistration: this.$env.INVITE_REGISTRATION === true, // for 'false' in .env INVITE_REGISTRATION is of type undefined and not(!) boolean false, because of internal handling,
-      categoriesActive: this.$env.CATEGORIES_ACTIVE,
-      links,
-      LOGOS,
-      SHOW_GROUP_BUTTON_IN_HEADER,
-      isHeaderMenu: headerMenu.MENU.length > 0,
-      menu: headerMenu.MENU,
-      mobileSearchVisible: false,
-      windowWidth: null,
-      toggleMobileMenu: false,
-=======
       windowWidth: null,
       maxMobileWidth: 811,
->>>>>>> 15561cb9
     }
   },
   computed: {
