<template>
  <div class="layout-default">
    <div class="main-navigation">
      <ds-container class="main-navigation-container" style="padding: 10px 10px;">
        <div>
          <ds-flex>
            <ds-flex-item :width="{ base: '49px', md: '150px' }">
              <nuxt-link to="/">
                <ds-logo />
              </nuxt-link>
            </ds-flex-item>
            <ds-flex-item>
              <div id="nav-search-box" v-on:click="unfolded" @blur.capture="foldedup">
                <search-input
                  id="nav-search"
                  :delay="300"
                  :pending="quickSearchPending"
                  :results="quickSearchResults"
                  @clear="quickSearchClear"
                  @search="value => quickSearch({ value })"
                  @select="goToPost"
                />
              </div>
            </ds-flex-item>
            <ds-flex-item width="200px" style="background-color:white">
              <div class="main-navigation-right" style="float:right">
                <no-ssr>
                  <locale-switch class="topbar-locale-switch" placement="bottom" offset="23" />
                </no-ssr>
                <template v-if="isLoggedIn">
                  <no-ssr>
                    <notification-menu />
                  </no-ssr>
                  <no-ssr>
                    <dropdown class="avatar-menu">
                      <template slot="default" slot-scope="{ toggleMenu }">
                        <a
                          class="avatar-menu-trigger"
                          :href="
                            $router.resolve({
                              name: 'profile-id-slug',
                              params: { id: user.id, slug: user.slug },
                            }).href
                          "
                          @click.prevent="toggleMenu"
                        >
                          <hc-avatar :user="user" />
                          <ds-icon size="xx-small" name="angle-down" />
                        </a>
                      </template>
                      <template slot="popover" slot-scope="{ closeMenu }">
                        <div class="avatar-menu-popover">
                          {{ $t('login.hello') }}
                          <b>{{ userName }}</b>
                          <template v-if="user.role !== 'user'">
                            <ds-text color="softer" size="small" style="margin-bottom: 0">
                              {{ user.role | camelCase }}
                            </ds-text>
                          </template>
                          <hr />
                          <ds-menu :routes="routes" :matcher="matcher">
                            <ds-menu-item
                              slot="menuitem"
                              slot-scope="item"
                              :route="item.route"
                              :parents="item.parents"
                              @click.native="closeMenu(false)"
                            >
                              <ds-icon :name="item.route.icon" />
                              {{ item.route.name }}
                            </ds-menu-item>
                          </ds-menu>
                          <hr />
                          <nuxt-link class="logout-link" :to="{ name: 'logout' }">
                            <ds-icon name="sign-out" />
                            {{ $t('login.logout') }}
                          </nuxt-link>
                        </div>
                      </template>
                    </dropdown>
                  </no-ssr>
                </template>
              </div>
            </ds-flex-item>
          </ds-flex>
        </div>
      </ds-container>
    </div>
<<<<<<< HEAD
    <br />
    <br />
    <br />
    <br />
    <ds-container>
      <div :width="{ base: '100%', md: '96%' }">
=======

    <ds-container style="word-break: break-all">
      <div style="padding: 6rem 2rem 5rem;">
>>>>>>> a4a875c2
        <nuxt />
      </div>
    </ds-container>

    <div id="overlay" />
    <no-ssr>
      <modal />
    </no-ssr>
  </div>
</template>

<script>
import { mapGetters, mapActions } from 'vuex'
import LocaleSwitch from '~/components/LocaleSwitch/LocaleSwitch'
import SearchInput from '~/components/SearchInput.vue'
import Modal from '~/components/Modal'
import NotificationMenu from '~/components/notifications/NotificationMenu'
import Dropdown from '~/components/Dropdown'
import HcAvatar from '~/components/Avatar/Avatar.vue'
import seo from '~/mixins/seo'

export default {
  components: {
    Dropdown,
    LocaleSwitch,
    SearchInput,
    Modal,
    NotificationMenu,
    HcAvatar,
  },
  mixins: [seo],
  data() {
    return {
      mobileSearchVisible: false,
    }
  },
  computed: {
    ...mapGetters({
      user: 'auth/user',
      isLoggedIn: 'auth/isLoggedIn',
      isModerator: 'auth/isModerator',
      isAdmin: 'auth/isAdmin',
      quickSearchResults: 'search/quickResults',
      quickSearchPending: 'search/quickPending',
    }),
    userName() {
      const { name } = this.user || {}
      return name || this.$t('profile.userAnonym')
    },
    routes() {
      if (!this.user.slug) {
        return []
      }
      let routes = [
        {
          name: this.$t('profile.name'),
          path: `/profile/${this.user.slug}`,
          icon: 'user',
        },
        {
          name: this.$t('settings.name'),
          path: `/settings`,
          icon: 'cogs',
        },
      ]
      if (this.isModerator) {
        routes.push({
          name: this.$t('moderation.name'),
          path: `/moderation`,
          icon: 'balance-scale',
        })
      }
      if (this.isAdmin) {
        routes.push({
          name: this.$t('admin.name'),
          path: `/admin`,
          icon: 'shield',
        })
      }
      return routes
    },
  },
  methods: {
    ...mapActions({
      quickSearchClear: 'search/quickClear',
      quickSearch: 'search/quickSearch',
    }),
    goToPost(item) {
      this.$nextTick(() => {
        this.$router.push({
          name: 'post-id-slug',
          params: { id: item.id, slug: item.slug },
        })
      })
    },
    matcher(url, route) {
      if (url.indexOf('/profile') === 0) {
        // do only match own profile
        return this.$route.path === url
      }
      return this.$route.path.indexOf(url) === 0
    },
    unfolded: function() {
      document.getElementById('nav-search-box').classList.add('unfolded')
    },
    foldedup: function() {
      document.getElementById('nav-search-box').classList.remove('unfolded')
    },
  },
}
</script>
<style>
.unfolded {
  position: absolute;
  right: 0px;
  left: 0px;
  z-index: 1;
}
</style>

<style lang="scss">
.topbar-locale-switch {
  display: flex;
  margin-right: $space-xx-small;
  align-self: center;
  display: inline-flex;
}

.main-navigation {
  a {
    color: $text-color-soft;
  }
}

.main-navigation-right {
  display: flex;
  flex: 1;
}

.avatar-menu-trigger {
  user-select: none;
  display: flex;
  align-items: center;
  padding-left: $space-xx-small;
}

.avatar-menu-popover {
  padding-top: 0.5rem;
  padding-bottom: 0.5rem;

  hr {
    color: $color-neutral-90;
    background-color: $color-neutral-90;
  }

  .logout-link {
    margin-left: -$space-small;
    margin-right: -$space-small;
    margin-top: -$space-xxx-small;
    margin-bottom: -$space-x-small;
    padding: $space-x-small $space-small;
    // subtract menu border with from padding
    padding-left: $space-small - 2;

    color: $text-color-base;

    &:hover {
      color: $text-color-link-active;
    }
  }

  nav {
    margin-left: -$space-small;
    margin-right: -$space-small;
    margin-top: -$space-xx-small;
    margin-bottom: -$space-xx-small;

    a {
      padding-left: 12px;
    }
  }
}
</style><|MERGE_RESOLUTION|>--- conflicted
+++ resolved
@@ -86,18 +86,8 @@
         </div>
       </ds-container>
     </div>
-<<<<<<< HEAD
-    <br />
-    <br />
-    <br />
-    <br />
-    <ds-container>
+    <ds-container style="word-break: break-all">
       <div :width="{ base: '100%', md: '96%' }">
-=======
-
-    <ds-container style="word-break: break-all">
-      <div style="padding: 6rem 2rem 5rem;">
->>>>>>> a4a875c2
         <nuxt />
       </div>
     </ds-container>
