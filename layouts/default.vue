--- conflicted
+++ resolved
@@ -47,7 +47,6 @@
                 >
                   <div class="avatar-menu-popover">
                     {{ $t('login.hello') }} <b>{{ user.name }}</b>
-<<<<<<< HEAD
                     <template v-if="user.role !== 'user'">
                       <ds-text
                         color="softer"
@@ -57,9 +56,7 @@
                         {{ user.role | camelCase }}
                       </ds-text>
                     </template>
-=======
                     <hr>
->>>>>>> 6326e243
                     <ds-menu
                       :routes="routes"
                       :is-exact="isExact"
