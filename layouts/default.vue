<template>
  <div class="layout-default">
    <div class="main-navigation">
      <ds-container style="padding: .5rem 2rem .2rem; display: flex;">
        <div class="main-navigation-left">
          <a
            v-router-link
            href="/"
          >
            <ds-logo />
          </a>
        </div>
        <div class="main-navigation-right">
          <no-ssr>
            <locale-switch
              class="topbar-locale-switch"
              placement="bottom"
              offset="12"
            />
          </no-ssr>
          <template v-if="isLoggedIn">
            <no-ssr>
              <dropdown class="avatar-menu">
                <template
                  slot="default"
                  slot-scope="{toggleMenu}"
                >
                  <a
                    class="avatar-menu-trigger"
                    :href="$router.resolve({name: 'profile-slug', params: {slug: user.slug}}).href"
                    @click.prevent="toggleMenu"
                  >
                    <ds-avatar
                      :image="user.avatar"
                      :name="user.name"
                      size="42"
                    />
                    <ds-icon
                      size="xx-small"
                      name="angle-down"
                    />
                  </a>
                </template>
                <template
                  slot="popover"
                  slot-scope="{closeMenu}"
                >
                  <div class="avatar-menu-popover">
                    {{ $t('login.hello') }} <b>{{ user.name }}</b>
                    <hr>
                    <ds-menu
                      :routes="routes"
                      :is-exact="isExact"
                    >
                      <ds-menu-item
                        slot="Navigation"
                        slot-scope="item"
                        :route="item.route"
                        :parents="item.parents"
                        @click.native="closeMenu(false)"
                      >
                        <ds-icon :name="item.route.icon" /> {{ item.route.name }}
                      </ds-menu-item>
                    </ds-menu>
                    <hr>
                    <nuxt-link
                      class="logout-link"
                      :to="{ name: 'logout'}"
                    >
                      <ds-icon name="sign-out" /> {{ $t('login.logout') }}
                    </nuxt-link>
                  </div>
                </template>
              </dropdown>
            </no-ssr>
          </template>
        </div>
      </ds-container>
    </div>
    <ds-container>
      <div style="padding: 6rem 2rem 5rem;">
        <nuxt />
      </div>
    </ds-container>
    <div id="overlay" />
    <report-modal />
    <no-ssr>
      <portal-target name="modal" />
    </no-ssr>
  </div>
</template>

<script>
import { mapGetters } from 'vuex'
import LocaleSwitch from '~/components/LocaleSwitch'
import Dropdown from '~/components/Dropdown'
import ReportModal from '~/components/ReportModal'
import seo from '~/components/mixins/seo'

export default {
  components: {
    Dropdown,
    ReportModal,
    LocaleSwitch
  },
  mixins: [seo],
  computed: {
    ...mapGetters({
      user: 'auth/user',
      isLoggedIn: 'auth/isLoggedIn',
      isModerator: 'auth/isModerator',
      isAdmin: 'auth/isAdmin'
    }),
    routes() {
      if (!this.user.slug) {
        return []
      }
      let routes = [
        {
          name: this.$t('profile.name'),
          path: `/profile/${this.user.slug}`,
          icon: 'user'
        },
        {
          name: this.$t('settings.name'),
          path: `/settings`,
          icon: 'cogs'
        }
      ]
      if (this.isModerator) {
        routes.push({
          name: this.$t('moderation.name'),
          path: `/moderation`,
          icon: 'balance-scale'
        })
      }
      if (this.isAdmin) {
        routes.push({
          name: this.$t('admin.name'),
          path: `/admin`,
          icon: 'shield'
        })
      }
      return routes
    }
  },
  methods: {
    isExact(url) {
      if (url.indexOf('/profile') === 0) {
        // do only match own profile
        this.$route.path === url
      }
      return this.$route.path.indexOf(url) === 0
    }
  }
}
</script>

<style lang="scss">
.topbar-locale-switch {
  display: flex;
  margin-right: $space-xx-small;
}

.main-navigation {
  a {
    color: $text-color-soft;
  }
}

.main-navigation-left {
  display: flex;
  margin-right: auto;
}
.main-navigation-right {
  display: flex;
  margin-left: auto;
}

<<<<<<< HEAD
=======
.avatar-menu-trigger {
  user-select: none;
  display: flex;
  align-items: center;
  padding-left: $space-xx-small;
}
>>>>>>> 6326e243
.avatar-menu-popover {
  padding-top: 0.5rem;
  padding-bottom: 0.5rem;

  hr {
    color: $color-neutral-90;
    background-color: $color-neutral-90;
  }

  .logout-link {
    margin-left: -$space-small;
    margin-right: -$space-small;
    margin-bottom: -$space-xx-small;
    padding: $space-xx-small $space-small;
  }

  nav {
<<<<<<< HEAD
    margin-right: -10px;
    padding-top: 1rem;
    padding-bottom: 1rem;
=======
    margin-left: -$space-small;
    margin-right: -$space-small;
    margin-top: -$space-xx-small;
    margin-bottom: -$space-xx-small;
    // padding-top: $space-xx-small;
    // padding-bottom: $space-xx-small;

    a {
      padding-left: 12px;
    }
>>>>>>> 6326e243
  }
}
</style><|MERGE_RESOLUTION|>--- conflicted
+++ resolved
@@ -177,15 +177,13 @@
   margin-left: auto;
 }
 
-<<<<<<< HEAD
-=======
 .avatar-menu-trigger {
   user-select: none;
   display: flex;
   align-items: center;
   padding-left: $space-xx-small;
 }
->>>>>>> 6326e243
+
 .avatar-menu-popover {
   padding-top: 0.5rem;
   padding-bottom: 0.5rem;
@@ -203,22 +201,14 @@
   }
 
   nav {
-<<<<<<< HEAD
-    margin-right: -10px;
-    padding-top: 1rem;
-    padding-bottom: 1rem;
-=======
     margin-left: -$space-small;
     margin-right: -$space-small;
     margin-top: -$space-xx-small;
     margin-bottom: -$space-xx-small;
-    // padding-top: $space-xx-small;
-    // padding-bottom: $space-xx-small;
 
     a {
       padding-left: 12px;
     }
->>>>>>> 6326e243
   }
 }
 </style>