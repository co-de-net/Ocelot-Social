--- conflicted
+++ resolved
@@ -10,62 +10,11 @@
         </a>
         <div style="float: right">
           <no-ssr>
-<<<<<<< HEAD
-            <v-popover
-              :open.sync="isPopoverOpen"
-              :open-group="Math.random().toString()"
-              placement="bottom-end"
-              trigger="manual"
-              offset="10"
-              style="float: right"
-            >
-              <a
-                class="avatar-menu"
-                :href="$router.resolve({name: 'profile-slug', params: {slug: user.slug}}).href"
-                @click.prevent="toggleMenu()"
-              >
-                <ds-avatar
-                  :image="user.avatar"
-                  :name="user.name"
-                  size="42"
-                />
-              </a>
-              <div
-                slot="popover"
-                class="avatar-menu-popover"
-                style="padding-top: .5rem; padding-bottom: .5rem;"
-                @mouseover="popoverMouseEnter"
-                @mouseleave="popoveMouseLeave"
-              >
-                Hallo <b>{{ user.name }}</b>
-                <ds-menu
-                  :routes="routes"
-                  :is-exact="isExact"
-                  style="margin-left: -15px; margin-right: -15px; padding-top: 1rem; padding-bottom: 1rem;"
-                >
-                  <ds-menu-item
-                    slot="Navigation"
-                    slot-scope="item"
-                    :route="item.route"
-                    :parents="item.parents"
-                    @click.native="toggleMenu"
-                  >
-                    <ds-icon :name="item.route.icon" /> {{ item.route.name }}
-                  </ds-menu-item>
-                </ds-menu>
-                <ds-space margin="xx-small" />
-                <nuxt-link :to="{ name: 'logout'}">
-                  <ds-icon name="sign-out" /> Logout
-                </nuxt-link>
-              </div>
-            </v-popover>
-=======
             <locale-switch
               class="topbar-locale-switch"
               placement="bottom"
               offset="24"
             />
->>>>>>> cb256bdf
           </no-ssr>
           <template v-if="isLoggedIn">
             <no-ssr>
