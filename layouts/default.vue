--- conflicted
+++ resolved
@@ -75,14 +75,11 @@
         <nuxt />
       </div>
     </ds-container>
-<<<<<<< HEAD
+    <div id="overlay" />
     <report-modal />
     <no-ssr>
       <portal-target name="modal" />
     </no-ssr>
-=======
-    <div id="overlay" />
->>>>>>> 9825b410
   </div>
 </template>
 
@@ -160,11 +157,8 @@
   padding-bottom: 0.5rem;
 
   nav {
-<<<<<<< HEAD
-=======
     margin-left: -16px;
     margin-right: -10px;
->>>>>>> 9825b410
     padding-top: 1rem;
     padding-bottom: 1rem;
 
