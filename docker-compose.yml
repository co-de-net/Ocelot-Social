version: "3.4"

services:
  webapp:
<<<<<<< HEAD
    image: ocelotsocialnetwork/develop-webapp:latest
    build:
      context: webapp
      target: production
      args:
        - "BUILD_COMMIT=${TRAVIS_COMMIT}"
=======
    image: humanconnection/nitro-web:latest
>>>>>>> 73c1f3c8
    ports:
      - 3000:3000
      - 3002:3002
    networks:
      - hc-network
    depends_on:
      - backend
<<<<<<< HEAD
    volumes:
      - webapp_node_modules:/develop-webapp/node_modules
=======
>>>>>>> 73c1f3c8
    environment:
      - HOST=0.0.0.0
      - GRAPHQL_URI=http://backend:4000
      - MAPBOX_TOKEN="pk.eyJ1IjoiaHVtYW4tY29ubmVjdGlvbiIsImEiOiJjajl0cnBubGoweTVlM3VwZ2lzNTNud3ZtIn0.bZ8KK9l70omjXbEkkbHGsQ"
  backend:
<<<<<<< HEAD
    image: ocelotsocialnetwork/develop-backend:latest
    build:
      context: backend
      target: production
      args:
        - "BUILD_COMMIT=${TRAVIS_COMMIT}"
=======
    image: humanconnection/nitro-backend:latest
>>>>>>> 73c1f3c8
    networks:
      - hc-network
    depends_on:
      - neo4j
    ports:
      - 4000:4000
<<<<<<< HEAD
    volumes:
      - backend_node_modules:/develop-backend/node_modules
      - uploads:/develop-backend/public/uploads
=======
>>>>>>> 73c1f3c8
    environment:
      - NEO4J_URI=bolt://neo4j:7687
      - GRAPHQL_URI=http://backend:4000
      - CLIENT_URI=http://localhost:3000
      - JWT_SECRET=b/&&7b78BF&fv/Vd
      - MAPBOX_TOKEN=pk.eyJ1IjoiaHVtYW4tY29ubmVjdGlvbiIsImEiOiJjajl0cnBubGoweTVlM3VwZ2lzNTNud3ZtIn0.KZ8KK9l70omjXbEkkbHGsQ
      - PRIVATE_KEY_PASSPHRASE=a7dsf78sadg87ad87sfagsadg78
      - "DEBUG=${DEBUG}"
  neo4j:
<<<<<<< HEAD
    image: ocelotsocialnetwork/develop-neo4j:latest
    build:
      context: neo4j
      args:
        - "BUILD_COMMIT=${TRAVIS_COMMIT}"
=======
    image: humanconnection/neo4j:latest
>>>>>>> 73c1f3c8
    networks:
      - hc-network
    environment:
      - NEO4J_AUTH=none
      - NEO4J_dbms_security_procedures_unrestricted=algo.*,apoc.*
      - NEO4J_ACCEPT_LICENSE_AGREEMENT=yes
    ports:
      - 7687:7687
      - 7474:7474
networks:
  hc-network:<|MERGE_RESOLUTION|>--- conflicted
+++ resolved
@@ -2,16 +2,12 @@
 
 services:
   webapp:
-<<<<<<< HEAD
     image: ocelotsocialnetwork/develop-webapp:latest
     build:
       context: webapp
       target: production
       args:
         - "BUILD_COMMIT=${TRAVIS_COMMIT}"
-=======
-    image: humanconnection/nitro-web:latest
->>>>>>> 73c1f3c8
     ports:
       - 3000:3000
       - 3002:3002
@@ -19,38 +15,28 @@
       - hc-network
     depends_on:
       - backend
-<<<<<<< HEAD
     volumes:
       - webapp_node_modules:/develop-webapp/node_modules
-=======
->>>>>>> 73c1f3c8
     environment:
       - HOST=0.0.0.0
       - GRAPHQL_URI=http://backend:4000
       - MAPBOX_TOKEN="pk.eyJ1IjoiaHVtYW4tY29ubmVjdGlvbiIsImEiOiJjajl0cnBubGoweTVlM3VwZ2lzNTNud3ZtIn0.bZ8KK9l70omjXbEkkbHGsQ"
   backend:
-<<<<<<< HEAD
     image: ocelotsocialnetwork/develop-backend:latest
     build:
       context: backend
       target: production
       args:
         - "BUILD_COMMIT=${TRAVIS_COMMIT}"
-=======
-    image: humanconnection/nitro-backend:latest
->>>>>>> 73c1f3c8
     networks:
       - hc-network
     depends_on:
       - neo4j
     ports:
       - 4000:4000
-<<<<<<< HEAD
     volumes:
       - backend_node_modules:/develop-backend/node_modules
       - uploads:/develop-backend/public/uploads
-=======
->>>>>>> 73c1f3c8
     environment:
       - NEO4J_URI=bolt://neo4j:7687
       - GRAPHQL_URI=http://backend:4000
@@ -60,15 +46,11 @@
       - PRIVATE_KEY_PASSPHRASE=a7dsf78sadg87ad87sfagsadg78
       - "DEBUG=${DEBUG}"
   neo4j:
-<<<<<<< HEAD
     image: ocelotsocialnetwork/develop-neo4j:latest
     build:
       context: neo4j
       args:
         - "BUILD_COMMIT=${TRAVIS_COMMIT}"
-=======
-    image: humanconnection/neo4j:latest
->>>>>>> 73c1f3c8
     networks:
       - hc-network
     environment:
