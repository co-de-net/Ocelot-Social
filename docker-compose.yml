version: "3.4"

services:
  webapp:
    image: humanconnection/nitro-web:latest
    build:
      context: webapp
      target: production
    ports:
      - 3000:3000
      - 8080:8080
    networks:
      - hc-network
    environment:
      - NUXT_BUILD=.nuxt-dist
      - HOST=0.0.0.0
      - GRAPHQL_URI=http://backend:4000
      - MAPBOX_TOKEN="pk.eyJ1IjoiaHVtYW4tY29ubmVjdGlvbiIsImEiOiJjajl0cnBubGoweTVlM3VwZ2lzNTNud3ZtIn0.bZ8KK9l70omjXbEkkbHGsQ"
  backend:
    image: humanconnection/nitro-backend:latest
    build:
      context: backend
      target: production
    networks:
      - hc-network
    depends_on:
      - neo4j
    ports:
      - 4000:4000
    environment:
      - NEO4J_URI=bolt://neo4j:7687
      - GRAPHQL_PORT=4000
      - GRAPHQL_URI=http://localhost:4000
      - CLIENT_URI=http://localhost:3000
      - JWT_SECRET=b/&&7b78BF&fv/Vd
      - MOCKS=false
      - MAPBOX_TOKEN=pk.eyJ1IjoiaHVtYW4tY29ubmVjdGlvbiIsImEiOiJjajl0cnBubGoweTVlM3VwZ2lzNTNud3ZtIn0.KZ8KK9l70omjXbEkkbHGsQ
      - PRIVATE_KEY_PASSPHRASE=a7dsf78sadg87ad87sfagsadg78
  neo4j:
    image: humanconnection/neo4j:latest
    build:
      context: neo4j
    networks:
      - hc-network
<<<<<<< HEAD
  maintenance:
    image: humanconnection/maintenance:latest
    build:
      context: deployment/human-connection/maintenance
    networks:
      - hc-network
    ports:
      - 80:80

=======
>>>>>>> 6dbbd36c
networks:
  hc-network:<|MERGE_RESOLUTION|>--- conflicted
+++ resolved
@@ -42,7 +42,6 @@
       context: neo4j
     networks:
       - hc-network
-<<<<<<< HEAD
   maintenance:
     image: humanconnection/maintenance:latest
     build:
@@ -52,7 +51,5 @@
     ports:
       - 80:80
 
-=======
->>>>>>> 6dbbd36c
 networks:
   hc-network: