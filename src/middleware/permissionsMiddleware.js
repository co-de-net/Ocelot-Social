import { rule, shield, and, or, not, allow } from 'graphql-shield'

const isAuthenticated = rule()(async (parent, args, ctx, info) => {
  return ctx.user !== null
})
const isOwner = rule()(async (parent, args, ctx, info) => {
<<<<<<< HEAD
  console.log('parent', parent)
=======
>>>>>>> ab78785a
  return ctx.user.id === parent.id
})
const isAdmin = rule()(async (parent, args, ctx, info) => {
  return ctx.user.role === 'ADMIN'
})
const isModerator = rule()(async (parent, args, ctx, info) => {
  return ctx.user.role === 'MODERATOR'
})

// Permissions
const permissions = shield({
  Query: {
    statistics: isAdmin,
    // fruits: and(isAuthenticated, or(isAdmin, isModerator)),
    // customers: and(isAuthenticated, isAdmin)
  },
  Mutation: {
    // addFruitToBasket: isAuthenticated
    CreateUser: allow
  },
<<<<<<< HEAD
  // TODO: re-activate this after fixing the initial seed
=======
>>>>>>> ab78785a
  User: {
    email: isOwner,
    password: isOwner
  },
  Post: isAuthenticated
})

export default permissions<|MERGE_RESOLUTION|>--- conflicted
+++ resolved
@@ -4,10 +4,6 @@
   return ctx.user !== null
 })
 const isOwner = rule()(async (parent, args, ctx, info) => {
-<<<<<<< HEAD
-  console.log('parent', parent)
-=======
->>>>>>> ab78785a
   return ctx.user.id === parent.id
 })
 const isAdmin = rule()(async (parent, args, ctx, info) => {
@@ -26,17 +22,13 @@
   },
   Mutation: {
     // addFruitToBasket: isAuthenticated
-    CreateUser: allow
+    // CreateUser: allow
   },
-<<<<<<< HEAD
-  // TODO: re-activate this after fixing the initial seed
-=======
->>>>>>> ab78785a
   User: {
     email: isOwner,
     password: isOwner
-  },
-  Post: isAuthenticated
+  }
+  // Post: isAuthenticated
 })
 
 export default permissions