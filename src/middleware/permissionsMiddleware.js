--- conflicted
+++ resolved
@@ -56,20 +56,16 @@
     CreateBadge: isAdmin,
     UpdateBadge: isAdmin,
     DeleteBadge: isAdmin,
-<<<<<<< HEAD
     enable: isModerator,
     disable: isModerator,
-    changePassword: isAuthenticated
     // addFruitToBasket: isAuthenticated
-=======
     follow: isAuthenticated,
     unfollow: isAuthenticated,
     shout: isAuthenticated,
     unshout: isAuthenticated,
-
+    changePassword: isAuthenticated,
     enable: isModerator,
     disable: isModerator
->>>>>>> 5308c3bf
     // CreateUser: allow,
   },
   User: {
