<<<<<<< HEAD
import Factory, { create, relate } from './factories'
=======
import Factory from './factories'
>>>>>>> 673ca3a7

/* eslint-disable no-multi-spaces */
(async function () {
  try {
<<<<<<< HEAD
    await Promise.all([
      create('badge', { id: 'b1', key: 'indiegogo_en_racoon', type: 'crowdfunding', status: 'permanent', icon: '/img/badges/indiegogo_en_racoon.svg' }),
      create('badge', { id: 'b2', key: 'indiegogo_en_rabbit', type: 'crowdfunding', status: 'permanent', icon: '/img/badges/indiegogo_en_rabbit.svg' }),
      create('badge', { id: 'b3', key: 'indiegogo_en_wolf',   type: 'crowdfunding', status: 'permanent', icon: '/img/badges/indiegogo_en_wolf.svg' }),
      create('badge', { id: 'b4', key: 'indiegogo_en_bear',   type: 'crowdfunding', status: 'permanent', icon: '/img/badges/indiegogo_en_bear.svg' }),
      create('badge', { id: 'b5', key: 'indiegogo_en_turtle', type: 'crowdfunding', status: 'permanent', icon: '/img/badges/indiegogo_en_turtle.svg' }),
      create('badge', { id: 'b6', key: 'indiegogo_en_rhino',  type: 'crowdfunding', status: 'permanent', icon: '/img/badges/indiegogo_en_rhino.svg' })
    ])

    await Promise.all([
      create('user', { id: 'u1', name: 'Peter Lustig',       role: 'admin',     email: 'admin@example.org' }),
      create('user', { id: 'u2', name: 'Bob der Baumeister', role: 'moderator', email: 'moderator@example.org' }),
      create('user', { id: 'u3', name: 'Jenny Rostock',      role: 'user',      email: 'user@example.org' }),
      create('user', { id: 'u4', name: 'Tick',               role: 'user',      email: 'tick@example.org' }),
      create('user', { id: 'u5', name: 'Trick',              role: 'user',      email: 'trick@example.org' }),
      create('user', { id: 'u6', name: 'Track',              role: 'user',      email: 'track@example.org' }),
      create('user', { id: 'u7', name: 'Dagobert',           role: 'user',      email: 'dagobert@example.org' })
    ])

    await Promise.all([
      relate('user', 'Badges',      { from: 'b6', to: 'u1' }),
      relate('user', 'Badges',      { from: 'b5', to: 'u2' }),
      relate('user', 'Badges',      { from: 'b4', to: 'u3' }),
      relate('user', 'Badges',      { from: 'b3', to: 'u4' }),
      relate('user', 'Badges',      { from: 'b2', to: 'u5' }),
      relate('user', 'Badges',      { from: 'b1', to: 'u6' }),
      relate('user', 'Following',   { from: 'u1', to: 'u2' }),
      relate('user', 'Following',   { from: 'u2', to: 'u3' }),
      relate('user', 'Following',   { from: 'u3', to: 'u4' }),
      relate('user', 'Following',   { from: 'u4', to: 'u5' }),
      relate('user', 'Following',   { from: 'u5', to: 'u6' }),
      relate('user', 'Following',   { from: 'u6', to: 'u7' }),
      relate('user', 'Friends',     { from: 'u1', to: 'u2' }),
      relate('user', 'Friends',     { from: 'u1', to: 'u3' }),
      relate('user', 'Friends',     { from: 'u2', to: 'u3' }),
      relate('user', 'Blacklisted', { from: 'u7', to: 'u4' }),
      relate('user', 'Blacklisted', { from: 'u7', to: 'u5' }),
      relate('user', 'Blacklisted', { from: 'u7', to: 'u6' })
    ])

    await Promise.all([
      create('category', { id: 'cat1',  name: 'Just For Fun',                 slug: 'justforfun',                 icon: 'smile' }),
      create('category', { id: 'cat2',  name: 'Happyness & Values',           slug: 'happyness-values',           icon: 'heart-o' }),
      create('category', { id: 'cat3',  name: 'Health & Wellbeing',           slug: 'health-wellbeing',           icon: 'medkit' }),
      create('category', { id: 'cat4',  name: 'Environment & Nature',         slug: 'environment-nature',         icon: 'tree' }),
      create('category', { id: 'cat5',  name: 'Animal Protection',            slug: 'animalprotection',           icon: 'paw' }),
      create('category', { id: 'cat6',  name: 'Humanrights Justice',          slug: 'humanrights-justice',        icon: 'balance-scale' }),
      create('category', { id: 'cat7',  name: 'Education & Sciences',         slug: 'education-sciences',         icon: 'graduation-cap' }),
      create('category', { id: 'cat8',  name: 'Cooperation & Development',    slug: 'cooperation-development',    icon: 'users' }),
      create('category', { id: 'cat9',  name: 'Democracy & Politics',         slug: 'democracy-politics',         icon: 'university' }),
      create('category', { id: 'cat10', name: 'Economy & Finances',           slug: 'economy-finances',           icon: 'money' }),
      create('category', { id: 'cat11', name: 'Energy & Technology',          slug: 'energy-technology',          icon: 'flash' }),
      create('category', { id: 'cat12', name: 'IT, Internet & Data Privacy',  slug: 'it-internet-dataprivacy',    icon: 'mouse-pointer' }),
      create('category', { id: 'cat13', name: 'Art, Curlure & Sport',         slug: 'art-culture-sport',          icon: 'paint-brush' }),
      create('category', { id: 'cat14', name: 'Freedom of Speech',            slug: 'freedomofspeech',            icon: 'bullhorn' }),
      create('category', { id: 'cat15', name: 'Consumption & Sustainability', slug: 'consumption-sustainability', icon: 'shopping-cart' }),
      create('category', { id: 'cat16', name: 'Global Peace & Nonviolence',   slug: 'globalpeace-nonviolence',    icon: 'angellist' })
    ])

    await Promise.all([
      create('tag', { id: 't1', name: 'Umwelt' }),
      create('tag', { id: 't2', name: 'Naturschutz' }),
      create('tag', { id: 't3', name: 'Demokratie' }),
      create('tag', { id: 't4', name: 'Freiheit' })
=======
    const f = Factory()
    await Promise.all([
      f.create('Badge', { id: 'b1', key: 'indiegogo_en_racoon', type: 'crowdfunding', status: 'permanent', icon: '/img/badges/indiegogo_en_racoon.svg' }),
      f.create('Badge', { id: 'b2', key: 'indiegogo_en_rabbit', type: 'crowdfunding', status: 'permanent', icon: '/img/badges/indiegogo_en_rabbit.svg' }),
      f.create('Badge', { id: 'b3', key: 'indiegogo_en_wolf',   type: 'crowdfunding', status: 'permanent', icon: '/img/badges/indiegogo_en_wolf.svg' }),
      f.create('Badge', { id: 'b4', key: 'indiegogo_en_bear',   type: 'crowdfunding', status: 'permanent', icon: '/img/badges/indiegogo_en_bear.svg' }),
      f.create('Badge', { id: 'b5', key: 'indiegogo_en_turtle', type: 'crowdfunding', status: 'permanent', icon: '/img/badges/indiegogo_en_turtle.svg' }),
      f.create('Badge', { id: 'b6', key: 'indiegogo_en_rhino',  type: 'crowdfunding', status: 'permanent', icon: '/img/badges/indiegogo_en_rhino.svg' })
    ])

    await Promise.all([
      f.create('User', { id: 'u1', name: 'Peter Lustig',       role: 'admin',     email: 'admin@example.org' }),
      f.create('User', { id: 'u2', name: 'Bob der Baumeister', role: 'moderator', email: 'moderator@example.org' }),
      f.create('User', { id: 'u3', name: 'Jenny Rostock',      role: 'user',      email: 'user@example.org' }),
      f.create('User', { id: 'u4', name: 'Tick',               role: 'user',      email: 'tick@example.org' }),
      f.create('User', { id: 'u5', name: 'Trick',              role: 'user',      email: 'trick@example.org' }),
      f.create('User', { id: 'u6', name: 'Track',              role: 'user',      email: 'track@example.org' }),
      f.create('User', { id: 'u7', name: 'Dagobert',           role: 'user',      email: 'dagobert@example.org' })
    ])

    await Promise.all([
      f.relate('User', 'Badges',      { from: 'b6', to: 'u1' }),
      f.relate('User', 'Badges',      { from: 'b5', to: 'u2' }),
      f.relate('User', 'Badges',      { from: 'b4', to: 'u3' }),
      f.relate('User', 'Badges',      { from: 'b3', to: 'u4' }),
      f.relate('User', 'Badges',      { from: 'b2', to: 'u5' }),
      f.relate('User', 'Badges',      { from: 'b1', to: 'u6' }),
      f.relate('User', 'Following',   { from: 'u1', to: 'u2' }),
      f.relate('User', 'Following',   { from: 'u2', to: 'u3' }),
      f.relate('User', 'Following',   { from: 'u3', to: 'u4' }),
      f.relate('User', 'Following',   { from: 'u4', to: 'u5' }),
      f.relate('User', 'Following',   { from: 'u5', to: 'u6' }),
      f.relate('User', 'Following',   { from: 'u6', to: 'u7' }),
      f.relate('User', 'Friends',     { from: 'u1', to: 'u2' }),
      f.relate('User', 'Friends',     { from: 'u1', to: 'u3' }),
      f.relate('User', 'Friends',     { from: 'u2', to: 'u3' }),
      f.relate('User', 'Blacklisted', { from: 'u7', to: 'u4' }),
      f.relate('User', 'Blacklisted', { from: 'u7', to: 'u5' }),
      f.relate('User', 'Blacklisted', { from: 'u7', to: 'u6' })
    ])

    await Promise.all([
      f.create('Category', { id: 'cat1',  name: 'Just For Fun',                 slug: 'justforfun',                 icon: 'smile' }),
      f.create('Category', { id: 'cat2',  name: 'Happyness & Values',           slug: 'happyness-values',           icon: 'heart-o' }),
      f.create('Category', { id: 'cat3',  name: 'Health & Wellbeing',           slug: 'health-wellbeing',           icon: 'medkit' }),
      f.create('Category', { id: 'cat4',  name: 'Environment & Nature',         slug: 'environment-nature',         icon: 'tree' }),
      f.create('Category', { id: 'cat5',  name: 'Animal Protection',            slug: 'animalprotection',           icon: 'paw' }),
      f.create('Category', { id: 'cat6',  name: 'Humanrights Justice',          slug: 'humanrights-justice',        icon: 'balance-scale' }),
      f.create('Category', { id: 'cat7',  name: 'Education & Sciences',         slug: 'education-sciences',         icon: 'graduation-cap' }),
      f.create('Category', { id: 'cat8',  name: 'Cooperation & Development',    slug: 'cooperation-development',    icon: 'users' }),
      f.create('Category', { id: 'cat9',  name: 'Democracy & Politics',         slug: 'democracy-politics',         icon: 'university' }),
      f.create('Category', { id: 'cat10', name: 'Economy & Finances',           slug: 'economy-finances',           icon: 'money' }),
      f.create('Category', { id: 'cat11', name: 'Energy & Technology',          slug: 'energy-technology',          icon: 'flash' }),
      f.create('Category', { id: 'cat12', name: 'IT, Internet & Data Privacy',  slug: 'it-internet-dataprivacy',    icon: 'mouse-pointer' }),
      f.create('Category', { id: 'cat13', name: 'Art, Curlure & Sport',         slug: 'art-culture-sport',          icon: 'paint-brush' }),
      f.create('Category', { id: 'cat14', name: 'Freedom of Speech',            slug: 'freedomofspeech',            icon: 'bullhorn' }),
      f.create('Category', { id: 'cat15', name: 'Consumption & Sustainability', slug: 'consumption-sustainability', icon: 'shopping-cart' }),
      f.create('Category', { id: 'cat16', name: 'Global Peace & Nonviolence',   slug: 'globalpeace-nonviolence',    icon: 'angellist' })
    ])

    await Promise.all([
      f.create('Tag', { id: 't1', name: 'Umwelt' }),
      f.create('Tag', { id: 't2', name: 'Naturschutz' }),
      f.create('Tag', { id: 't3', name: 'Demokratie' }),
      f.create('Tag', { id: 't4', name: 'Freiheit' })
>>>>>>> 673ca3a7
    ])

    const [ asAdmin, asModerator, asUser, asTick, asTrick, asTrack ] = await Promise.all([
      Factory().authenticateAs({ email: 'admin@example.org',     password: '1234' }),
      Factory().authenticateAs({ email: 'moderator@example.org', password: '1234' }),
      Factory().authenticateAs({ email: 'user@example.org',      password: '1234' }),
      Factory().authenticateAs({ email: 'tick@example.org',      password: '1234' }),
      Factory().authenticateAs({ email: 'trick@example.org',     password: '1234' }),
      Factory().authenticateAs({ email: 'track@example.org',     password: '1234' })
    ])

    await Promise.all([
<<<<<<< HEAD
      asAdmin.create('post',     { id: 'p0' }),
      asModerator.create('post', { id: 'p1' }),
      asUser.create('post',      { id: 'p2' }),
      asTick.create('post',      { id: 'p3' }),
      asTrick.create('post',     { id: 'p4' }),
      asTrack.create('post',     { id: 'p5' }),
      asAdmin.create('post',     { id: 'p6' }),
      asModerator.create('post', { id: 'p7' }),
      asUser.create('post',      { id: 'p8' }),
      asTick.create('post',      { id: 'p9' }),
      asTrick.create('post',     { id: 'p10' }),
      asTrack.create('post',     { id: 'p11' }),
      asAdmin.create('post',     { id: 'p12' }),
      asModerator.create('post', { id: 'p13' }),
      asUser.create('post',      { id: 'p14' }),
      asTick.create('post',      { id: 'p15' })
    ])

    await Promise.all([
      relate('post', 'Categories', { from: 'p0',  to: 'cat16' }),
      relate('post', 'Categories', { from: 'p1',  to: 'cat1' }),
      relate('post', 'Categories', { from: 'p2',  to: 'cat2' }),
      relate('post', 'Categories', { from: 'p3',  to: 'cat3' }),
      relate('post', 'Categories', { from: 'p4',  to: 'cat4' }),
      relate('post', 'Categories', { from: 'p5',  to: 'cat5' }),
      relate('post', 'Categories', { from: 'p6',  to: 'cat6' }),
      relate('post', 'Categories', { from: 'p7',  to: 'cat7' }),
      relate('post', 'Categories', { from: 'p8',  to: 'cat8' }),
      relate('post', 'Categories', { from: 'p9',  to: 'cat9' }),
      relate('post', 'Categories', { from: 'p10', to: 'cat10' }),
      relate('post', 'Categories', { from: 'p11', to: 'cat11' }),
      relate('post', 'Categories', { from: 'p12', to: 'cat12' }),
      relate('post', 'Categories', { from: 'p13', to: 'cat13' }),
      relate('post', 'Categories', { from: 'p14', to: 'cat14' }),
      relate('post', 'Categories', { from: 'p15', to: 'cat15' }),

      relate('post', 'Tags', { from: 'p0',  to: 't4' }),
      relate('post', 'Tags', { from: 'p1',  to: 't1' }),
      relate('post', 'Tags', { from: 'p2',  to: 't2' }),
      relate('post', 'Tags', { from: 'p3',  to: 't3' }),
      relate('post', 'Tags', { from: 'p4',  to: 't4' }),
      relate('post', 'Tags', { from: 'p5',  to: 't1' }),
      relate('post', 'Tags', { from: 'p6',  to: 't2' }),
      relate('post', 'Tags', { from: 'p7',  to: 't3' }),
      relate('post', 'Tags', { from: 'p8',  to: 't4' }),
      relate('post', 'Tags', { from: 'p9',  to: 't1' }),
      relate('post', 'Tags', { from: 'p10', to: 't2' }),
      relate('post', 'Tags', { from: 'p11', to: 't3' }),
      relate('post', 'Tags', { from: 'p12', to: 't4' }),
      relate('post', 'Tags', { from: 'p13', to: 't1' }),
      relate('post', 'Tags', { from: 'p14', to: 't2' }),
      relate('post', 'Tags', { from: 'p15', to: 't3' })
    ])
    await Promise.all([
      relate('user', 'Shouted', { from: 'u1', to: 'p2' }),
      relate('user', 'Shouted', { from: 'u1', to: 'p3' }),
      relate('user', 'Shouted', { from: 'u2', to: 'p1' }),
      relate('user', 'Shouted', { from: 'u3', to: 'p1' }),
      relate('user', 'Shouted', { from: 'u3', to: 'p4' }),
      relate('user', 'Shouted', { from: 'u4', to: 'p1' })
    ])

    await Promise.all([
      create('comment', { id: 'c1' }),
      create('comment', { id: 'c2' }),
      create('comment', { id: 'c3' }),
      create('comment', { id: 'c4' }),
      create('comment', { id: 'c5' }),
      create('comment', { id: 'c6' }),
      create('comment', { id: 'c7' })
    ])

    await Promise.all([
      relate('comment', 'Author', { from: 'u3', to: 'c1' }),
      relate('comment', 'Post',   { from: 'c1', to: 'p1' }),
      relate('comment', 'Author', { from: 'u1', to: 'c2' }),
      relate('comment', 'Post',   { from: 'c2', to: 'p1' }),
      relate('comment', 'Author', { from: 'u1', to: 'c3' }),
      relate('comment', 'Post',   { from: 'c3', to: 'p3' }),
      relate('comment', 'Author', { from: 'u4', to: 'c4' }),
      relate('comment', 'Post',   { from: 'c4', to: 'p2' }),
      relate('comment', 'Author', { from: 'u4', to: 'c5' }),
      relate('comment', 'Post',   { from: 'c5', to: 'p3' }),
      relate('comment', 'Author', { from: 'u3', to: 'c6' }),
      relate('comment', 'Post',   { from: 'c6', to: 'p4' }),
      relate('comment', 'Author', { from: 'u2', to: 'c7' }),
      relate('comment', 'Post',   { from: 'c7', to: 'p2' })
    ])

    await Promise.all([
      asTick.create('report',  { description: 'I don\'t like this comment', resource: { id: 'c1', type: 'comment' } }),
      asTrick.create('report', { description: 'I don\'t like this post',    resource: { id: 'p1', type: 'contribution' } }),
      asTrack.create('report', { description: 'I don\'t like this user',    resource: { id: 'u1', type: 'user' } })
    ])

    await Promise.all([
      create('organization', { id: 'o1', name: 'Democracy Deutschland', description: 'Description for democracy-deutschland.' }),
      create('organization', { id: 'o2', name: 'Human-Connection',      description: 'Description for human-connection.' }),
      create('organization', { id: 'o3', name: 'Pro Veg',               description: 'Description for pro-veg.' }),
      create('organization', { id: 'o4', name: 'Greenpeace',            description: 'Description for greenpeace.' })
    ])

    await Promise.all([
      relate('organization', 'CreatedBy', { from: 'u1', to: 'o1' }),
      relate('organization', 'CreatedBy', { from: 'u1', to: 'o2' }),
      relate('organization', 'OwnedBy',   { from: 'u2', to: 'o2' }),
      relate('organization', 'OwnedBy',   { from: 'u2', to: 'o3' })
=======
      asAdmin.create('Post',     { id: 'p0' }),
      asModerator.create('Post', { id: 'p1' }),
      asUser.create('Post',      { id: 'p2' }),
      asTick.create('Post',      { id: 'p3' }),
      asTrick.create('Post',     { id: 'p4' }),
      asTrack.create('Post',     { id: 'p5' }),
      asAdmin.create('Post',     { id: 'p6' }),
      asModerator.create('Post', { id: 'p7' }),
      asUser.create('Post',      { id: 'p8' }),
      asTick.create('Post',      { id: 'p9' }),
      asTrick.create('Post',     { id: 'p10' }),
      asTrack.create('Post',     { id: 'p11' }),
      asAdmin.create('Post',     { id: 'p12' }),
      asModerator.create('Post', { id: 'p13' }),
      asUser.create('Post',      { id: 'p14' }),
      asTick.create('Post',      { id: 'p15' })
    ])

    await Promise.all([
      f.relate('Post', 'Categories', { from: 'p0',  to: 'cat16' }),
      f.relate('Post', 'Categories', { from: 'p1',  to: 'cat1' }),
      f.relate('Post', 'Categories', { from: 'p2',  to: 'cat2' }),
      f.relate('Post', 'Categories', { from: 'p3',  to: 'cat3' }),
      f.relate('Post', 'Categories', { from: 'p4',  to: 'cat4' }),
      f.relate('Post', 'Categories', { from: 'p5',  to: 'cat5' }),
      f.relate('Post', 'Categories', { from: 'p6',  to: 'cat6' }),
      f.relate('Post', 'Categories', { from: 'p7',  to: 'cat7' }),
      f.relate('Post', 'Categories', { from: 'p8',  to: 'cat8' }),
      f.relate('Post', 'Categories', { from: 'p9',  to: 'cat9' }),
      f.relate('Post', 'Categories', { from: 'p10', to: 'cat10' }),
      f.relate('Post', 'Categories', { from: 'p11', to: 'cat11' }),
      f.relate('Post', 'Categories', { from: 'p12', to: 'cat12' }),
      f.relate('Post', 'Categories', { from: 'p13', to: 'cat13' }),
      f.relate('Post', 'Categories', { from: 'p14', to: 'cat14' }),
      f.relate('Post', 'Categories', { from: 'p15', to: 'cat15' }),

      f.relate('Post', 'Tags', { from: 'p0',  to: 't4' }),
      f.relate('Post', 'Tags', { from: 'p1',  to: 't1' }),
      f.relate('Post', 'Tags', { from: 'p2',  to: 't2' }),
      f.relate('Post', 'Tags', { from: 'p3',  to: 't3' }),
      f.relate('Post', 'Tags', { from: 'p4',  to: 't4' }),
      f.relate('Post', 'Tags', { from: 'p5',  to: 't1' }),
      f.relate('Post', 'Tags', { from: 'p6',  to: 't2' }),
      f.relate('Post', 'Tags', { from: 'p7',  to: 't3' }),
      f.relate('Post', 'Tags', { from: 'p8',  to: 't4' }),
      f.relate('Post', 'Tags', { from: 'p9',  to: 't1' }),
      f.relate('Post', 'Tags', { from: 'p10', to: 't2' }),
      f.relate('Post', 'Tags', { from: 'p11', to: 't3' }),
      f.relate('Post', 'Tags', { from: 'p12', to: 't4' }),
      f.relate('Post', 'Tags', { from: 'p13', to: 't1' }),
      f.relate('Post', 'Tags', { from: 'p14', to: 't2' }),
      f.relate('Post', 'Tags', { from: 'p15', to: 't3' })
    ])
    await Promise.all([
      f.relate('User', 'Shouted', { from: 'u1', to: 'p2' }),
      f.relate('User', 'Shouted', { from: 'u1', to: 'p3' }),
      f.relate('User', 'Shouted', { from: 'u2', to: 'p1' }),
      f.relate('User', 'Shouted', { from: 'u3', to: 'p1' }),
      f.relate('User', 'Shouted', { from: 'u3', to: 'p4' }),
      f.relate('User', 'Shouted', { from: 'u4', to: 'p1' })
    ])

    await Promise.all([
      f.create('Comment', { id: 'c1' }),
      f.create('Comment', { id: 'c2' }),
      f.create('Comment', { id: 'c3' }),
      f.create('Comment', { id: 'c4' }),
      f.create('Comment', { id: 'c5' }),
      f.create('Comment', { id: 'c6' }),
      f.create('Comment', { id: 'c7' })
    ])

    await Promise.all([
      f.relate('Comment', 'Author', { from: 'u3', to: 'c1' }),
      f.relate('Comment', 'Post',   { from: 'c1', to: 'p1' }),
      f.relate('Comment', 'Author', { from: 'u1', to: 'c2' }),
      f.relate('Comment', 'Post',   { from: 'c2', to: 'p1' }),
      f.relate('Comment', 'Author', { from: 'u1', to: 'c3' }),
      f.relate('Comment', 'Post',   { from: 'c3', to: 'p3' }),
      f.relate('Comment', 'Author', { from: 'u4', to: 'c4' }),
      f.relate('Comment', 'Post',   { from: 'c4', to: 'p2' }),
      f.relate('Comment', 'Author', { from: 'u4', to: 'c5' }),
      f.relate('Comment', 'Post',   { from: 'c5', to: 'p3' }),
      f.relate('Comment', 'Author', { from: 'u3', to: 'c6' }),
      f.relate('Comment', 'Post',   { from: 'c6', to: 'p4' }),
      f.relate('Comment', 'Author', { from: 'u2', to: 'c7' }),
      f.relate('Comment', 'Post',   { from: 'c7', to: 'p2' })
    ])

    await Promise.all([
      asTick.create('Report',  { description: 'I don\'t like this comment', resource: { id: 'c1', type: 'comment' } }),
      asTrick.create('Report', { description: 'I don\'t like this post',    resource: { id: 'p1', type: 'contribution' } }),
      asTrack.create('Report', { description: 'I don\'t like this user',    resource: { id: 'u1', type: 'user' } })
    ])

    await Promise.all([
      f.create('Organization', { id: 'o1', name: 'Democracy Deutschland', description: 'Description for democracy-deutschland.' }),
      f.create('Organization', { id: 'o2', name: 'Human-Connection',      description: 'Description for human-connection.' }),
      f.create('Organization', { id: 'o3', name: 'Pro Veg',               description: 'Description for pro-veg.' }),
      f.create('Organization', { id: 'o4', name: 'Greenpeace',            description: 'Description for greenpeace.' })
    ])

    await Promise.all([
      f.relate('Organization', 'CreatedBy', { from: 'u1', to: 'o1' }),
      f.relate('Organization', 'CreatedBy', { from: 'u1', to: 'o2' }),
      f.relate('Organization', 'OwnedBy',   { from: 'u2', to: 'o2' }),
      f.relate('Organization', 'OwnedBy',   { from: 'u2', to: 'o3' })
>>>>>>> 673ca3a7
    ])
    /* eslint-disable-next-line no-console */
    console.log('Seeded Data...')
  } catch (err) {
    /* eslint-disable-next-line no-console */
    console.error(err)
    process.exit(1)
  }
})()
/* eslint-enable no-multi-spaces */<|MERGE_RESOLUTION|>--- conflicted
+++ resolved
@@ -1,78 +1,8 @@
-<<<<<<< HEAD
-import Factory, { create, relate } from './factories'
-=======
 import Factory from './factories'
->>>>>>> 673ca3a7
 
 /* eslint-disable no-multi-spaces */
 (async function () {
   try {
-<<<<<<< HEAD
-    await Promise.all([
-      create('badge', { id: 'b1', key: 'indiegogo_en_racoon', type: 'crowdfunding', status: 'permanent', icon: '/img/badges/indiegogo_en_racoon.svg' }),
-      create('badge', { id: 'b2', key: 'indiegogo_en_rabbit', type: 'crowdfunding', status: 'permanent', icon: '/img/badges/indiegogo_en_rabbit.svg' }),
-      create('badge', { id: 'b3', key: 'indiegogo_en_wolf',   type: 'crowdfunding', status: 'permanent', icon: '/img/badges/indiegogo_en_wolf.svg' }),
-      create('badge', { id: 'b4', key: 'indiegogo_en_bear',   type: 'crowdfunding', status: 'permanent', icon: '/img/badges/indiegogo_en_bear.svg' }),
-      create('badge', { id: 'b5', key: 'indiegogo_en_turtle', type: 'crowdfunding', status: 'permanent', icon: '/img/badges/indiegogo_en_turtle.svg' }),
-      create('badge', { id: 'b6', key: 'indiegogo_en_rhino',  type: 'crowdfunding', status: 'permanent', icon: '/img/badges/indiegogo_en_rhino.svg' })
-    ])
-
-    await Promise.all([
-      create('user', { id: 'u1', name: 'Peter Lustig',       role: 'admin',     email: 'admin@example.org' }),
-      create('user', { id: 'u2', name: 'Bob der Baumeister', role: 'moderator', email: 'moderator@example.org' }),
-      create('user', { id: 'u3', name: 'Jenny Rostock',      role: 'user',      email: 'user@example.org' }),
-      create('user', { id: 'u4', name: 'Tick',               role: 'user',      email: 'tick@example.org' }),
-      create('user', { id: 'u5', name: 'Trick',              role: 'user',      email: 'trick@example.org' }),
-      create('user', { id: 'u6', name: 'Track',              role: 'user',      email: 'track@example.org' }),
-      create('user', { id: 'u7', name: 'Dagobert',           role: 'user',      email: 'dagobert@example.org' })
-    ])
-
-    await Promise.all([
-      relate('user', 'Badges',      { from: 'b6', to: 'u1' }),
-      relate('user', 'Badges',      { from: 'b5', to: 'u2' }),
-      relate('user', 'Badges',      { from: 'b4', to: 'u3' }),
-      relate('user', 'Badges',      { from: 'b3', to: 'u4' }),
-      relate('user', 'Badges',      { from: 'b2', to: 'u5' }),
-      relate('user', 'Badges',      { from: 'b1', to: 'u6' }),
-      relate('user', 'Following',   { from: 'u1', to: 'u2' }),
-      relate('user', 'Following',   { from: 'u2', to: 'u3' }),
-      relate('user', 'Following',   { from: 'u3', to: 'u4' }),
-      relate('user', 'Following',   { from: 'u4', to: 'u5' }),
-      relate('user', 'Following',   { from: 'u5', to: 'u6' }),
-      relate('user', 'Following',   { from: 'u6', to: 'u7' }),
-      relate('user', 'Friends',     { from: 'u1', to: 'u2' }),
-      relate('user', 'Friends',     { from: 'u1', to: 'u3' }),
-      relate('user', 'Friends',     { from: 'u2', to: 'u3' }),
-      relate('user', 'Blacklisted', { from: 'u7', to: 'u4' }),
-      relate('user', 'Blacklisted', { from: 'u7', to: 'u5' }),
-      relate('user', 'Blacklisted', { from: 'u7', to: 'u6' })
-    ])
-
-    await Promise.all([
-      create('category', { id: 'cat1',  name: 'Just For Fun',                 slug: 'justforfun',                 icon: 'smile' }),
-      create('category', { id: 'cat2',  name: 'Happyness & Values',           slug: 'happyness-values',           icon: 'heart-o' }),
-      create('category', { id: 'cat3',  name: 'Health & Wellbeing',           slug: 'health-wellbeing',           icon: 'medkit' }),
-      create('category', { id: 'cat4',  name: 'Environment & Nature',         slug: 'environment-nature',         icon: 'tree' }),
-      create('category', { id: 'cat5',  name: 'Animal Protection',            slug: 'animalprotection',           icon: 'paw' }),
-      create('category', { id: 'cat6',  name: 'Humanrights Justice',          slug: 'humanrights-justice',        icon: 'balance-scale' }),
-      create('category', { id: 'cat7',  name: 'Education & Sciences',         slug: 'education-sciences',         icon: 'graduation-cap' }),
-      create('category', { id: 'cat8',  name: 'Cooperation & Development',    slug: 'cooperation-development',    icon: 'users' }),
-      create('category', { id: 'cat9',  name: 'Democracy & Politics',         slug: 'democracy-politics',         icon: 'university' }),
-      create('category', { id: 'cat10', name: 'Economy & Finances',           slug: 'economy-finances',           icon: 'money' }),
-      create('category', { id: 'cat11', name: 'Energy & Technology',          slug: 'energy-technology',          icon: 'flash' }),
-      create('category', { id: 'cat12', name: 'IT, Internet & Data Privacy',  slug: 'it-internet-dataprivacy',    icon: 'mouse-pointer' }),
-      create('category', { id: 'cat13', name: 'Art, Curlure & Sport',         slug: 'art-culture-sport',          icon: 'paint-brush' }),
-      create('category', { id: 'cat14', name: 'Freedom of Speech',            slug: 'freedomofspeech',            icon: 'bullhorn' }),
-      create('category', { id: 'cat15', name: 'Consumption & Sustainability', slug: 'consumption-sustainability', icon: 'shopping-cart' }),
-      create('category', { id: 'cat16', name: 'Global Peace & Nonviolence',   slug: 'globalpeace-nonviolence',    icon: 'angellist' })
-    ])
-
-    await Promise.all([
-      create('tag', { id: 't1', name: 'Umwelt' }),
-      create('tag', { id: 't2', name: 'Naturschutz' }),
-      create('tag', { id: 't3', name: 'Demokratie' }),
-      create('tag', { id: 't4', name: 'Freiheit' })
-=======
     const f = Factory()
     await Promise.all([
       f.create('Badge', { id: 'b1', key: 'indiegogo_en_racoon', type: 'crowdfunding', status: 'permanent', icon: '/img/badges/indiegogo_en_racoon.svg' }),
@@ -138,7 +68,6 @@
       f.create('Tag', { id: 't2', name: 'Naturschutz' }),
       f.create('Tag', { id: 't3', name: 'Demokratie' }),
       f.create('Tag', { id: 't4', name: 'Freiheit' })
->>>>>>> 673ca3a7
     ])
 
     const [ asAdmin, asModerator, asUser, asTick, asTrick, asTrack ] = await Promise.all([
@@ -151,115 +80,6 @@
     ])
 
     await Promise.all([
-<<<<<<< HEAD
-      asAdmin.create('post',     { id: 'p0' }),
-      asModerator.create('post', { id: 'p1' }),
-      asUser.create('post',      { id: 'p2' }),
-      asTick.create('post',      { id: 'p3' }),
-      asTrick.create('post',     { id: 'p4' }),
-      asTrack.create('post',     { id: 'p5' }),
-      asAdmin.create('post',     { id: 'p6' }),
-      asModerator.create('post', { id: 'p7' }),
-      asUser.create('post',      { id: 'p8' }),
-      asTick.create('post',      { id: 'p9' }),
-      asTrick.create('post',     { id: 'p10' }),
-      asTrack.create('post',     { id: 'p11' }),
-      asAdmin.create('post',     { id: 'p12' }),
-      asModerator.create('post', { id: 'p13' }),
-      asUser.create('post',      { id: 'p14' }),
-      asTick.create('post',      { id: 'p15' })
-    ])
-
-    await Promise.all([
-      relate('post', 'Categories', { from: 'p0',  to: 'cat16' }),
-      relate('post', 'Categories', { from: 'p1',  to: 'cat1' }),
-      relate('post', 'Categories', { from: 'p2',  to: 'cat2' }),
-      relate('post', 'Categories', { from: 'p3',  to: 'cat3' }),
-      relate('post', 'Categories', { from: 'p4',  to: 'cat4' }),
-      relate('post', 'Categories', { from: 'p5',  to: 'cat5' }),
-      relate('post', 'Categories', { from: 'p6',  to: 'cat6' }),
-      relate('post', 'Categories', { from: 'p7',  to: 'cat7' }),
-      relate('post', 'Categories', { from: 'p8',  to: 'cat8' }),
-      relate('post', 'Categories', { from: 'p9',  to: 'cat9' }),
-      relate('post', 'Categories', { from: 'p10', to: 'cat10' }),
-      relate('post', 'Categories', { from: 'p11', to: 'cat11' }),
-      relate('post', 'Categories', { from: 'p12', to: 'cat12' }),
-      relate('post', 'Categories', { from: 'p13', to: 'cat13' }),
-      relate('post', 'Categories', { from: 'p14', to: 'cat14' }),
-      relate('post', 'Categories', { from: 'p15', to: 'cat15' }),
-
-      relate('post', 'Tags', { from: 'p0',  to: 't4' }),
-      relate('post', 'Tags', { from: 'p1',  to: 't1' }),
-      relate('post', 'Tags', { from: 'p2',  to: 't2' }),
-      relate('post', 'Tags', { from: 'p3',  to: 't3' }),
-      relate('post', 'Tags', { from: 'p4',  to: 't4' }),
-      relate('post', 'Tags', { from: 'p5',  to: 't1' }),
-      relate('post', 'Tags', { from: 'p6',  to: 't2' }),
-      relate('post', 'Tags', { from: 'p7',  to: 't3' }),
-      relate('post', 'Tags', { from: 'p8',  to: 't4' }),
-      relate('post', 'Tags', { from: 'p9',  to: 't1' }),
-      relate('post', 'Tags', { from: 'p10', to: 't2' }),
-      relate('post', 'Tags', { from: 'p11', to: 't3' }),
-      relate('post', 'Tags', { from: 'p12', to: 't4' }),
-      relate('post', 'Tags', { from: 'p13', to: 't1' }),
-      relate('post', 'Tags', { from: 'p14', to: 't2' }),
-      relate('post', 'Tags', { from: 'p15', to: 't3' })
-    ])
-    await Promise.all([
-      relate('user', 'Shouted', { from: 'u1', to: 'p2' }),
-      relate('user', 'Shouted', { from: 'u1', to: 'p3' }),
-      relate('user', 'Shouted', { from: 'u2', to: 'p1' }),
-      relate('user', 'Shouted', { from: 'u3', to: 'p1' }),
-      relate('user', 'Shouted', { from: 'u3', to: 'p4' }),
-      relate('user', 'Shouted', { from: 'u4', to: 'p1' })
-    ])
-
-    await Promise.all([
-      create('comment', { id: 'c1' }),
-      create('comment', { id: 'c2' }),
-      create('comment', { id: 'c3' }),
-      create('comment', { id: 'c4' }),
-      create('comment', { id: 'c5' }),
-      create('comment', { id: 'c6' }),
-      create('comment', { id: 'c7' })
-    ])
-
-    await Promise.all([
-      relate('comment', 'Author', { from: 'u3', to: 'c1' }),
-      relate('comment', 'Post',   { from: 'c1', to: 'p1' }),
-      relate('comment', 'Author', { from: 'u1', to: 'c2' }),
-      relate('comment', 'Post',   { from: 'c2', to: 'p1' }),
-      relate('comment', 'Author', { from: 'u1', to: 'c3' }),
-      relate('comment', 'Post',   { from: 'c3', to: 'p3' }),
-      relate('comment', 'Author', { from: 'u4', to: 'c4' }),
-      relate('comment', 'Post',   { from: 'c4', to: 'p2' }),
-      relate('comment', 'Author', { from: 'u4', to: 'c5' }),
-      relate('comment', 'Post',   { from: 'c5', to: 'p3' }),
-      relate('comment', 'Author', { from: 'u3', to: 'c6' }),
-      relate('comment', 'Post',   { from: 'c6', to: 'p4' }),
-      relate('comment', 'Author', { from: 'u2', to: 'c7' }),
-      relate('comment', 'Post',   { from: 'c7', to: 'p2' })
-    ])
-
-    await Promise.all([
-      asTick.create('report',  { description: 'I don\'t like this comment', resource: { id: 'c1', type: 'comment' } }),
-      asTrick.create('report', { description: 'I don\'t like this post',    resource: { id: 'p1', type: 'contribution' } }),
-      asTrack.create('report', { description: 'I don\'t like this user',    resource: { id: 'u1', type: 'user' } })
-    ])
-
-    await Promise.all([
-      create('organization', { id: 'o1', name: 'Democracy Deutschland', description: 'Description for democracy-deutschland.' }),
-      create('organization', { id: 'o2', name: 'Human-Connection',      description: 'Description for human-connection.' }),
-      create('organization', { id: 'o3', name: 'Pro Veg',               description: 'Description for pro-veg.' }),
-      create('organization', { id: 'o4', name: 'Greenpeace',            description: 'Description for greenpeace.' })
-    ])
-
-    await Promise.all([
-      relate('organization', 'CreatedBy', { from: 'u1', to: 'o1' }),
-      relate('organization', 'CreatedBy', { from: 'u1', to: 'o2' }),
-      relate('organization', 'OwnedBy',   { from: 'u2', to: 'o2' }),
-      relate('organization', 'OwnedBy',   { from: 'u2', to: 'o3' })
-=======
       asAdmin.create('Post',     { id: 'p0' }),
       asModerator.create('Post', { id: 'p1' }),
       asUser.create('Post',      { id: 'p2' }),
@@ -367,7 +187,6 @@
       f.relate('Organization', 'CreatedBy', { from: 'u1', to: 'o2' }),
       f.relate('Organization', 'OwnedBy',   { from: 'u2', to: 'o2' }),
       f.relate('Organization', 'OwnedBy',   { from: 'u2', to: 'o3' })
->>>>>>> 673ca3a7
     ])
     /* eslint-disable-next-line no-console */
     console.log('Seeded Data...')
