import faker from 'faker'

export default `
  mutation {

    # Users
<<<<<<< HEAD
    u1: CreateUser(id: "u1", name: "Peter Lustig", password: "1234", email: "admin@example.org", avatar: "${faker.internet.avatar()}", role: Admin) {
=======
    u1: CreateUser(id: "u1", name: "Peter Lustig", password: "1234", email: "admin@test.de", avatar: "${faker.internet.avatar()}", role: admin) {
>>>>>>> 1e0e2201
      id
      name
      email
      avatar
      role
    }
<<<<<<< HEAD
    u2: CreateUser(id: "u2", name: "Bob der Bausmeister", password: "1234", email: "moderator@example.org", avatar: "${faker.internet.avatar()}", role: Moderator) {
=======
    u2: CreateUser(id: "u2", name: "Bob der Bausmeister", password: "1234", email: "moderator@test.de", avatar: "${faker.internet.avatar()}", role: moderator) {
>>>>>>> 1e0e2201
      id
      name
      email
      avatar
      role
    }
<<<<<<< HEAD
    u3: CreateUser(id: "u3", name: "Jenny Rostock", password: "1234", email: "user@example.org", avatar: "${faker.internet.avatar()}", role: Admin) {
=======
    u3: CreateUser(id: "u3", name: "Jenny Rostock", password: "1234", email: "user@test.de", avatar: "${faker.internet.avatar()}", role: user) {
>>>>>>> 1e0e2201
      id
      name
      email
      avatar
      role
    }
    u4: CreateUser(id: "u4", name: "Angie Banjie", password: "1234", email: "Angie_Banjie@yahoo.com", avatar: "${faker.internet.avatar()}", role: user) {
      id
      name
      email
      avatar
      role
    }

    u1_blacklist_u4: AddUserBlacklisted(from: { id: "u1" }, to: { id: "u4" }) { from { id } }

    # Badges
    b1: CreateBadge(id: "b1", key: "indiegogo_en_racoon", type: Crowdfunding, status: permanent, icon: "indiegogo_en_racoon") { id }
    b2: CreateBadge(id: "b2", key: "indiegogo_en_rabbit", type: Crowdfunding, status: permanent, icon: "indiegogo_en_rabbit") { id }
    b3: CreateBadge(id: "b3", key: "indiegogo_en_wolf", type: Crowdfunding, status: permanent, icon: "indiegogo_en_wolf") { id }
    b4: CreateBadge(id: "b4", key: "indiegogo_en_bear", type: Crowdfunding, status: permanent, icon: "indiegogo_en_bear") { id }
    b5: CreateBadge(id: "b5", key: "indiegogo_en_turtle", type: Crowdfunding, status: permanent, icon: "indiegogo_en_turtle") { id }
    b6: CreateBadge(id: "b6", key: "indiegogo_en_rhino", type: Crowdfunding, status: permanent, icon: "indiegogo_en_rhino") { id }

    b1_u1: AddUserBadges(from: {id: "b1"}, to: {id: "u1"}) { from { id } }
    b2_u1: AddUserBadges(from: {id: "b2"}, to: {id: "u1"}) { from { id } }
    b3_u1: AddUserBadges(from: {id: "b3"}, to: {id: "u1"}) { from { id } }
    b6_u2: AddUserBadges(from: {id: "b6"}, to: {id: "u2"}) { from { id } }
    b3_u3: AddUserBadges(from: {id: "b3"}, to: {id: "u3"}) { from { id } }
    b5_u4: AddUserBadges(from: {id: "b5"}, to: {id: "u4"}) { from { id } }

    # categories
    cat1: CreateCategory( id: "cat1", name: "Just For Fun", slug: "justforfun", icon: "categories-justforfun" ) { name }
    cat2: CreateCategory( id: "cat2", name: "Happyness & Values", slug: "happyness-values", icon: "categories-luck" ) { name }
    cat3: CreateCategory( id: "cat3", name: "Health & Wellbeing", slug: "health-wellbeing", icon: "categories-health" ) { name }
    cat4: CreateCategory( id: "cat4", name: "Environment & Nature", slug: "environment-nature", icon: "categories-environment" ) { name }
    cat5: CreateCategory( id: "cat5", name: "Animal Protection", slug: "animalprotection", icon: "categories-animal-justice" ) { name }
    cat6: CreateCategory( id: "cat6", name: "Humanrights Justice", slug: "humanrights-justice", icon: "categories-human-rights" ) { name }
    cat7: CreateCategory( id: "cat7", name: "Education & Sciences", slug: "education-sciences", icon: "categories-education" ) { name }
    cat8: CreateCategory( id: "cat8", name: "Cooperation & Development", slug: "cooperation-development", icon: "categories-cooperation" ) { name }
    cat9: CreateCategory( id: "cat9", name: "Democracy & Politics", slug: "democracy-politics", icon: "categories-politics" ) { name }
    cat10: CreateCategory( id: "cat10", name: "Economy & Finances", slug: "economy-finances", icon: "categories-economy" ) { name }
    cat11: CreateCategory( id: "cat11", name: "Energy & Technology", slug: "energy-technology", icon: "categories-technology" ) { name }
    cat12: CreateCategory( id: "cat12", name: "IT, Internet & Data Privacy", slug: "it-internet-dataprivacy", icon: "categories-internet" ) { name }
    cat13: CreateCategory( id: "cat13", name: "Art, Curlure & Sport", slug: "art-culture-sport", icon: "categories-art" ) { name }
    cat14: CreateCategory( id: "cat14", name: "Freedom of Speech", slug: "freedomofspeech", icon: "categories-freedom-of-speech" ) { name }
    cat15: CreateCategory( id: "cat15", name: "Consumption & Sustainability", slug: "consumption-sustainability", icon: "categories-sustainability" ) { name }
    cat16: CreateCategory( id: "cat16", name: "Global Peace & Nonviolence", slug: "globalpeace-nonviolence", icon: "categories-peace" ) { name }

    # Posts
    p1: CreatePost(
      id: "p1",
      title: "Gedanken eines Polizisten zum Einsatz im Hambacher Forst",
      content: "<p><strong>Diese Zukunftsstadt ist real und keine Computer-Animation</strong> – sondern sie ist das Lebenswerk des mittlerweile über 100 Jahre alten Futuristen und Architekten Jacque Fresco aus Florida. In 35 Jahren (seit seinem 13. Lebensjahr) hat dieser zusammen mit seiner Frau seinen futuristischen Traum von einer besonderen Zukunftsstadt auf 85.000 Quadratmetern realisiert. In den Gebäuden und Gärten befinden sich u.a. ein Forschungszentrum, Vortragsräume und unzählige seiner Modelle &amp; Architekturentwürfe.</p><br /><p>Sein zentrales Anliegen ist eine resourcenbasierte Wirtschaft und die Abschaffung von Geld und Privatbesitz. Mit Hilfe von Roboterarbeit und dem Bedingungslosen Grundeinkommen (da nach seiner Ansicht in den kommenden Jahren fast alle Jobs automatisiert werden), möchte er eine ökologische Landwirtschaft mit Permakulturen etc. und eine effiziente Energiegewinnung (ausschließlich durch regenerative Energien) schaffen. Wenige kompatible Formen in einer sparsamen Modulbauweise (in die u.a. bereits variable Service- und Reparaturelemente integriert sind) sollen insgesamt eine soziale &amp; ökologische Utopie im Einklang mit der Natur ermöglichen.</p><br /><p>Nachfolgend der Direkt-Link auf den interessanten Artikel von Zoltan Istvan, der den Architekten und seine Frau in Florida besuchen durfte und seinen Artikel Ende 2016 auf „MOTHERBOARD“ veröffentlicht hatte:</p><br /><p>https://motherboard.vice.com/de/article/vv34nb/ich-habe-die-zukunft-besucht-in-der-wir-ohne-geld-steuern-und-besitz-leben </p><br /><p>Da soll noch jemand behaupten, es gäbe keine Utopien mehr bzw. keine Futuristen, die ihre kreativen und zukunftsfähigen Ideen (auch in ganz großem Stil) selbst in die Tat umsetzen. LG @all :) </p><br /><p><strong>Wir sind eine Menschheitsfamilie. • Wir sind eins. • Wir sind HUMAN CONNECTION</strong> ❤️</p>",
      image: "https://picsum.photos/1280/1024?image=352",
      visibility: Public,
      disabled: false,
      deleted: false
    ) { title }
    p1_cat1: AddPostCategories(from: {id: "p1"}, to: {id: "cat1"}) { from { id } }
    p1_cat2: AddPostCategories(from: {id: "p1"}, to: {id: "cat2"}) { from { id } }
    ur1: AddUserContributions(from: { id: "u1" }, to: { id: "p1" }, data: { timestamp: 1538655020 }) { from { id } }

    p2: CreatePost(
      id: "p2",
      title: "Julian Assange",
      content: "<p><strong>Diese Zukunftsstadt ist real und keine Computer-Animation – s</strong>ondern sie ist das Lebenswerk des mittlerweile über 100 Jahre alten Futuristen und Architekten Jacque Fresco aus Florida. In 35 Jahren (seit seinem 13. Lebensjahr) hat dieser zusammen mit seiner Frau seinen futuristischen Traum von einer besonderen Zukunftsstadt auf 85.000 Quadratmetern realisiert. In den Gebäuden und Gärten befinden sich u.a. ein Forschungszentrum, Vortragsräume und unzählige seiner Modelle &amp; Architekturentwürfe.</p><br /><p>Sein zentrales Anliegen ist eine resourcenbasierte Wirtschaft und die Abschaffung von Geld und Privatbesitz. Mit Hilfe von Roboterarbeit und dem Bedingungslosen Grundeinkommen (da nach seiner Ansicht in den kommenden Jahren fast alle Jobs automatisiert werden), möchte er eine ökologische Landwirtschaft mit Permakulturen etc. und eine effiziente Energiegewinnung (ausschließlich durch regenerative Energien) schaffen. Wenige kompatible Formen in einer sparsamen Modulbauweise (in die u.a. bereits variable Service- und Reparaturelemente integriert sind) sollen insgesamt eine soziale &amp; ökologische Utopie im Einklang mit der Natur ermöglichen.</p><br /><p>Nachfolgend der Direkt-Link auf den interessanten Artikel von Zoltan Istvan, der den Architekten und seine Frau in Florida besuchen durfte und seinen Artikel Ende 2016 auf „MOTHERBOARD“ veröffentlicht hatte:</p><br /><p>https://motherboard.vice.com/de/article/vv34nb/ich-habe-die-zukunft-besucht-in-der-wir-ohne-geld-steuern-und-besitz-leben </p><br /><p>Da soll noch jemand behaupten, es gäbe keine Utopien mehr bzw. keine Futuristen, die ihre kreativen und zukunftsfähigen Ideen (auch in ganz großem Stil) selbst in die Tat umsetzen. LG @all :) </p><br /><p><strong>Wir sind eine Menschheitsfamilie. • Wir sind eins. • Wir sind HUMAN CONNECTION</strong> ❤️</p>",
      image: "https://picsum.photos/1280/1024?image=72",
      visibility: Public,
      disabled: false,
      deleted: false
    ) { title }
    p2_cat1: AddPostCategories(from: {id: "p2"}, to: {id: "cat1"}) { from { id } }
    p2_cat16: AddPostCategories(from: {id: "p2"}, to: {id: "cat16"}) { from { id } }
    ur2: AddUserContributions(from: { id: "u2" }, to: { id: "p2" }, data: { timestamp: 1538655120 }) { from { id } }

    p3: CreatePost(
      id: "p3",
      title: "Hacker, Freaks und Funktionäre...Der CCC",
      content: "${faker.lorem.sentence()} ${faker.lorem.sentence()} ${faker.lorem.sentence()} ${faker.lorem.sentence()} ${faker.lorem.sentence()}",
      image: "https://picsum.photos/1280/1024?image=121",
      visibility: Public,
      disabled: false,
      deleted: false
    ) { title }
    p3_cat1: AddPostCategories(from: {id: "p3"}, to: {id: "cat1"}) { from { id } }
    p3_cat3: AddPostCategories(from: {id: "p3"}, to: {id: "cat3"}) { from { id } }
    p3_cat14: AddPostCategories(from: {id: "p3"}, to: {id: "cat14"}) { from { id } }
    ur3: AddUserContributions(from: { id: "u3" }, to: { id: "p3" }, data: { timestamp: 1538653120 }) { from { id } }

    p4: CreatePost(
      id: "p4",
      title: "Lebensmittel (?)",
      content: "${faker.lorem.sentence()} ${faker.lorem.sentence()} ${faker.lorem.sentence()} ${faker.lorem.sentence()} ${faker.lorem.sentence()}",
      image: "https://picsum.photos/1280/1024?image=142",
      visibility: Public,
      disabled: false,
      deleted: false
    ) { title }
    p4_cat1: AddPostCategories(from: {id: "p4"}, to: {id: "cat1"}) { from { id } }
    p4_cat9: AddPostCategories(from: {id: "p4"}, to: {id: "cat9"}) { from { id } }
    p4_cat4: AddPostCategories(from: {id: "p4"}, to: {id: "cat4"}) { from { id } }
    ur4: AddUserContributions(from: { id: "u4" }, to: { id: "p4" }, data: { timestamp: 1538615120 }) { from { id } }

    p5: CreatePost(
      id: "p5",
      title: "${faker.lorem.sentence()}",
      content: "${faker.lorem.sentence()} ${faker.lorem.sentence()} ${faker.lorem.sentence()} ${faker.lorem.sentence()} ${faker.lorem.sentence()}",
      image: "https://picsum.photos/1280/1024?image=231",
      visibility: Public,
      disabled: false,
      deleted: false
    ) { title }
    p5_cat8: AddPostCategories(from: {id: "p5"}, to: {id: "cat8"}) { from { id } }
    p5_cat12: AddPostCategories(from: {id: "p5"}, to: {id: "cat12"}) { from { id } }
    ur5: AddUserContributions(from: { id: "u2" }, to: { id: "p5" }, data: { timestamp: 1538615120 }) { from { id } }

    p6: CreatePost(
      id: "p6",
      title: "${faker.lorem.sentence()}",
      content: "${faker.lorem.sentence()} ${faker.lorem.sentence()} ${faker.lorem.sentence()} ${faker.lorem.sentence()} ${faker.lorem.sentence()}",
      image: "https://picsum.photos/1280/1024?image=424",
      visibility: Public,
      disabled: false,
      deleted: false
    ) { title }
    p6_cat1: AddPostCategories(from: {id: "p6"}, to: {id: "cat1"}) { from { id } }
    p6_cat2: AddPostCategories(from: {id: "p6"}, to: {id: "cat2"}) { from { id } }
    p6_cat5: AddPostCategories(from: {id: "p6"}, to: {id: "cat5"}) { from { id } }
    ur6: AddUserContributions(from: { id: "u4" }, to: { id: "p6" }, data: { timestamp: 1538615120 }) { from { id } }

    # Comments
    c1: CreateComment(
      id: "c1",
      content: "<p>da stimm ich dir zu. Mir ging das auch nie in den kopf, und hatte jesus nie als gott gesehen. </p>",
      disabled: false,
      deleted: false
    ) { id }
    c1_u1: AddCommentAuthor(from: { id: "u3" }, to: { id: "c1" }, data: { timestamp: 1538655020 }) { from { id } }

    c2: CreateComment(
      id: "c2",
      content: "<p>Schön das es dich gibt ❤️❤️❤️❤️❤️❤️❤️❤️❤️</p>",
      disabled: false,
      deleted: false
    ) { id }
    c2_u1: AddCommentAuthor(from: { id: "u1" }, to: { id: "c2" }, data: { timestamp: 1538655020 }) { from { id } }

    c3: CreateComment(
      id: "c3",
      content: "<p>Hi Dieter,</p><p>danke für Deine Info. Hast Du mal ein Foto von Deinem Cabrio mit dem Logo drauf?</p>",
      disabled: false,
      deleted: false
    ) { id }
    c3_u2: AddCommentAuthor(from: { id: "u1" }, to: { id: "c3" }, data: { timestamp: 1538655020 }) { from { id } }

    c4: CreateComment(
      id: "c4",
      content: "<p>Das Zusammenführen aller Gruppen, die mit uns am gleichen Strang in die gleiche Richtung ziehen, in eine gemeinsame Adressenstruktur sehe ich auch als Haupt - Aufgabe für unsere neue Netzwerkbildung an.</p>",
      disabled: false,
      deleted: false
    ) { id }
    c4_u3: AddCommentAuthor(from: { id: "u4" }, to: { id: "c4" }, data: { timestamp: 1538655020 }) { from { id } }

    c5: CreateComment(
      id: "c5",
      content: "${faker.lorem.paragraph()}",
      disabled: false,
      deleted: false
    ) { id }
    c5_u4: AddCommentAuthor(from: { id: "u4" }, to: { id: "c5" }, data: { timestamp: 1538655020 }) { from { id } }

    c6: CreateComment(
      id: "c6",
      content: "${faker.lorem.paragraph()}",
      disabled: false,
      deleted: false
    ) { id }
    c6_u3: AddCommentAuthor(from: { id: "u3" }, to: { id: "c6" }, data: { timestamp: 1538655020 }) { from { id } }

    c7: CreateComment(
      id: "c7",
      content: "${faker.lorem.paragraph()}",
      disabled: false,
      deleted: false
    ) { id }
    c7_u2: AddCommentAuthor(from: { id: "u2" }, to: { id: "c7" }, data: { timestamp: 1538655020 }) { from { id } }

    c1_p1: AddCommentPost(
      from: { id: "c1" },
      to: { id: "p1" }
    ) { from { id } }
    c2_p1: AddCommentPost(
      from: { id: "c2" },
      to: { id: "p1" }
    ) { from { id } }
    c3_p3: AddCommentPost(
      from: { id: "c3" },
      to: { id: "p3" }
    ) { from { id } }
    c4_p2: AddCommentPost(
      from: { id: "c4" },
      to: { id: "p2" }
    ) { from { id } }
    c5_p3: AddCommentPost(
      from: { id: "c5" },
      to: { id: "p3" }
    ) { from { id } }
    c6_p4: AddCommentPost(
      from: { id: "c6" },
      to: { id: "p4" }
    ) { from { id } }
    c6_p1: AddCommentPost(
      from: { id: "c6" },
      to: { id: "p1" }
    ) { from { id } }
    c7_p2: AddCommentPost(
      from: { id: "c7" },
      to: { id: "p2" }
    ) { from { id } }

    # Tags
    t1: CreateTag(
      id: "t1",
      name: "Umwelt"
    ) { name }
    t2: CreateTag(
      id: "t2",
      name: "Naturschutz"
    ) { name }
    t3: CreateTag(
      id: "t3",
      name: "Demokratie"
    ) { name }
    t4: CreateTag(
      id: "t4",
      name: "Freiheit"
    ) { name }

    p1_t1: AddPostTags(
      from: { id: "p1" }
      to: { id: "t1" }
    ) { from { id } }
    p1_t2: AddPostTags(
      from: { id: "p1" }
      to: { id: "t2" }
    ) { from { id } }
    p1_t3: AddPostTags(
      from: { id: "p1" }
      to: { id: "t3" }
    ) { from { id } }
    p2_t4: AddPostTags(
      from: { id: "p2" }
      to: { id: "t4" }
    ) { from { id } }
    p3_t2: AddPostTags(
      from: { id: "p3" }
      to: { id: "t2" }
    ) { from { id } }
    p3_t4: AddPostTags(
      from: { id: "p3" }
      to: { id: "t4" }
    ) { from { id } }

    o1: CreateOrganization(
      id: "o1",
      name: "Democracy Deutschland",
      description: "Description for democracy-deutschland.",
      disabled: false,
      deleted: false
    ) { name }
    o2: CreateOrganization(
      id: "o2",
      name: "Human-Connection",
      description: "Description for human-connection.",
      disabled: false,
      deleted: false
    ) { name }
    o3: CreateOrganization(
      id: "o3",
      name: "Pro Veg",
      description: "Description for pro-veg.",
      disabled: false,
      deleted: false
    ) { name }
    o4: CreateOrganization(
      id: "o4",
      name: "Greenpeace",
      description: "Description for greenpeace.",
      disabled: false,
      deleted: false
    ) { name }

    u1_c_o1: AddOrganizationCreatedBy(
      from: { id: "u1" },
      to: { id: "o1" }
    ) { from { id } }
    u1_c_o2: AddOrganizationCreatedBy(
      from: { id: "u1" },
      to: { id: "o2" }
    ) { from { id } }

    u2_o_o1: AddOrganizationOwnedBy(
      from: { id: "u2" },
      to: { id: "o2" }
    ) { from { id } }
    u2_c_o3: AddOrganizationOwnedBy(
      from: { id: "u2" },
      to: { id: "o3" }
    ) { from { id } }

    u1_friends_u2: AddUserFriends(
      from: { id: "u1" },
      to: { id: "u2" }
    ) { from { id } }
    u1_friends_u3: AddUserFriends(
      from: { id: "u1" },
      to: { id: "u3" }
    ) { from { id } }

    u1_follow_u2: AddUserFollowing(
      from: { id: "u1" },
      to: { id: "u2" }
    ) { from { id } }
    u2_follow_u1: AddUserFollowing(
      from: { id: "u2" },
      to: { id: "u1" }
    ) { from { id } }
    u2_follow_u3: AddUserFollowing(
      from: { id: "u2" },
      to: { id: "u3" }
    ) { from { id } }
    u2_follow_u4: AddUserFollowing(
      from: { id: "u2" },
      to: { id: "u4" }
    ) { from { id } }
    u4_follow_u2: AddUserFollowing(
      from: { id: "u4" },
      to: { id: "u2" }
    ) { from { id } }

    u1s2: AddUserShouted(
      from: { id: "u1" },
      to: { id: "p2" }
    ) { from { id } }
    u1s3: AddUserShouted(
      from: { id: "u1" },
      to: { id: "p3" }
    ) { from { id } }
    u2s1: AddUserShouted(
      from: { id: "u2" },
      to: { id: "p1" }
    ) { from { id } }
    u3s1: AddUserShouted(
      from: { id: "u3" },
      to: { id: "p1" }
    ) { from { id } }
    u3s4: AddUserShouted(
      from: { id: "u3" },
      to: { id: "p4" }
    ) { from { id } }
    u4s1: AddUserShouted(
      from: { id: "u4" },
      to: { id: "p1" }
    ) { from { id } }
  }
`<|MERGE_RESOLUTION|>--- conflicted
+++ resolved
@@ -4,40 +4,28 @@
   mutation {
 
     # Users
-<<<<<<< HEAD
-    u1: CreateUser(id: "u1", name: "Peter Lustig", password: "1234", email: "admin@example.org", avatar: "${faker.internet.avatar()}", role: Admin) {
-=======
-    u1: CreateUser(id: "u1", name: "Peter Lustig", password: "1234", email: "admin@test.de", avatar: "${faker.internet.avatar()}", role: admin) {
->>>>>>> 1e0e2201
+    u1: CreateUser(id: "u1", name: "Peter Lustig", password: "1234", email: "admin@example.org", avatar: "${faker.internet.avatar()}", role: admin) {
       id
       name
       email
       avatar
       role
     }
-<<<<<<< HEAD
-    u2: CreateUser(id: "u2", name: "Bob der Bausmeister", password: "1234", email: "moderator@example.org", avatar: "${faker.internet.avatar()}", role: Moderator) {
-=======
-    u2: CreateUser(id: "u2", name: "Bob der Bausmeister", password: "1234", email: "moderator@test.de", avatar: "${faker.internet.avatar()}", role: moderator) {
->>>>>>> 1e0e2201
+    u2: CreateUser(id: "u2", name: "Bob der Bausmeister", password: "1234", email: "moderator@example.org", avatar: "${faker.internet.avatar()}", role: moderator) {
       id
       name
       email
       avatar
       role
     }
-<<<<<<< HEAD
-    u3: CreateUser(id: "u3", name: "Jenny Rostock", password: "1234", email: "user@example.org", avatar: "${faker.internet.avatar()}", role: Admin) {
-=======
-    u3: CreateUser(id: "u3", name: "Jenny Rostock", password: "1234", email: "user@test.de", avatar: "${faker.internet.avatar()}", role: user) {
->>>>>>> 1e0e2201
+    u3: CreateUser(id: "u3", name: "Jenny Rostock", password: "1234", email: "user@example.org", avatar: "${faker.internet.avatar()}", role: user) {
       id
       name
       email
       avatar
       role
     }
-    u4: CreateUser(id: "u4", name: "Angie Banjie", password: "1234", email: "Angie_Banjie@yahoo.com", avatar: "${faker.internet.avatar()}", role: user) {
+    u4: CreateUser(id: "u4", name: "Angie Banjie", password: "1234", email: "angie@example.org", avatar: "${faker.internet.avatar()}", role: user) {
       id
       name
       email
