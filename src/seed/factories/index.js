--- conflicted
+++ resolved
@@ -1,6 +1,5 @@
 import { GraphQLClient, request } from 'graphql-request'
 import { getDriver } from '../../bootstrap/neo4j'
-
 import createBadge from './badges.js'
 import createUser from './users.js'
 import createOrganization from './organizations.js'
@@ -12,7 +11,6 @@
 
 export const seedServerHost = 'http://127.0.0.1:4001'
 
-<<<<<<< HEAD
 const authenticatedHeaders = async ({ email, password }, host) => {
   const mutation = `
       mutation {
@@ -24,15 +22,6 @@
   return {
     authorization: `Bearer ${response.login.token}`
   }
-=======
-const builders = {
-  'user': require('./users.js').default,
-  'post': require('./posts.js').default
-}
-
-const buildMutation = (model, parameters) => {
-  return builders[model](parameters)
->>>>>>> 3bee47c7
 }
 const factories = {
   Badge: createBadge,
