import { GraphQLClient, request } from "graphql-request";
import { getDriver } from "../../bootstrap/neo4j";

<<<<<<< HEAD
import createBadge from "./badges.js";
import createUser from "./users.js";
import createOrganization from "./organizations.js";
import createPost from "./posts.js";
import createComment from "./comments.js";
import createCategory from "./categories.js";
import createTag from "./tags.js";
import createReport from "./reports.js";

export const seedServerHost = "http://127.0.0.1:4001";
=======
import createBadge from './badges.js'
import createUser from './users.js'
import createOrganization from './organizations.js'
import createPost from './posts.js'
import createComment from './comments.js'
import createCategory from './categories.js'
import createTag from './tags.js'
import createReport from './reports.js'

export const seedServerHost = 'http://127.0.0.1:4001'
>>>>>>> 550eaff6

const authenticatedHeaders = async ({ email, password }, host) => {
  const mutation = `
      mutation {
        login(email:"${email}", password:"${password}"){
          token
        }
      }`;
  const response = await request(host, mutation);
  return {
    authorization: `Bearer ${response.login.token}`
<<<<<<< HEAD
  };
};
const factories = {
  Badge: createBadge,
  User: createUser,
  Organization: createOrganization,
  Post: createPost,
  Comment: createComment,
  Category: createCategory,
  Tag: createTag,
  Report: createReport
};
=======
  }
}
const factories = {
  'Badge': createBadge,
  'User': createUser,
  'Organization': createOrganization,
  'Post': createPost,
  'Comment': createComment,
  'Category': createCategory,
  'Tag': createTag,
  'Report': createReport
}
>>>>>>> 550eaff6

export const cleanDatabase = async (options = {}) => {
  const { driver = getDriver() } = options;
  const session = driver.session();
  const cypher = "MATCH (n) DETACH DELETE n";
  try {
    return await session.run(cypher);
  } catch (error) {
    throw error;
  } finally {
    session.close();
  }
};

export default function Factory(options = {}) {
  const {
    neo4jDriver = getDriver(),
    seedServerHost = "http://127.0.0.1:4001"
  } = options;

  const graphQLClient = new GraphQLClient(seedServerHost);

  const result = {
    neo4jDriver,
    seedServerHost,
    graphQLClient,
    factories,
    lastResponse: null,
    async authenticateAs({ email, password }) {
      const headers = await authenticatedHeaders(
        { email, password },
        seedServerHost
      );
      this.lastResponse = headers;
      this.graphQLClient = new GraphQLClient(seedServerHost, { headers });
      return this;
    },
<<<<<<< HEAD
    async create(node, properties) {
      const mutation = this.factories[node](properties);
      this.lastResponse = await this.graphQLClient.request(mutation);
      return this;
    },
    async relate(node, relationship, properties) {
      const { from, to } = properties;
=======
    async create (node, properties) {
      const mutation = this.factories[node](properties)
      this.lastResponse = await this.graphQLClient.request(mutation)
      return this
    },
    async relate (node, relationship, properties) {
      const { from, to } = properties
>>>>>>> 550eaff6
      const mutation = `
        mutation {
          Add${node}${relationship}(
            from: { id: "${from}" },
            to: { id: "${to}" }
          ) { from { id } }
        }
<<<<<<< HEAD
      `;
      this.lastResponse = await this.graphQLClient.request(mutation);
      return this;
=======
      `
      this.lastResponse = await this.graphQLClient.request(mutation)
      return this
>>>>>>> 550eaff6
    },
    async cleanDatabase() {
      this.lastResponse = await cleanDatabase({ driver: this.neo4jDriver });
      return this;
    }
  };
  result.authenticateAs.bind(result);
  result.create.bind(result);
  result.relate.bind(result);
  result.cleanDatabase.bind(result);
  return result;
}<|MERGE_RESOLUTION|>--- conflicted
+++ resolved
@@ -1,18 +1,6 @@
-import { GraphQLClient, request } from "graphql-request";
-import { getDriver } from "../../bootstrap/neo4j";
+import { GraphQLClient, request } from 'graphql-request'
+import { getDriver } from '../../bootstrap/neo4j'
 
-<<<<<<< HEAD
-import createBadge from "./badges.js";
-import createUser from "./users.js";
-import createOrganization from "./organizations.js";
-import createPost from "./posts.js";
-import createComment from "./comments.js";
-import createCategory from "./categories.js";
-import createTag from "./tags.js";
-import createReport from "./reports.js";
-
-export const seedServerHost = "http://127.0.0.1:4001";
-=======
 import createBadge from './badges.js'
 import createUser from './users.js'
 import createOrganization from './organizations.js'
@@ -23,7 +11,6 @@
 import createReport from './reports.js'
 
 export const seedServerHost = 'http://127.0.0.1:4001'
->>>>>>> 550eaff6
 
 const authenticatedHeaders = async ({ email, password }, host) => {
   const mutation = `
@@ -31,13 +18,12 @@
         login(email:"${email}", password:"${password}"){
           token
         }
-      }`;
-  const response = await request(host, mutation);
+      }`
+  const response = await request(host, mutation)
   return {
     authorization: `Bearer ${response.login.token}`
-<<<<<<< HEAD
-  };
-};
+  }
+}
 const factories = {
   Badge: createBadge,
   User: createUser,
@@ -47,42 +33,28 @@
   Category: createCategory,
   Tag: createTag,
   Report: createReport
-};
-=======
+}
+
+export const cleanDatabase = async (options = {}) => {
+  const { driver = getDriver() } = options
+  const session = driver.session()
+  const cypher = 'MATCH (n) DETACH DELETE n'
+  try {
+    return await session.run(cypher)
+  } catch (error) {
+    throw error
+  } finally {
+    session.close()
   }
 }
-const factories = {
-  'Badge': createBadge,
-  'User': createUser,
-  'Organization': createOrganization,
-  'Post': createPost,
-  'Comment': createComment,
-  'Category': createCategory,
-  'Tag': createTag,
-  'Report': createReport
-}
->>>>>>> 550eaff6
 
-export const cleanDatabase = async (options = {}) => {
-  const { driver = getDriver() } = options;
-  const session = driver.session();
-  const cypher = "MATCH (n) DETACH DELETE n";
-  try {
-    return await session.run(cypher);
-  } catch (error) {
-    throw error;
-  } finally {
-    session.close();
-  }
-};
-
-export default function Factory(options = {}) {
+export default function Factory (options = {}) {
   const {
     neo4jDriver = getDriver(),
-    seedServerHost = "http://127.0.0.1:4001"
-  } = options;
+    seedServerHost = 'http://127.0.0.1:4001'
+  } = options
 
-  const graphQLClient = new GraphQLClient(seedServerHost);
+  const graphQLClient = new GraphQLClient(seedServerHost)
 
   const result = {
     neo4jDriver,
@@ -90,24 +62,15 @@
     graphQLClient,
     factories,
     lastResponse: null,
-    async authenticateAs({ email, password }) {
+    async authenticateAs ({ email, password }) {
       const headers = await authenticatedHeaders(
         { email, password },
         seedServerHost
-      );
-      this.lastResponse = headers;
-      this.graphQLClient = new GraphQLClient(seedServerHost, { headers });
-      return this;
+      )
+      this.lastResponse = headers
+      this.graphQLClient = new GraphQLClient(seedServerHost, { headers })
+      return this
     },
-<<<<<<< HEAD
-    async create(node, properties) {
-      const mutation = this.factories[node](properties);
-      this.lastResponse = await this.graphQLClient.request(mutation);
-      return this;
-    },
-    async relate(node, relationship, properties) {
-      const { from, to } = properties;
-=======
     async create (node, properties) {
       const mutation = this.factories[node](properties)
       this.lastResponse = await this.graphQLClient.request(mutation)
@@ -115,7 +78,6 @@
     },
     async relate (node, relationship, properties) {
       const { from, to } = properties
->>>>>>> 550eaff6
       const mutation = `
         mutation {
           Add${node}${relationship}(
@@ -123,24 +85,18 @@
             to: { id: "${to}" }
           ) { from { id } }
         }
-<<<<<<< HEAD
-      `;
-      this.lastResponse = await this.graphQLClient.request(mutation);
-      return this;
-=======
       `
       this.lastResponse = await this.graphQLClient.request(mutation)
       return this
->>>>>>> 550eaff6
     },
-    async cleanDatabase() {
-      this.lastResponse = await cleanDatabase({ driver: this.neo4jDriver });
-      return this;
+    async cleanDatabase () {
+      this.lastResponse = await cleanDatabase({ driver: this.neo4jDriver })
+      return this
     }
-  };
-  result.authenticateAs.bind(result);
-  result.create.bind(result);
-  result.relate.bind(result);
-  result.cleanDatabase.bind(result);
-  return result;
+  }
+  result.authenticateAs.bind(result)
+  result.create.bind(result)
+  result.relate.bind(result)
+  result.cleanDatabase.bind(result)
+  return result
 }