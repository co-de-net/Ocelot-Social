// import { neo4jgraphql } from "neo4j-graphql-js"
import fs from 'fs'
import path from 'path'
import bcrypt from 'bcryptjs'
import generateJwt from './jwt/generateToken'
import { fixUrl } from './middleware/fixImageUrlsMiddleware'
import { AuthenticationError } from 'apollo-server'

export const typeDefs =
  fs.readFileSync(process.env.GRAPHQL_SCHEMA || path.join(__dirname, 'schema.graphql'))
    .toString('utf-8')

export const query = (cypher, session) => {
  return new Promise((resolve, reject) => {
    let data = []
    session
      .run(cypher)
      .subscribe({
        onNext: function (record) {
          let item = {}
          record.keys.forEach(key => {
            item[key] = record.get(key)
          })
          data.push(item)
        },
        onCompleted: function () {
          session.close()
          resolve(data)
        },
        onError: function (error) {
          reject(error)
        }
      })
  })
}
const queryOne = (cypher, session) => {
  return new Promise((resolve, reject) => {
    query(cypher, session)
      .then(res => {
        resolve(res.length ? res.pop() : {})
      })
      .catch(err => {
        reject(err)
      })
  })
}

export const resolvers = {
  Query: {
    isLoggedIn: (parent, args, { driver, user }) => {
      return Boolean(user && user.id)
    },
    statistics: async (parent, args, { driver, user }) => {
      return new Promise(async (resolve) => {
        const session = driver.session()
        const queries = {
          countUsers: 'MATCH (r:User) WHERE r.deleted <> true OR NOT exists(r.deleted) RETURN COUNT(r) AS countUsers',
          countPosts: 'MATCH (r:Post) WHERE r.deleted <> true OR NOT exists(r.deleted) RETURN COUNT(r) AS countPosts',
          countComments: 'MATCH (r:Comment) WHERE r.deleted <> true OR NOT exists(r.deleted) RETURN COUNT(r) AS countComments',
          countNotifications: 'MATCH (r:Notification) WHERE r.deleted <> true OR NOT exists(r.deleted) RETURN COUNT(r) AS countNotifications',
          countOrganizations: 'MATCH (r:Organization) WHERE r.deleted <> true OR NOT exists(r.deleted) RETURN COUNT(r) AS countOrganizations',
          countProjects: 'MATCH (r:Project) WHERE r.deleted <> true OR NOT exists(r.deleted) RETURN COUNT(r) AS countProjects',
          countInvites: 'MATCH (r:Invite) WHERE r.wasUsed <> true OR NOT exists(r.wasUsed) RETURN COUNT(r) AS countInvites',
          countFollows: 'MATCH (:User)-[r:FOLLOWS]->(:User) RETURN COUNT(r) AS countFollows',
          countShouts: 'MATCH (:User)-[r:SHOUTED]->(:Post) RETURN COUNT(r) AS countShouts'
        }
        let data = {
          countUsers: (await queryOne(queries.countUsers, session)).countUsers,
          countPosts: (await queryOne(queries.countPosts, session)).countPosts,
          countComments: (await queryOne(queries.countComments, session)).countComments,
          countNotifications: (await queryOne(queries.countNotifications, session)).countNotifications,
          countOrganizations: (await queryOne(queries.countOrganizations, session)).countOrganizations,
          countProjects: (await queryOne(queries.countProjects, session)).countProjects,
          countInvites: (await queryOne(queries.countInvites, session)).countInvites,
          countFollows: (await queryOne(queries.countFollows, session)).countFollows,
          countShouts: (await queryOne(queries.countShouts, session)).countShouts
        }
        resolve(data)
      })
    }
    // usersBySubstring: neo4jgraphql
  },
  Mutation: {
    signup: async (parent, { email, password }, { req }) => {
      // if (data[email]) {
      //   throw new Error('Another User with same email exists.')
      // }
      // data[email] = {
      //   password: await bcrypt.hashSync(password, 10),
      // }

      return true
    },
    login: async (parent, { email, password }, { driver, req, user }) => {
      // if (user && user.id) {
      //   throw new Error('Already logged in.')
      // }
      const session = driver.session()
      return session.run(
<<<<<<< HEAD
        'MATCH (user:User {email: $userEmail}) ' +
        'RETURN user {.id, .slug, .name, .avatar, .email, .password, .role} as user LIMIT 1', { userEmail: email })
=======
        'MATCH (user:User {email: "' + email + '"}) ' +
        'RETURN user {.id, .slug, .name, .avatar, .email, .password, .role} as user LIMIT 1')
>>>>>>> 407e5bfd
        .then(async (result) => {
          session.close()
          const [currentUser] = await result.records.map(function (record) {
            console.log(record.get('user'))
            return record.get('user')
          })
          if (currentUser && await bcrypt.compareSync(password, currentUser.password)) {
            delete currentUser.password
            currentUser.avatar = fixUrl(currentUser.avatar)
            return Object.assign(currentUser, {
              token: generateJwt(currentUser)
            })
<<<<<<< HEAD
          } else throw new AuthenticationError('Incorrect username or password.')
=======
          } else throw new AuthenticationError('Incorrect email address or password.')
>>>>>>> 407e5bfd
        })
    }
  }
}<|MERGE_RESOLUTION|>--- conflicted
+++ resolved
@@ -97,13 +97,8 @@
       // }
       const session = driver.session()
       return session.run(
-<<<<<<< HEAD
         'MATCH (user:User {email: $userEmail}) ' +
         'RETURN user {.id, .slug, .name, .avatar, .email, .password, .role} as user LIMIT 1', { userEmail: email })
-=======
-        'MATCH (user:User {email: "' + email + '"}) ' +
-        'RETURN user {.id, .slug, .name, .avatar, .email, .password, .role} as user LIMIT 1')
->>>>>>> 407e5bfd
         .then(async (result) => {
           session.close()
           const [currentUser] = await result.records.map(function (record) {
@@ -116,11 +111,7 @@
             return Object.assign(currentUser, {
               token: generateJwt(currentUser)
             })
-<<<<<<< HEAD
-          } else throw new AuthenticationError('Incorrect username or password.')
-=======
           } else throw new AuthenticationError('Incorrect email address or password.')
->>>>>>> 407e5bfd
         })
     }
   }
