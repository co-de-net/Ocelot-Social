--- conflicted
+++ resolved
@@ -5,11 +5,7 @@
 import generateJwt from './jwt/generateToken'
 import uuid from 'uuid/v4'
 import { fixUrl } from './middleware/fixImageUrlsMiddleware'
-<<<<<<< HEAD
-import { neo4jgraphql } from 'neo4j-graphql-js'
-=======
 import { AuthenticationError } from 'apollo-server'
->>>>>>> b2bad4fe
 
 export const typeDefs =
   fs.readFileSync(process.env.GRAPHQL_SCHEMA || path.join(__dirname, 'schema.graphql'))
@@ -109,14 +105,15 @@
           const [currentUser] = await result.records.map(function (record) {
             return record.get('user')
           })
-<<<<<<< HEAD
-        }
-        session.close()
-        throw new Error('Incorrect password.')
-      }
 
-      session.close()
-      throw new Error('No Such User exists.')
+          if (currentUser && await bcrypt.compareSync(password, currentUser.password)) {
+            delete currentUser.password
+            currentUser.avatar = fixUrl(currentUser.avatar)
+            return Object.assign(currentUser, {
+              token: generateJwt(currentUser)
+            })
+          } else throw new AuthenticationError('Incorrect email address or password.')
+        })
     },
     report: async (parent, { resource, description }, { driver, req, user }, resolveInfo) => {
       const contextId = uuid()
@@ -162,16 +159,6 @@
 
       // TODO: output Report compatible object
       return data
-=======
-          if (currentUser && await bcrypt.compareSync(password, currentUser.password)) {
-            delete currentUser.password
-            currentUser.avatar = fixUrl(currentUser.avatar)
-            return Object.assign(currentUser, {
-              token: generateJwt(currentUser)
-            })
-          } else throw new AuthenticationError('Incorrect email address or password.')
-        })
->>>>>>> b2bad4fe
     }
   }
 }