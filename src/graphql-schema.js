import fs from 'fs'
import path from 'path'
import userManagement from './resolvers/user_management.js'
import statistics from './resolvers/statistics.js'
import reports from './resolvers/reports.js'
import posts from './resolvers/posts.js'

export const typeDefs = fs
  .readFileSync(
    process.env.GRAPHQL_SCHEMA || path.join(__dirname, 'schema.graphql')
  )
  .toString('utf-8')

<<<<<<< HEAD
export const query = (cypher, session) => {
  return new Promise((resolve, reject) => {
    let data = []
    session.run(cypher).subscribe({
      onNext: function (record) {
        let item = {}
        record.keys.forEach(key => {
          item[key] = record.get(key)
        })
        data.push(item)
      },
      onCompleted: function () {
        session.close()
        resolve(data)
      },
      onError: function (error) {
        reject(error)
      }
    })
  })
}
export const queryOne = (cypher, session) => {
  return new Promise((resolve, reject) => {
    query(cypher, session)
      .then(res => {
        resolve(res.length ? res.pop() : {})
      })
      .catch(err => {
        reject(err)
      })
  })
}

export const resolvers = {
  Query: {
    isLoggedIn: (parent, args, { driver, user }) => {
      return Boolean(user && user.id)
    },
    statistics: async (parent, args, { driver, user }) => {
      return new Promise(async resolve => {
        const session = driver.session()
        const queries = {
          countUsers:
            'MATCH (r:User) WHERE r.deleted <> true OR NOT exists(r.deleted) RETURN COUNT(r) AS countUsers',
          countPosts:
            'MATCH (r:Post) WHERE r.deleted <> true OR NOT exists(r.deleted) RETURN COUNT(r) AS countPosts',
          countComments:
            'MATCH (r:Comment) WHERE r.deleted <> true OR NOT exists(r.deleted) RETURN COUNT(r) AS countComments',
          countNotifications:
            'MATCH (r:Notification) WHERE r.deleted <> true OR NOT exists(r.deleted) RETURN COUNT(r) AS countNotifications',
          countOrganizations:
            'MATCH (r:Organization) WHERE r.deleted <> true OR NOT exists(r.deleted) RETURN COUNT(r) AS countOrganizations',
          countProjects:
            'MATCH (r:Project) WHERE r.deleted <> true OR NOT exists(r.deleted) RETURN COUNT(r) AS countProjects',
          countInvites:
            'MATCH (r:Invite) WHERE r.wasUsed <> true OR NOT exists(r.wasUsed) RETURN COUNT(r) AS countInvites',
          countFollows:
            'MATCH (:User)-[r:FOLLOWS]->(:User) RETURN COUNT(r) AS countFollows',
          countShouts:
            'MATCH (:User)-[r:SHOUTED]->(:Post) RETURN COUNT(r) AS countShouts'
        }
        let data = {
          countUsers: (await queryOne(queries.countUsers, session)).countUsers
            .low,
          countPosts: (await queryOne(queries.countPosts, session)).countPosts
            .low,
          countComments: (await queryOne(queries.countComments, session))
            .countComments.low,
          countNotifications: (await queryOne(
            queries.countNotifications,
            session
          )).countNotifications.low,
          countOrganizations: (await queryOne(
            queries.countOrganizations,
            session
          )).countOrganizations.low,
          countProjects: (await queryOne(queries.countProjects, session))
            .countProjects.low,
          countInvites: (await queryOne(queries.countInvites, session))
            .countInvites.low,
          countFollows: (await queryOne(queries.countFollows, session))
            .countFollows.low,
          countShouts: (await queryOne(queries.countShouts, session))
            .countShouts.low
        }
        resolve(data)
      })
    }
    // usersBySubstring: neo4jgraphql
  },
  Mutation: {
    signup: async (parent, { email, password }, { req }) => {
      // if (data[email]) {
      //   throw new Error('Another User with same email exists.')
      // }
      // data[email] = {
      //   password: await bcrypt.hashSync(password, 10),
      // }

      return true
    },
    login: async (parent, { email, password }, { driver, req, user }) => {
      // if (user && user.id) {
      //   throw new Error('Already logged in.')
      // }
      const session = driver.session()
      return session
        .run(
          'MATCH (user:User {email: $userEmail}) ' +
            'RETURN user {.id, .slug, .name, .avatar, .locationName, .about, .email, .password, .role} as user LIMIT 1',
          {
            userEmail: email
          }
        )
        .then(async result => {
          session.close()
          const [currentUser] = await result.records.map(function (record) {
            return record.get('user')
          })

          if (
            currentUser &&
            (await bcrypt.compareSync(password, currentUser.password))
          ) {
            delete currentUser.password
            currentUser.avatar = fixUrl(currentUser.avatar)
            return Object.assign(currentUser, {
              token: generateJwt(currentUser)
            })
          } else {
            throw new AuthenticationError(
              'Incorrect email address or password.'
            )
          }
        })
    },
    report: async (
      parent,
      { resource, description },
      { driver, req, user },
      resolveInfo
    ) => {
      const contextId = uuid()
      const session = driver.session()
      const data = {
        id: contextId,
        type: resource.type,
        createdAt: new Date().toISOString(),
        description: resource.description
      }
      await session.run(
        'CREATE (r:Report $report) ' + 'RETURN r.id, r.type, r.description',
        {
          report: data
        }
      )
      let contentType

      switch (resource.type) {
      case 'post':
      case 'contribution':
        contentType = 'Post'
        break
      case 'comment':
        contentType = 'Comment'
        break
      case 'user':
        contentType = 'User'
        break
      }

      await session.run(
        `MATCH (author:User {id: $userId}), (context:${contentType} {id: $resourceId}), (report:Report {id: $contextId}) ` +
          'MERGE (report)<-[:REPORTED]-(author) ' +
          'MERGE (context)<-[:REPORTED]-(report) ' +
          'RETURN context',
        {
          resourceId: resource.id,
          userId: user.id,
          contextId: contextId
        }
      )
      session.close()

      // TODO: output Report compatible object
      return data
    },
    CreatePost: async (object, params, ctx, resolveInfo) => {
      const result = await neo4jgraphql(
        object,
        params,
        ctx,
        resolveInfo,
        false
      )

      const session = ctx.driver.session()
      await session.run(
        'MATCH (author:User {id: $userId}), (post:Post {id: $postId}) ' +
          'MERGE (post)<-[:WROTE]-(author) ' +
          'RETURN author',
        {
          userId: ctx.user.id,
          postId: result.id
        }
      )
      session.close()

      return result
    }
=======
export const resolvers = {
  Query: {
    ...statistics.Query,
    ...userManagement.Query
  },
  Mutation: {
    ...userManagement.Mutation,
    ...reports.Mutation,
    ...posts.Mutation
>>>>>>> 086345cd
  }
}<|MERGE_RESOLUTION|>--- conflicted
+++ resolved
@@ -11,218 +11,6 @@
   )
   .toString('utf-8')
 
-<<<<<<< HEAD
-export const query = (cypher, session) => {
-  return new Promise((resolve, reject) => {
-    let data = []
-    session.run(cypher).subscribe({
-      onNext: function (record) {
-        let item = {}
-        record.keys.forEach(key => {
-          item[key] = record.get(key)
-        })
-        data.push(item)
-      },
-      onCompleted: function () {
-        session.close()
-        resolve(data)
-      },
-      onError: function (error) {
-        reject(error)
-      }
-    })
-  })
-}
-export const queryOne = (cypher, session) => {
-  return new Promise((resolve, reject) => {
-    query(cypher, session)
-      .then(res => {
-        resolve(res.length ? res.pop() : {})
-      })
-      .catch(err => {
-        reject(err)
-      })
-  })
-}
-
-export const resolvers = {
-  Query: {
-    isLoggedIn: (parent, args, { driver, user }) => {
-      return Boolean(user && user.id)
-    },
-    statistics: async (parent, args, { driver, user }) => {
-      return new Promise(async resolve => {
-        const session = driver.session()
-        const queries = {
-          countUsers:
-            'MATCH (r:User) WHERE r.deleted <> true OR NOT exists(r.deleted) RETURN COUNT(r) AS countUsers',
-          countPosts:
-            'MATCH (r:Post) WHERE r.deleted <> true OR NOT exists(r.deleted) RETURN COUNT(r) AS countPosts',
-          countComments:
-            'MATCH (r:Comment) WHERE r.deleted <> true OR NOT exists(r.deleted) RETURN COUNT(r) AS countComments',
-          countNotifications:
-            'MATCH (r:Notification) WHERE r.deleted <> true OR NOT exists(r.deleted) RETURN COUNT(r) AS countNotifications',
-          countOrganizations:
-            'MATCH (r:Organization) WHERE r.deleted <> true OR NOT exists(r.deleted) RETURN COUNT(r) AS countOrganizations',
-          countProjects:
-            'MATCH (r:Project) WHERE r.deleted <> true OR NOT exists(r.deleted) RETURN COUNT(r) AS countProjects',
-          countInvites:
-            'MATCH (r:Invite) WHERE r.wasUsed <> true OR NOT exists(r.wasUsed) RETURN COUNT(r) AS countInvites',
-          countFollows:
-            'MATCH (:User)-[r:FOLLOWS]->(:User) RETURN COUNT(r) AS countFollows',
-          countShouts:
-            'MATCH (:User)-[r:SHOUTED]->(:Post) RETURN COUNT(r) AS countShouts'
-        }
-        let data = {
-          countUsers: (await queryOne(queries.countUsers, session)).countUsers
-            .low,
-          countPosts: (await queryOne(queries.countPosts, session)).countPosts
-            .low,
-          countComments: (await queryOne(queries.countComments, session))
-            .countComments.low,
-          countNotifications: (await queryOne(
-            queries.countNotifications,
-            session
-          )).countNotifications.low,
-          countOrganizations: (await queryOne(
-            queries.countOrganizations,
-            session
-          )).countOrganizations.low,
-          countProjects: (await queryOne(queries.countProjects, session))
-            .countProjects.low,
-          countInvites: (await queryOne(queries.countInvites, session))
-            .countInvites.low,
-          countFollows: (await queryOne(queries.countFollows, session))
-            .countFollows.low,
-          countShouts: (await queryOne(queries.countShouts, session))
-            .countShouts.low
-        }
-        resolve(data)
-      })
-    }
-    // usersBySubstring: neo4jgraphql
-  },
-  Mutation: {
-    signup: async (parent, { email, password }, { req }) => {
-      // if (data[email]) {
-      //   throw new Error('Another User with same email exists.')
-      // }
-      // data[email] = {
-      //   password: await bcrypt.hashSync(password, 10),
-      // }
-
-      return true
-    },
-    login: async (parent, { email, password }, { driver, req, user }) => {
-      // if (user && user.id) {
-      //   throw new Error('Already logged in.')
-      // }
-      const session = driver.session()
-      return session
-        .run(
-          'MATCH (user:User {email: $userEmail}) ' +
-            'RETURN user {.id, .slug, .name, .avatar, .locationName, .about, .email, .password, .role} as user LIMIT 1',
-          {
-            userEmail: email
-          }
-        )
-        .then(async result => {
-          session.close()
-          const [currentUser] = await result.records.map(function (record) {
-            return record.get('user')
-          })
-
-          if (
-            currentUser &&
-            (await bcrypt.compareSync(password, currentUser.password))
-          ) {
-            delete currentUser.password
-            currentUser.avatar = fixUrl(currentUser.avatar)
-            return Object.assign(currentUser, {
-              token: generateJwt(currentUser)
-            })
-          } else {
-            throw new AuthenticationError(
-              'Incorrect email address or password.'
-            )
-          }
-        })
-    },
-    report: async (
-      parent,
-      { resource, description },
-      { driver, req, user },
-      resolveInfo
-    ) => {
-      const contextId = uuid()
-      const session = driver.session()
-      const data = {
-        id: contextId,
-        type: resource.type,
-        createdAt: new Date().toISOString(),
-        description: resource.description
-      }
-      await session.run(
-        'CREATE (r:Report $report) ' + 'RETURN r.id, r.type, r.description',
-        {
-          report: data
-        }
-      )
-      let contentType
-
-      switch (resource.type) {
-      case 'post':
-      case 'contribution':
-        contentType = 'Post'
-        break
-      case 'comment':
-        contentType = 'Comment'
-        break
-      case 'user':
-        contentType = 'User'
-        break
-      }
-
-      await session.run(
-        `MATCH (author:User {id: $userId}), (context:${contentType} {id: $resourceId}), (report:Report {id: $contextId}) ` +
-          'MERGE (report)<-[:REPORTED]-(author) ' +
-          'MERGE (context)<-[:REPORTED]-(report) ' +
-          'RETURN context',
-        {
-          resourceId: resource.id,
-          userId: user.id,
-          contextId: contextId
-        }
-      )
-      session.close()
-
-      // TODO: output Report compatible object
-      return data
-    },
-    CreatePost: async (object, params, ctx, resolveInfo) => {
-      const result = await neo4jgraphql(
-        object,
-        params,
-        ctx,
-        resolveInfo,
-        false
-      )
-
-      const session = ctx.driver.session()
-      await session.run(
-        'MATCH (author:User {id: $userId}), (post:Post {id: $postId}) ' +
-          'MERGE (post)<-[:WROTE]-(author) ' +
-          'RETURN author',
-        {
-          userId: ctx.user.id,
-          postId: result.id
-        }
-      )
-      session.close()
-
-      return result
-    }
-=======
 export const resolvers = {
   Query: {
     ...statistics.Query,
@@ -232,6 +20,5 @@
     ...userManagement.Mutation,
     ...reports.Mutation,
     ...posts.Mutation
->>>>>>> 086345cd
   }
 }