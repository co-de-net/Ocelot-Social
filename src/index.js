--- conflicted
+++ resolved
@@ -1,68 +1,4 @@
-<<<<<<< HEAD
 import server from './server'
-=======
-import { GraphQLServer } from 'graphql-yoga'
-import { makeExecutableSchema } from 'apollo-server'
-import { augmentSchema } from 'neo4j-graphql-js'
-import { typeDefs, resolvers } from './graphql-schema'
-import dotenv from 'dotenv'
-import mocks from './mocks'
-import middleware from './middleware'
-import applyDirectives from './bootstrap/directives'
-import applyScalars from './bootstrap/scalars'
-import neo4j from './bootstrap/neo4j'
-
-import passport from 'passport'
-import jwtStrategy from './jwt/strategy'
-import jwt from 'jsonwebtoken'
-
-dotenv.config()
-
-let schema = makeExecutableSchema({
-  typeDefs,
-  resolvers
-})
-
-const driver = neo4j().getDriver()
-
-const MOCK = (process.env.MOCK === 'true')
-console.log('MOCK:', MOCK)
-
-schema = augmentSchema(schema, {
-  query: {
-    exclude: ['Statistics', 'LoggedInUser']
-  },
-  mutation: {
-    exclude: ['Statistics', 'LoggedInUser']
-  }
-})
-schema = applyScalars(applyDirectives(schema))
-
-const server = new GraphQLServer({
-  context: async (req) => {
-    const payload = {
-      driver,
-      user: null,
-      req: req.request
-    }
-    try {
-      const token = payload.req.headers.authorization.replace('Bearer ', '')
-      payload.user = await jwt.verify(token, process.env.JWT_SECRET)
-    } catch (err) {}
-
-    return payload
-  },
-  schema: schema,
-  tracing: true,
-  middlewares: middleware(schema),
-  mocks: MOCK ? mocks : false
-})
-
-passport.use('jwt', jwtStrategy())
-server.express.use(passport.initialize())
-
-server.express.post('/graphql', passport.authenticate(['jwt'], { session: false }))
->>>>>>> 3760ffad
 
 const serverConfig = {
   port: process.env.GRAPHQL_PORT || 4000
@@ -73,5 +9,5 @@
 }
 
 server.start(serverConfig, options =>  {
-  console.log(`Server ready at ${process.env.GRAPHQL_URI} 🚀`);
+  console.log(`Server ready at ${process.env.GRAPHQL_URI} 🚀`)
 })