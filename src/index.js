--- conflicted
+++ resolved
@@ -8,10 +8,6 @@
   // }
 }
 
-<<<<<<< HEAD
-server.start(serverConfig, options =>  {
-=======
 server.start(serverConfig, options => {
->>>>>>> 62e3ba9f
   console.log(`Server ready at ${process.env.GRAPHQL_URI} 🚀`)
 })