--- conflicted
+++ resolved
@@ -59,12 +59,8 @@
       return payload
     },
     schema: schema,
-<<<<<<< HEAD
-    tracing: true,
-    debug: process.env.NODE_ENV !== 'production',
-=======
+    debug: debug,
     tracing: debug,
->>>>>>> 86c7b933
     middlewares: middleware(schema),
     mocks: (process.env.MOCK === 'true') ? mocks : false
   }
