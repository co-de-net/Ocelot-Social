--- conflicted
+++ resolved
@@ -5,11 +5,7 @@
   labels:
     human-connection.org/commit: COMMIT
     human-connection.org/selector: deployment-human-connection-backend
-<<<<<<< HEAD
-  name: nitro-backend
-=======
   name: backend
->>>>>>> c2764e55
   namespace: human-connection
 spec:
   minReadySeconds: 15
@@ -32,11 +28,7 @@
       labels:
         human-connection.org/commit: COMMIT
         human-connection.org/selector: deployment-human-connection-backend
-<<<<<<< HEAD
-      name: nitro-backend
-=======
       name: backend
->>>>>>> c2764e55
     spec:
       containers:
       - envFrom:
