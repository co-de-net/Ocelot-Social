--- conflicted
+++ resolved
@@ -1,7 +1,3 @@
-<<<<<<< HEAD
-=======
-# This docker-compose file is just here for testing
->>>>>>> 5df735e2
 services:
 
   webapp-base:
