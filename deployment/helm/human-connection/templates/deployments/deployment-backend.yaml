apiVersion: apps/v1
kind: Deployment
metadata:
  name:  {{ .Release.Name }}-backend
  labels:
    app.kubernetes.io/instance: {{ .Release.Name }}
    app.kubernetes.io/managed-by: {{ .Release.Service }}
    app.kubernetes.io/name: human-connection
    app.kubernetes.io/version: {{ .Chart.AppVersion }}
    helm.sh/chart: "{{ .Chart.Name }}-{{ .Chart.Version | replace "+" "_" }}"
spec:
  replicas: 1
  minReadySeconds: 15
  progressDeadlineSeconds: 60
  strategy:
    rollingUpdate:
      maxSurge: 0
      maxUnavailable: "100%"
  selector:
    matchLabels:
      human-connection.org/selector: deployment-backend
  template:
    metadata:
      name: deployment-backend
      annotations:
        backup.velero.io/backup-volumes: uploads
      labels:
        human-connection.org/commit: {{ .Values.commit }}
        human-connection.org/selector: deployment-backend
    spec:
      containers:
      - name: backend
        image: "{{ .Values.backendImage }}:{{ .Chart.AppVersion }}"
        imagePullPolicy: {{ .Values.image.pullPolicy }}
        envFrom:
        - configMapRef:
            name: {{ .Release.Name }}-configmap
        - secretRef:
            name: {{ .Release.Name }}-secrets
        ports:
        - containerPort: 4000
          protocol: TCP
        resources: {}
        terminationMessagePath: /dev/termination-log
        terminationMessagePolicy: File
        volumeMounts:
<<<<<<< HEAD
          - mountPath: /develop-backend/public/uploads
=======
          - mountPath: /backend/public/uploads
>>>>>>> 906ab2d7
            name: uploads
      dnsPolicy: ClusterFirst
      restartPolicy: Always
      schedulerName: default-scheduler
      securityContext: {}
      terminationGracePeriodSeconds: 30
      volumes:
      - name: uploads
        persistentVolumeClaim:
          claimName: uploads-claim
status: {}<|MERGE_RESOLUTION|>--- conflicted
+++ resolved
@@ -44,11 +44,7 @@
         terminationMessagePath: /dev/termination-log
         terminationMessagePolicy: File
         volumeMounts:
-<<<<<<< HEAD
-          - mountPath: /develop-backend/public/uploads
-=======
           - mountPath: /backend/public/uploads
->>>>>>> 906ab2d7
             name: uploads
       dnsPolicy: ClusterFirst
       restartPolicy: Always
