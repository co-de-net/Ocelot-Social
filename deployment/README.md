# Ocelot.Social Deploy And Rebranding

[![Build Status Publish](https://github.com/Ocelot-Social-Community/Ocelot-Social-Deploy-Rebranding/actions/workflows/publish.yml/badge.svg)](https://github.com/Ocelot-Social-Community/Ocelot-Social-Deploy-Rebranding/actions)
[![MIT License](https://img.shields.io/badge/license-MIT-green.svg)](https://github.com/Ocelot-Social-Community/Ocelot-Social-Deploy-Rebranding/blob/master/LICENSE.md)
[![Discord Channel](https://img.shields.io/discord/489522408076738561.svg)](https://discord.gg/AJSX9DCSUA)
[![Open Source Helpers](https://www.codetriage.com/ocelot-social-community/ocelot-social-deploy-rebranding/badges/users.svg)](https://www.codetriage.com/ocelot-social-community/ocelot-social-deploy-rebranding)

This repository is an in use template to rebrand, configure, and deploy [ocelot.social](https://github.com/Ocelot-Social-Community/Ocelot-Social) networks.
The forked original repository is [stage.ocelot.social](https://github.com/Ocelot-Social-Community/stage.ocelot.social).

<!-- markdownlint-disable MD033 -->
<p align="center">
  <!-- <a href="https://ocelot.social" target="_blank"> -->
    <img src="../webapp/static/img/custom/logo-squared.svg" alt="ocelot.social" width="40%" height="40%">
  <!-- </a> -->
</p>
<!-- markdownlint-enable MD033 -->

## Live demo

__Try out our deployed <!-- [ -->development environment<!-- ](https://stage.ocelot.social)-->.__

Visit our staging networks:

- central staging network: <!-- [ -->stage.ocelot.social<!-- ](https://stage.ocelot.social)-->
<!-- - rebranded staging network: [rebrand.ocelot.social](https://stage.ocelot.social). -->

Logins:

| email | password | role |
| :--- | :--- | :--- |
| `user@example.org` | 1234 | user |
| `moderator@example.org` | 1234 | moderator |
| `admin@example.org` | 1234 | admin |

## Usage

Fork this repository to configure and rebrand it for your own [ocelot.social](https://github.com/Ocelot-Social-Community/Ocelot-Social) network.

### Package.Json And DockerHub Organisation

Write your own data into the main configuration file:

- [package.json](https://github.com/Ocelot-Social-Community/Ocelot-Social/blob/master/package.json)

Since all deployment methods described here depend on [Docker](https://docker.com) and [DockerHub](https://hub.docker.com), you need to create your own organisation on DockerHub and put its name in the [package.json](https://github.com/Ocelot-Social-Community/Ocelot-Social/blob/master/package.json) file as your `dockerOrganisation`.

### Configure And Branding

The next step is:

- [Set Environment Variables and Configurations](./deployment-values.md)
<!-- markdown-link-check-disable -->
- [Configure And Branding](./configurations/stage.ocelot.social/branding/README.md)
<!-- markdown-link-check-enable -->

### Optional: Locally Testing Configuration And Branding

Just in case you have Docker installed and run the following, you can check your branding locally:

```bash
# in main folder
$ docker-compose up
# fill the database with an initial admin
$ docker-compose exec backend yarn run prod:migrate init
```

The database is then initialised with the default administrator:

- E-mail: admin@example.org
- Password: 1234

For login or registration have a look in your browser at `http://localhost:3000/`.  
For the maintenance page have a look in your browser at `http://localhost:5000/`.

### Push Changes To GitHub

<<<<<<< HEAD
Before merging these changes into the "master" branch on your GitHub fork repository, you need to configure the GitHub repository secrets.  This is necessary to [publish](../.github/workflows/publish.yml) the Docker images by pushing them via GitHub actions to repositories belonging to your DockerHub organisation.
=======
Before merging these changes into the "master" branch on your GitHub fork repository, you need to configure the GitHub repository secrets.  This is necessary to [publish](https://github.com/Ocelot-Social-Community/Ocelot-Social/blob/master/.github/workflows/publish.yml) the Docker images by pushing them via GitHub actions to repositories belonging to your DockerHub organisation.
>>>>>>> 46b67c1f

First, go to your DockerHub profile under `Account Settings` and click on the `Security` tab. There you create an access token called `<your-organisation>-access-token` and copy the token to a safe place.

Secondly, in your GitHub repository, click on the 'Settings' tab and go to the 'Secrets' tab.  There you create two secrets by clicking on `New repository secret`:

1. Named `DOCKERHUB_TOKEN` with the newly created DockerHub token (only the code, not the token name).
2. Named `DOCKERHUB_USERNAME` with your DockerHub username.

### Optional: Locally Testing Your DockerHub Images

Just in case you like to check your pushed Docker images in your organisation's DockerHub repositories locally:

- rename the file `docker-compose.ocelotsocial-branded.yml` with your network name
- in the file, rename the ocelot.social DockerHub organisation `ocelotsocialnetwork` to your organisations name

Remove any local Docker images if necessary and do the following:

```bash
# in main folder
$ docker-compose -f docker-compose.<your-organisation>-branded.yml up
# fill the database with an initial admin
$ docker-compose exec backend yarn run prod:migrate init
```

See the login details and browser addresses above.

### Deployment

Afterwards you can [deploy](./deployment.md) it on your server:

- [Kubernetes with Helm](./src/kubernetes/README.md)

## Developer Chat

Join our friendly open-source community on [Discord](https://discord.gg/AJSX9DCSUA) :heart_eyes_cat:
Just introduce yourself at `#introduce-yourself` and mention `@@Mentor` to get you onboard :neckbeard:
Check out the [contribution guideline](https://github.com/Ocelot-Social-Community/Ocelot-Social/blob/master/CONTRIBUTING.md), too!

We give write permissions to every developer who asks for it. Just text us on
[Discord](https://discord.gg/AJSX9DCSUA).

## Technology Stack

- [Docker](https://www.docker.com)
- [Kubernetes](https://kubernetes.io)
- [Helm](https://helm.sh)

<!--
## Attributions

Locale Icons made by [Freepik](http://www.freepik.com/) from [www.flaticon.com](https://www.flaticon.com/) is licensed by [CC 3.0 BY](http://creativecommons.org/licenses/by/3.0/).

Browser compatibility testing with [BrowserStack](https://www.browserstack.com/).

<img alt="BrowserStack Logo" src=".gitbook/assets/browserstack-logo.svg" width="256">
-->

## License

<<<<<<< HEAD
See the [LICENSE](../LICENSE.md) file for license rights and limitations (MIT).
=======
See the [LICENSE](https://github.com/Ocelot-Social-Community/Ocelot-Social/blob/master/LICENSE.md) file for license rights and limitations (MIT).
>>>>>>> 46b67c1f


We need `DOCKER_BUILDKIT=0` for this to work.<|MERGE_RESOLUTION|>--- conflicted
+++ resolved
@@ -75,11 +75,7 @@
 
 ### Push Changes To GitHub
 
-<<<<<<< HEAD
-Before merging these changes into the "master" branch on your GitHub fork repository, you need to configure the GitHub repository secrets.  This is necessary to [publish](../.github/workflows/publish.yml) the Docker images by pushing them via GitHub actions to repositories belonging to your DockerHub organisation.
-=======
 Before merging these changes into the "master" branch on your GitHub fork repository, you need to configure the GitHub repository secrets.  This is necessary to [publish](https://github.com/Ocelot-Social-Community/Ocelot-Social/blob/master/.github/workflows/publish.yml) the Docker images by pushing them via GitHub actions to repositories belonging to your DockerHub organisation.
->>>>>>> 46b67c1f
 
 First, go to your DockerHub profile under `Account Settings` and click on the `Security` tab. There you create an access token called `<your-organisation>-access-token` and copy the token to a safe place.
 
@@ -139,11 +135,6 @@
 
 ## License
 
-<<<<<<< HEAD
-See the [LICENSE](../LICENSE.md) file for license rights and limitations (MIT).
-=======
 See the [LICENSE](https://github.com/Ocelot-Social-Community/Ocelot-Social/blob/master/LICENSE.md) file for license rights and limitations (MIT).
->>>>>>> 46b67c1f
-
 
 We need `DOCKER_BUILDKIT=0` for this to work.