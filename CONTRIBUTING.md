--- conflicted
+++ resolved
@@ -181,31 +181,7 @@
 $ export DOCKER_DEFAULT_PLATFORM=linux/amd64
 ```
 
-<<<<<<< HEAD
-#### Docker Compose Override File For Apple M1 Platform
-
-For Docker compose `up` or `build` commands, you can use our Apple M1 override file that specifies the M1 platform:
-
-```bash
-# in main folder
-
-# for development
-$ docker compose -f docker-compose.yml -f docker-compose.override.yml -f docker-compose.apple-m1.override.yml up
-# only once: init admin user and create indexes and constraints in Neo4j database
-$ docker compose exec backend yarn prod:migrate init
-# clean db
-$ docker compose exec backend yarn db:reset
-# seed db
-$ docker compose exec backend yarn db:seed
-
-# for production
-$ docker compose -f docker-compose.yml -f docker-compose.apple-m1.override.yml up
-# only once: init admin user and create indexes and constraints in Neo4j database
-$ docker compose exec backend /bin/sh -c "yarn prod:migrate init"
-```
-=======
 Or alternatively use a `YAML` docker compose overwrite file with `platform: linux/amd64`.
->>>>>>> 8c900cd2
 
 ### Analyzing Docker Builds
 
