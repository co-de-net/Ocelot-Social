--- conflicted
+++ resolved
@@ -250,8 +250,6 @@
         run: docker-compose -f docker-compose.yml -f docker-compose.test.yml up --detach --no-deps webapp
       - name: webapp | Unit tests
         run: docker-compose exec -T webapp yarn test
-<<<<<<< HEAD
-=======
       ##########################################################################
       # COVERAGE REPORT FRONTEND ################################################
       ##########################################################################
@@ -272,7 +270,6 @@
           result_path: ./coverage/lcov.info
           min_coverage: 52
           token: ${{ github.token }}
->>>>>>> b5aaaa4e
 
   ##############################################################################
   # JOB: FULLSTACK TESTS #######################################################
