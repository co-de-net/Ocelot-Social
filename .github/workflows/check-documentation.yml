name: ocelot.social check documentation

on: push

jobs:
  files-changed:
    name: Detect File Changes - Markdown files
    runs-on: ubuntu-latest
    outputs:
      markdown-files: ${{ steps.changes.outputs.markdown-files }}
    steps:
      - name: Checkout code
        uses: actions/checkout@master

      - name: Check for markdown file changes
        uses: dorny/paths-filter@v2.11.1
        id: changes
        with:
          token: ${{ github.token }}
          filters: .github/file-filters.yml
          list-files: shell

  check-markdown-links:
    name: Check Markdown links
    if: needs.files-changed.outputs.markdown-files == 'true'
    needs: files-changed
    runs-on: ubuntu-latest
    steps:
    - name: Checkout code
      uses: actions/checkout@master
    - name: Remove old documentation files
      run: rm -rf ./deployment/src/old/ # workaround until https://github.com/gaurav-nelson/github-action-markdown-link-check/pull/183 has been done
    - name: Check Markdown Links
      uses: gaurav-nelson/github-action-markdown-link-check@master
      with:
        use-quiet-mode: 'yes'
<<<<<<< HEAD
        use-verbose-mode: 'yes'
        # at any .md file change take the chance to check the links in all .md files
=======
        use-verbose-mode: 'no'
>>>>>>> 46b67c1f
        check-modified-files-only: 'no'
        config-file: '.github/workflows/mlc_config.json'
        base-branch: 'master'
        folder-path: '.'<|MERGE_RESOLUTION|>--- conflicted
+++ resolved
@@ -34,12 +34,8 @@
       uses: gaurav-nelson/github-action-markdown-link-check@master
       with:
         use-quiet-mode: 'yes'
-<<<<<<< HEAD
-        use-verbose-mode: 'yes'
+        use-verbose-mode: 'no'
         # at any .md file change take the chance to check the links in all .md files
-=======
-        use-verbose-mode: 'no'
->>>>>>> 46b67c1f
         check-modified-files-only: 'no'
         config-file: '.github/workflows/mlc_config.json'
         base-branch: 'master'
