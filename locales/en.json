--- conflicted
+++ resolved
@@ -131,12 +131,8 @@
     "reports": {
       "empty": "Congratulations, nothing to moderate.",
       "name": "Reports",
-<<<<<<< HEAD
       "submitter": "reported by",
-      "disabledBy": "reported by"
-=======
-      "submitter": "reported by"
->>>>>>> 6e003d42
+      "disabledBy": "disabled by"
     }
   },
   "disable": {
