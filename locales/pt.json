{
  "login": {
    "copy": "Se você já tem uma conta no Human Connection, faça o login aqui.",
    "login": "Login",
    "logout": "Sair",
    "email": "Seu email",
    "password": "Sua senha",
    "moreInfo": "O que é o Human Connection?",
    "hello": "Olá"
  },
  "profile": {
    "name": "Meu perfil",
    "memberSince": "Membro desde",
    "follow": "Seguir",
    "followers": "Seguidores",
    "following": "Seguindo"
  },
  "settings": {
    "name": "Configurações",
    "data": {
      "name": "Seus Dados"
    },
    "security": {
      "name": "Segurança"
    },
    "invites": {
      "name": "Convites"
    },
    "download": {
      "name": "Baixar dados"
    },
    "delete": {
      "name": "Deletar conta"
    },
    "organizations": {
      "name": "Minhas Organizações"
    },
    "languages": {
      "name": "Linguagens"
    }
  },
  "admin": {
    "name": "Administrador",
    "dashboard": {
      "name": "Painel de controle",
      "users": "Usuários",
      "posts": "Postagens",
      "comments": "Comentários",
      "notifications": "Notificações",
      "organizations": "Organizações",
      "projects": "Projetos",
      "invites": "Convites",
      "follows": "Seguidores",
      "shouts": "Gritos"
    },
    "organizations": {
      "name": "Organizações"
    },
    "users": {
      "name": "Usuários"
    },
    "pages": {
      "name": "Páginas"
    },
    "notifications": {
      "name": "Notificações"
    },
    "categories": {
      "name": "Categorias",
      "categoryName": "Nome",
      "postCount": "Postagens"
    },
    "tags": {
      "name": "Etiquetas",
      "tagCountUnique": "Usuários",
      "tagCount": "Postagens"
    },
    "settings": {
      "name": "Configurações"
    }
  },
  "post": {
    "name": "Postar",
    "moreInfo": {
      "name": "Mais informações"
    },
    "takeAction": {
      "name": "Tomar uma ação"
    }
  },
  "quotes": {
    "african": {
      "quote": "Pequenos grupos de pessoas, em pequenos locais podem fazer várias coisas pequenas, mas que podem alterar o mundo ao nosso redor.",
      "author": "Provérbio Africano"
    }
  },
  "common": {
    "post": "Post ::: Postagens",
    "comment": "Comentário ::: Comentários",
    "letsTalk": "Vamos falar",
    "versus": "Versus",
    "moreInfo": "Mais informações",
    "takeAction": "Tomar uma ação",
    "shout": "Grito ::: Gritos",
    "user": "Usuário ::: Usuários",
    "category": "Categoria ::: Categorias",
    "organization": "Organização ::: Organizações",
    "project": "Projeto ::: Projetos",
    "tag": "Etiqueta ::: Etiquetas",
    "name": "Nome",
<<<<<<< HEAD
    "loadMore": "carregar mais",
    "loading": "carregando",
    "reportContent": "Denunciar"
  },
  "report": {
    "contribution": {
      "title": "Denunciar Contribuição",
      "type": "Contribuição"
    },
    "comment": {
      "title": "Denunciar Comentário",
      "type": "Comentário",
      "message": "Realmente quer denunciar o comentário de \"<b>{nome}</b>\"?"
    }
  },
  "actions": {
    "cancel": "Cancelar"
  },
  "contribution": {
    "edit": "Editar Contribuição",
    "delete": "Apagar Contribuição"
  },
  "comment": {
    "edit": "Editar Comentário",
    "delete": "Apagar Comentário"
=======
    "loadMore": "Carregar mais",
    "loading": "Carregando"
>>>>>>> a3e46333
  }
}<|MERGE_RESOLUTION|>--- conflicted
+++ resolved
@@ -108,9 +108,8 @@
     "project": "Projeto ::: Projetos",
     "tag": "Etiqueta ::: Etiquetas",
     "name": "Nome",
-<<<<<<< HEAD
-    "loadMore": "carregar mais",
-    "loading": "carregando",
+    "loadMore": "Carregar mais",
+    "loading": "Carregando",
     "reportContent": "Denunciar"
   },
   "report": {
@@ -134,9 +133,5 @@
   "comment": {
     "edit": "Editar Comentário",
     "delete": "Apagar Comentário"
-=======
-    "loadMore": "Carregar mais",
-    "loading": "Carregando"
->>>>>>> a3e46333
   }
 }