@import './imports/_tooltip.scss';
@import './imports/_toast.scss';

// Transition Easing
$easeOut: cubic-bezier(0.19, 1, 0.22, 1);

.layout-enter-active {
  transition: opacity 80ms ease-out;
  transition-delay: 80ms;
}
.layout-leave-active {
  transition: opacity 80ms ease-in;
}
.layout-enter,
.layout-leave-active {
  opacity: 0;
}

// slide up ease
.slide-up-enter-active {
  transition: all 500ms $easeOut;
  transition-delay: 20ms;
  opacity: 1;
  transform: translate3d(0, 0, 0);
}
.slide-up-enter,
.slide-up-leave-active {
  opacity: 0;
  box-shadow: none;
  transform: translate3d(0, 15px, 0);
}

.main-navigation {
  background: #fff;
}

.tags {
  .ds-tag {
    margin-right: $space-xx-small;
  }
}

blockquote {
  display: block;
  padding: 15px 20px 15px 45px;
  margin: 0 0 20px;
  position: relative;

  /*Font*/
  font-size: $font-size-base;
  line-height: 1.2;
  color: $color-neutral-40;
  font-family: $font-family-serif;
  font-style: italic;

  border-left: 3px dotted $color-neutral-70;

  &::before {
    content: '\201C'; /*Unicode for Left Double Quote*/

    /*Font*/
    font-size: $font-size-xxxx-large;
    font-weight: bold;
    color: $color-neutral-50;

    /*Positioning*/
    position: absolute;
    left: 10px;
    top: 5px;
  }

  p {
    margin-top: 0;
  }
}
.main-navigation {
  box-shadow: $box-shadow-base;
  position: fixed;
  width: 100%;
  z-index: 10;

  a {
    outline: none;
  }
}

.hc-editor-content {
  h1,
  h2,
  h3,
  h4,
  h5,
  h6 {
    &:not(:first-child) {
      margin-top: 2rem;
    }
  }
  p {
    &:not(:last-child) {
      margin-top: 0;
      margin-bottom: 0;
    }
  }
  dl,
  ol,
  ul,
  blockquote,
  pre,
  table {
    &:not(:first-child) {
      margin-top: 15px;
    }
  }
  *:first-child {
    margin-top: 0;
  }
  *:last-child {
    margin-bottom: 0;
  }
  // avoid double breaks
  br + p {
    margin-top: 0;
  }
}

hr {
  border: 0;
  width: 100%;
  color: $color-neutral-80;
  background-color: $color-neutral-80;
  height: 1px !important;
}

#overlay {
  display: block;
  opacity: 0;
  width: 100%;
  height: 100%;
  top: 0;
  left: 0;
  position: fixed;
  background: rgba(0, 0, 0, 0.15);
  z-index: 99;
  pointer-events: none;
  transition: opacity 150ms ease-out;
  transition-delay: 50ms;

  .dropdown-open & {
    opacity: 1;
    transition-delay: 0;
  }
}

<<<<<<< HEAD
.ds-card .ds-section {
  padding: 0;
  margin-left: -$space-base;
  margin-right: -$space-base;

  .ds-container {
    padding: $space-base;
  }
=======
[class$="menu-popover"] {
  a, button {
    display: flex;
    align-content: center;
    align-items: center;

    .ds-icon {
      padding-right: $space-xx-small;
    }
  }
}

.v-popover.open .trigger a {
  color: $text-color-link-active;
>>>>>>> 6326e243
}<|MERGE_RESOLUTION|>--- conflicted
+++ resolved
@@ -151,7 +151,6 @@
   }
 }
 
-<<<<<<< HEAD
 .ds-card .ds-section {
   padding: 0;
   margin-left: -$space-base;
@@ -160,7 +159,8 @@
   .ds-container {
     padding: $space-base;
   }
-=======
+}
+
 [class$="menu-popover"] {
   a, button {
     display: flex;
@@ -175,5 +175,4 @@
 
 .v-popover.open .trigger a {
   color: $text-color-link-active;
->>>>>>> 6326e243
 }