version: "3.4"

services:

  ########################################################
  # WEBAPP ###############################################
  ########################################################
  webapp:
    # name the image so that it cannot be found in a DockerHub repository, otherwise it will not be built locally from the 'dockerfile' but pulled from there
    image: ocelotsocialnetwork/webapp:test
    build:
      target: test
    environment:
      - NODE_ENV="test"
    volumes:
      - ./coverage:/app/coverage 

  ########################################################
  # BACKEND ##############################################
  ########################################################
  backend:
    # name the image so that it cannot be found in a DockerHub repository, otherwise it will not be built locally from the 'dockerfile' but pulled from there
    image: ocelotsocialnetwork/backend:test
    build:
      target: test
    environment:
      - NODE_ENV="test"
    volumes:
      - ./coverage:/app/coverage 

  ########################################################
  # NEO4J ################################################
  ########################################################
  neo4j:
<<<<<<< HEAD
    # name the image so that it cannot be found in a DockerHub repository, otherwise it will not be built locally from the 'dockerfile' but pulled from there
    image: ocelotsocialnetwork/neo4j:community
=======
    image: ocelotsocialnetwork/neo4j-community:test
>>>>>>> cd6abe78
    #environment:
    #  - NEO4J_dbms_connector_bolt_enabled=true
    #  - NEO4J_dbms_connector_bolt_tls__level=OPTIONAL
    #  - NEO4J_dbms_connector_bolt_listen__address=0.0.0.0:7687
    #  - NEO4J_auth=none
    #  - NEO4J_dbms_connectors_default__listen__address=0.0.0.0
    #  - NEO4J_dbms_connector_http_listen__address=0.0.0.0:7474
    #  - NEO4J_dbms_connector_https_listen__address=0.0.0.0:7473
    networks:
      # So we can access the neo4j query browser from our host machine
      - external-net

  ########################################################
  # MAINTENANCE ##########################################
  ########################################################
  maintenance:
    # name the image so that it cannot be found in a DockerHub repository, otherwise it will not be built locally from the 'dockerfile' but pulled from there
    image: ocelotsocialnetwork/maintenance:test

  ########################################################
  # MAILSERVER TO FAKE SMTP ##############################
  ########################################################
  mailserver:
    image: djfarrelly/maildev
    ports:
      - 1080:80
    networks:
      - external-net
      
volumes:
  webapp_node_modules:
  backend_node_modules:<|MERGE_RESOLUTION|>--- conflicted
+++ resolved
@@ -32,12 +32,8 @@
   # NEO4J ################################################
   ########################################################
   neo4j:
-<<<<<<< HEAD
     # name the image so that it cannot be found in a DockerHub repository, otherwise it will not be built locally from the 'dockerfile' but pulled from there
-    image: ocelotsocialnetwork/neo4j:community
-=======
     image: ocelotsocialnetwork/neo4j-community:test
->>>>>>> cd6abe78
     #environment:
     #  - NEO4J_dbms_connector_bolt_enabled=true
     #  - NEO4J_dbms_connector_bolt_tls__level=OPTIONAL
